--- conflicted
+++ resolved
@@ -31,15 +31,6 @@
 `MEMORY_BLOCK_MERGING_REUSE=1`.  Run `./test.sh` in the directory to do
 so.
 
-<<<<<<< HEAD
-
-## Tools
-
-Specific to this branch because of further compiler modifications.
-
-Run the programs from futhark-benchmarks both with and without the
-memory block merging optimisations, and see if there is a speedup.
-=======
 The tests in `mix` expect to be run with both
 `MEMORY_BLOCK_MERGING_COALESCING=1` and `MEMORY_BLOCK_MERGING_REUSE=1`.
 Run `./test.sh` in the directory to do so.
@@ -48,5 +39,4 @@
 ## Benchmarking
 
 For benchmarking, check out the niels-memory-block-merging-benchmarking
-branch.
->>>>>>> 4e1a7ed0
+branch.