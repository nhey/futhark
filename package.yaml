--- conflicted
+++ resolved
@@ -44,11 +44,8 @@
   - gitrev >= 1.2.0
   - parallel >= 3.2.1.0
   - bifunctors
-<<<<<<< HEAD
+  - blaze-html
   - json
-=======
-  - blaze-html
->>>>>>> 069592d6
 
 library:
   build-tools:
