-- | An interpreter operating on type-checked source Futhark terms.
-- Relatively slow.
module Language.Futhark.Interpreter
  ( Ctx (..),
    Env,
    InterpreterError,
    prettyInterpreterError,
    initialCtx,
    interpretExp,
    interpretDec,
    interpretImport,
    interpretFunction,
    ctxWithImports,
    ExtOp (..),
    BreakReason (..),
    StackFrame (..),
    typeCheckerEnv,

    -- * Values
    Value,
    fromTuple,
    isEmptyArray,
    prettyEmptyArray,
    prettyValue,
    valueText,
  )
where

import Control.Monad
import Control.Monad.Free.Church
import Control.Monad.Identity
import Control.Monad.Reader
import Control.Monad.State
import Control.Monad.Trans.Maybe
import Data.Array
import Data.Bifunctor (first, second)
import Data.List
  ( find,
    foldl',
    genericLength,
    genericTake,
    isPrefixOf,
    transpose,
  )
import Data.List qualified as L
import Data.List.NonEmpty qualified as NE
import Data.Map qualified as M
import Data.Maybe
import Data.Monoid hiding (Sum)
import Data.Ord
import Data.Set qualified as S
import Data.Text qualified as T
import Futhark.Data qualified as V
import Futhark.Util (chunk, maybeHead)
import Futhark.Util.Loc
import Futhark.Util.Pretty hiding (apply)
import Language.Futhark hiding (Shape, matchDims)
import Language.Futhark qualified as F
import Language.Futhark.Interpreter.Values hiding (Value)
import Language.Futhark.Interpreter.Values qualified
import Language.Futhark.Primitive (floatValue, intValue)
import Language.Futhark.Primitive qualified as P
import Language.Futhark.Semantic qualified as T
import Prelude hiding (break, mod)

import qualified Debug.Trace (trace)

data StackFrame = StackFrame
  { stackFrameLoc :: Loc,
    stackFrameCtx :: Ctx
  }

instance Located StackFrame where
  locOf = stackFrameLoc

-- | What is the reason for this break point?
data BreakReason
  = -- | An explicit breakpoint in the program.
    BreakPoint
  | -- | A
    BreakNaN

data ExtOp a
  = ExtOpTrace T.Text (Doc ()) a
  | ExtOpBreak Loc BreakReason (NE.NonEmpty StackFrame) a
  | ExtOpError InterpreterError

instance Functor ExtOp where
  fmap f (ExtOpTrace w s x) = ExtOpTrace w s $ f x
  fmap f (ExtOpBreak w why backtrace x) = ExtOpBreak w why backtrace $ f x
  fmap _ (ExtOpError err) = ExtOpError err

type Stack = [StackFrame]

type Sizes = M.Map VName Int64

-- | The monad in which evaluation takes place.
newtype EvalM a
  = EvalM
      ( ReaderT
          (Stack, M.Map ImportName Env)
          (StateT Sizes (F ExtOp))
          a
      )
  deriving
    ( Monad,
      Applicative,
      Functor,
      MonadFree ExtOp,
      MonadReader (Stack, M.Map ImportName Env),
      MonadState Sizes
    )

runEvalM :: M.Map ImportName Env -> EvalM a -> F ExtOp a
runEvalM imports (EvalM m) = evalStateT (runReaderT m (mempty, imports)) mempty

stacking :: SrcLoc -> Env -> EvalM a -> EvalM a
stacking loc env = local $ \(ss, imports) ->
  if isNoLoc loc
    then (ss, imports)
    else
      let s = StackFrame (locOf loc) (Ctx env imports)
       in (s : ss, imports)
  where
    isNoLoc :: SrcLoc -> Bool
    isNoLoc = (== NoLoc) . locOf

stacktrace :: EvalM [Loc]
stacktrace = asks $ map stackFrameLoc . fst

lookupImport :: ImportName -> EvalM (Maybe Env)
lookupImport f = asks $ M.lookup f . snd

putExtSize :: VName -> Int64 -> EvalM ()
putExtSize v x = modify $ M.insert v x

getSizes :: EvalM Sizes
getSizes = get

-- | Disregard any existential sizes computed during this action.
-- This is used so that existentials computed during one iteration of
-- a loop or a function call are not remembered the next time around.
localExts :: EvalM a -> EvalM a
localExts m = do
  s <- get
  x <- m
  put s
  pure x

extSizeEnv :: EvalM Env
extSizeEnv = i64Env <$> getSizes

valueStructType :: ValueType -> StructType
valueStructType = first $ flip sizeFromInteger mempty . toInteger

resolveTypeParams ::
  [VName] ->
  StructType ->
  StructType ->
  ([(VName, ([VName], StructType))], [(VName, Exp)])
resolveTypeParams names orig_t1 orig_t2 =
  execState (match mempty orig_t1 orig_t2) mempty
  where
    addType v t = modify $ first $ L.insertBy (comparing fst) (v, t)
    addDim v e = modify $ second $ L.insertBy (comparing fst) (v, e)

    match bound (Scalar (TypeVar _ _ tn _)) t
      | qualLeaf tn `elem` names = addType (qualLeaf tn) (bound, t)
    match bound (Scalar (Record poly_fields)) (Scalar (Record fields)) =
      sequence_ . M.elems $
        M.intersectionWith (match bound) poly_fields fields
    match bound (Scalar (Sum poly_fields)) (Scalar (Sum fields)) =
      sequence_ . mconcat . M.elems $
        M.intersectionWith (zipWith $ match bound) poly_fields fields
    match
      bound
      (Scalar (Arrow _ p1 _ poly_t1 (RetType dims1 poly_t2)))
      (Scalar (Arrow _ p2 _ t1 (RetType dims2 t2))) = do
        let bound' = mapMaybe paramName [p1, p2] <> dims1 <> dims2 <> bound
        match bound' poly_t1 t1
        match bound' poly_t2 t2
    match bound poly_t t
      | d1 : _ <- shapeDims (arrayShape poly_t),
        d2 : _ <- shapeDims (arrayShape t) = do
          matchDims bound d1 d2
          match bound (stripArray 1 poly_t) (stripArray 1 t)
    match bound t1 t2
      | Just t1' <- isAccType t1,
        Just t2' <- isAccType t2 =
          match bound t1' t2'
    match _ _ _ = pure mempty

    matchDims bound e1 e2
      | e1 == anySize || e2 == anySize = pure mempty
      | otherwise = matchExps bound e1 e2

    matchExps bound (Var (QualName _ d1) _ _) e
      | d1 `elem` names,
        not $ any (`elem` bound) $ fvVars $ freeInExp e =
          addDim d1 e
    matchExps bound e1 e2
      | Just es <- similarExps e1 e2 =
          mapM_ (uncurry $ matchExps bound) es
    matchExps _ _ _ = pure mempty

evalResolved ::
  Eval ->
  ([(VName, ([VName], StructType))], [(VName, Exp)]) ->
  EvalM Env
evalResolved eval' (ts, ds) = do
  ts' <- mapM (traverse $ \(bound, t) -> evalType eval' (S.fromList bound) t) ts
  ds' <- mapM (traverse $ fmap asInt64 . eval') ds
  pure $ typeEnv (M.fromList ts') <> i64Env (M.fromList ds')

resolveExistentials :: [VName] -> StructType -> ValueShape -> M.Map VName Int64
resolveExistentials names = match
  where
    match (Scalar (Record poly_fields)) (ShapeRecord fields) =
      mconcat $
        M.elems $
          M.intersectionWith match poly_fields fields
    match (Scalar (Sum poly_fields)) (ShapeSum fields) =
      mconcat $
        map mconcat $
          M.elems $
            M.intersectionWith (zipWith match) poly_fields fields
    match poly_t (ShapeDim d2 rowshape)
      | d1 : _ <- shapeDims (arrayShape poly_t) =
          matchDims d1 d2 <> match (stripArray 1 poly_t) rowshape
    match _ _ = mempty

    matchDims (Var (QualName _ d1) _ _) d2
      | d1 `elem` names = M.singleton d1 d2
    matchDims _ _ = mempty

checkShape :: Shape (Maybe Int64) -> ValueShape -> Maybe ValueShape
checkShape (ShapeDim Nothing shape1) (ShapeDim d2 shape2) =
  ShapeDim d2 <$> checkShape shape1 shape2
checkShape (ShapeDim (Just d1) shape1) (ShapeDim d2 shape2) = do
  guard $ d1 == d2
  ShapeDim d2 <$> checkShape shape1 shape2
checkShape (ShapeDim d1 shape1) ShapeLeaf =
  -- This case is for handling polymorphism, when a function doesn't
  -- know that the array it produced actually has more dimensions.
  ShapeDim (fromMaybe 0 d1) <$> checkShape shape1 ShapeLeaf
checkShape (ShapeRecord shapes1) (ShapeRecord shapes2) =
  ShapeRecord <$> sequence (M.intersectionWith checkShape shapes1 shapes2)
checkShape (ShapeRecord shapes1) ShapeLeaf =
  Just $ fromMaybe 0 <$> ShapeRecord shapes1
checkShape (ShapeSum shapes1) (ShapeSum shapes2) =
  ShapeSum <$> sequence (M.intersectionWith (zipWithM checkShape) shapes1 shapes2)
checkShape (ShapeSum shapes1) ShapeLeaf =
  Just $ fromMaybe 0 <$> ShapeSum shapes1
checkShape _ shape2 =
  Just shape2

type Value = Language.Futhark.Interpreter.Values.Value EvalM

asInteger :: Value -> Integer
asInteger (ValuePrim (SignedValue v)) = P.valueIntegral v
asInteger (ValuePrim (UnsignedValue v)) =
  toInteger (P.valueIntegral (P.doZExt v Int64) :: Word64)
asInteger v = error $ "Unexpectedly not an integer: " <> show v

asInt :: Value -> Int
asInt = fromIntegral . asInteger

asSigned :: Value -> IntValue
asSigned (ValuePrim (SignedValue v)) = v
asSigned v = error $ "Unexpected not a signed integer: " <> show v

asInt64 :: Value -> Int64
asInt64 = fromIntegral . asInteger

asBool :: Value -> Bool
asBool (ValuePrim (BoolValue x)) = x
asBool v = error $ "Unexpectedly not a boolean: " <> show v

lookupInEnv ::
  (Env -> M.Map VName x) ->
  QualName VName ->
  Env ->
  Maybe x
lookupInEnv onEnv qv env = f env $ qualQuals qv
  where
    f m (q : qs) =
      case M.lookup q $ envTerm m of
        Just (TermModule (Module mod)) -> f mod qs
        _ -> Nothing
    f m [] = M.lookup (qualLeaf qv) $ onEnv m

lookupVar :: QualName VName -> Env -> Maybe TermBinding
lookupVar = lookupInEnv envTerm

lookupType :: QualName VName -> Env -> Maybe T.TypeBinding
lookupType = lookupInEnv envType

-- | An expression evaluator that embeds an environment.
type Eval = Exp -> EvalM Value

-- | A TermValue with a 'Nothing' type annotation is an intrinsic.
data TermBinding
  = TermValue (Maybe T.BoundV) Value
  | -- | A polymorphic value that must be instantiated.  The
    --  'StructType' provided is un-evaluated, but parts of it can be
    --  evaluated using the provided 'Eval' function.
    TermPoly (Maybe T.BoundV) (StructType -> Eval -> EvalM Value)
  | TermModule Module

data Module
  = Module Env
  | ModuleFun (Module -> EvalM Module)

-- | The actual type- and value environment.
data Env = Env
  { envTerm :: M.Map VName TermBinding,
    envType :: M.Map VName T.TypeBinding
  }

instance Monoid Env where
  mempty = Env mempty mempty

instance Semigroup Env where
  Env vm1 tm1 <> Env vm2 tm2 = Env (vm1 <> vm2) (tm1 <> tm2)

-- | An error occurred during interpretation due to an error in the
-- user program.  Actual interpreter errors will be signaled with an
-- IO exception ('error').
newtype InterpreterError = InterpreterError T.Text

-- | Prettyprint the error for human consumption.
prettyInterpreterError :: InterpreterError -> Doc AnsiStyle
prettyInterpreterError (InterpreterError e) = pretty e

valEnv :: M.Map VName (Maybe T.BoundV, Value) -> Env
valEnv m =
  Env
    { envTerm = M.map (uncurry TermValue) m,
      envType = mempty
    }

modEnv :: M.Map VName Module -> Env
modEnv m =
  Env
    { envTerm = M.map TermModule m,
      envType = mempty
    }

typeEnv :: M.Map VName StructType -> Env
typeEnv m =
  Env
    { envTerm = mempty,
      envType = M.map tbind m
    }
  where
    tbind = T.TypeAbbr Unlifted [] . RetType []

i64Env :: M.Map VName Int64 -> Env
i64Env = valEnv . M.map f
  where
    f x =
      ( Just $ T.BoundV [] $ Scalar $ Prim $ Signed Int64,
        ValuePrim $ SignedValue $ Int64Value x
      )

instance Show InterpreterError where
  show (InterpreterError s) = T.unpack s

bad :: SrcLoc -> Env -> T.Text -> EvalM a
bad loc env s = stacking loc env $ do
  ss <- map (locText . srclocOf) <$> stacktrace
  liftF . ExtOpError . InterpreterError $
    "Error at\n" <> prettyStacktrace 0 ss <> s

trace :: T.Text -> Value -> EvalM ()
trace w v = do
  liftF $ ExtOpTrace w (prettyValue v) ()

typeCheckerEnv :: Env -> T.Env
typeCheckerEnv env =
  -- FIXME: some shadowing issues are probably not right here.
  let valMap (TermValue (Just t) _) = Just t
      valMap _ = Nothing
      vtable = M.mapMaybe valMap $ envTerm env
      nameMap k
        | k `M.member` vtable = Just ((T.Term, baseName k), qualName k)
        | otherwise = Nothing
   in mempty
        { T.envNameMap = M.fromList $ mapMaybe nameMap $ M.keys $ envTerm env,
          T.envVtable = vtable
        }

break :: Env -> Loc -> EvalM ()
break env loc = do
  imports <- asks snd
  backtrace <- asks ((StackFrame loc (Ctx env imports) NE.:|) . fst)
  liftF $ ExtOpBreak loc BreakPoint backtrace ()

fromArray :: Value -> (ValueShape, [Value])
fromArray (ValueArray shape as) = (shape, elems as)
fromArray v = error $ "Expected array value, but found: " <> show v

apply :: SrcLoc -> Env -> Value -> Value -> EvalM Value
apply loc env (ValueFun f) v = stacking loc env (Debug.Trace.trace ("apply " ++ show v) $ f v)
apply _ _ f _ = error $ "Cannot apply non-function: " <> show f

apply2 :: SrcLoc -> Env -> Value -> Value -> Value -> EvalM Value
apply2 loc env f x y = stacking loc env $ do
  f' <- apply noLoc mempty f x
  apply noLoc mempty f' y

matchPat :: Env -> Pat -> Value -> EvalM Env
matchPat env p v = do
  m <- runMaybeT $ patternMatch env p v
  case m of
    Nothing -> error $ "matchPat: missing case for " <> prettyString p ++ " and " <> show v
    Just env' -> pure env'

patternMatch :: Env -> Pat -> Value -> MaybeT EvalM Env
patternMatch env (Id v (Info t) _) val =
  lift $
    pure $
      valEnv (M.singleton v (Just $ T.BoundV [] $ toStruct t, val)) <> env
patternMatch env Wildcard {} _ =
  lift $ pure env
patternMatch env (TuplePat ps _) (ValueRecord vs) =
  foldM (\env' (p, v) -> patternMatch env' p v) env $
    zip ps (map snd $ sortFields vs)
patternMatch env (RecordPat ps _) (ValueRecord vs) =
  foldM (\env' (p, v) -> patternMatch env' p v) env $
    M.intersectionWith (,) (M.fromList ps) vs
patternMatch env (PatParens p _) v = patternMatch env p v
patternMatch env (PatAscription p _ _) v =
  patternMatch env p v
patternMatch env (PatLit l t _) v = do
  l' <- case l of
    PatLitInt x -> lift $ eval env $ IntLit x t mempty
    PatLitFloat x -> lift $ eval env $ FloatLit x t mempty
    PatLitPrim lv -> pure $ ValuePrim lv
  if v == l'
    then pure env
    else mzero
patternMatch env (PatConstr n _ ps _) (ValueSum _ n' vs)
  | n == n' =
      foldM (\env' (p, v) -> patternMatch env' p v) env $ zip ps vs
patternMatch _ _ _ = mzero

data Indexing
  = IndexingFix Int64
  | IndexingSlice (Maybe Int64) (Maybe Int64) (Maybe Int64)

instance Pretty Indexing where
  pretty (IndexingFix i) = pretty i
  pretty (IndexingSlice i j (Just s)) =
    maybe mempty pretty i
      <> ":"
      <> maybe mempty pretty j
      <> ":"
      <> pretty s
  pretty (IndexingSlice i (Just j) s) =
    maybe mempty pretty i
      <> ":"
      <> pretty j
      <> maybe mempty ((":" <>) . pretty) s
  pretty (IndexingSlice i Nothing Nothing) =
    maybe mempty pretty i <> ":"

indexesFor ::
  Maybe Int64 ->
  Maybe Int64 ->
  Maybe Int64 ->
  Int64 ->
  Maybe [Int]
indexesFor start end stride n
  | (start', end', stride') <- slice,
    end' == start' || signum' (end' - start') == signum' stride',
    stride' /= 0,
    is <- [start', start' + stride' .. end' - signum stride'],
    all inBounds is =
      Just $ map fromIntegral is
  | otherwise =
      Nothing
  where
    inBounds i = i >= 0 && i < n

    slice =
      case (start, end, stride) of
        (Just start', _, _) ->
          let end' = fromMaybe n end
           in (start', end', fromMaybe 1 stride)
        (Nothing, Just end', _) ->
          let start' = 0
           in (start', end', fromMaybe 1 stride)
        (Nothing, Nothing, Just stride') ->
          ( if stride' > 0 then 0 else n - 1,
            if stride' > 0 then n else -1,
            stride'
          )
        (Nothing, Nothing, Nothing) ->
          (0, n, 1)

-- | 'signum', but with 0 as 1.
signum' :: (Eq p, Num p) => p -> p
signum' 0 = 1
signum' x = signum x

indexShape :: [Indexing] -> ValueShape -> ValueShape
indexShape (IndexingFix {} : is) (ShapeDim _ shape) =
  indexShape is shape
indexShape (IndexingSlice start end stride : is) (ShapeDim d shape) =
  ShapeDim n $ indexShape is shape
  where
    n = maybe 0 genericLength $ indexesFor start end stride d
indexShape _ shape =
  shape

indexArray :: [Indexing] -> Value -> Maybe Value
indexArray (IndexingFix i : is) (ValueArray _ arr)
  | i >= 0,
    i < n =
      indexArray is $ arr ! fromIntegral i
  | otherwise =
      Nothing
  where
    n = arrayLength arr
indexArray (IndexingSlice start end stride : is) (ValueArray (ShapeDim _ rowshape) arr) = do
  js <- indexesFor start end stride $ arrayLength arr
  toArray' (indexShape is rowshape) <$> mapM (indexArray is . (arr !)) js
indexArray _ v = Just v

writeArray :: [Indexing] -> Value -> Value -> Maybe Value
writeArray slice x y = runIdentity $ updateArray (\_ y' -> pure y') slice x y

updateArray ::
  Monad m =>
  (Value -> Value -> m Value) ->
  [Indexing] ->
  Value ->
  Value ->
  m (Maybe Value)
updateArray f (IndexingFix i : is) (ValueArray shape arr) v
  | i >= 0,
    i < n = do
      v' <- updateArray f is (arr ! i') v
      pure $ do
        v'' <- v'
        Just $ ValueArray shape $ arr // [(i', v'')]
  | otherwise =
      pure Nothing
  where
    n = arrayLength arr
    i' = fromIntegral i
updateArray f (IndexingSlice start end stride : is) (ValueArray shape arr) (ValueArray _ v)
  | Just arr_is <- indexesFor start end stride $ arrayLength arr,
    length arr_is == arrayLength v = do
      let update (Just arr') (i, v') = do
            x <- updateArray f is (arr ! i) v'
            pure $ do
              x' <- x
              Just $ arr' // [(i, x')]
          update Nothing _ = pure Nothing
      fmap (fmap (ValueArray shape)) $ foldM update (Just arr) $ zip arr_is $ elems v
  | otherwise =
      pure Nothing
updateArray f _ x y = Just <$> f x y

evalDimIndex :: Env -> DimIndex -> EvalM Indexing
evalDimIndex env (DimFix x) =
  IndexingFix . asInt64 <$> eval env x
evalDimIndex env (DimSlice start end stride) =
  IndexingSlice
    <$> traverse (fmap asInt64 . eval env) start
    <*> traverse (fmap asInt64 . eval env) end
    <*> traverse (fmap asInt64 . eval env) stride

evalIndex :: SrcLoc -> Env -> [Indexing] -> Value -> EvalM Value
evalIndex loc env is arr = do
  let oob =
        bad loc env $
          "Index ["
            <> T.intercalate ", " (map prettyText is)
            <> "] out of bounds for array of shape "
            <> prettyText (valueShape arr)
            <> "."
  maybe oob pure $ indexArray is arr

-- | Expand type based on information that was not available at
-- type-checking time (the structure of abstract types).
expandType :: Env -> StructType -> StructType
expandType _ (Scalar (Prim pt)) = Scalar $ Prim pt
expandType env (Scalar (Record fs)) = Scalar $ Record $ fmap (expandType env) fs
expandType env (Scalar (Arrow () p d t1 (RetType dims t2))) =
  Scalar $ Arrow () p d (expandType env t1) (RetType dims (expandType env t2))
expandType env t@(Array _ u shape _) =
  let et = stripArray (shapeRank shape) t
      et' = expandType env et
   in arrayOf u shape et'
expandType env (Scalar (TypeVar () u tn args)) =
  case lookupType tn env of
    Just (T.TypeAbbr _ ps (RetType ext t')) ->
      let (substs, types) = mconcat $ zipWith matchPtoA ps args
          onDim (Var v _ _)
            | Just e <- M.lookup (qualLeaf v) substs =
                e
          -- The next case can occur when a type with existential size
          -- has been hidden by a module ascription,
          -- e.g. tests/modules/sizeparams4.fut.
          onDim e
            | any (`elem` ext) $ fvVars $ freeInExp e = anySize
          onDim d = d
       in if null ps
            then first onDim t'
            else expandType (Env mempty types <> env) $ first onDim t'
    Nothing ->
      -- This case only happens for built-in abstract types,
      -- e.g. accumulators.
      Scalar (TypeVar () u tn $ map expandArg args)
  where
    matchPtoA (TypeParamDim p _) (TypeArgDim e) =
      (M.singleton p e, mempty)
    matchPtoA (TypeParamType l p _) (TypeArgType t') =
      let t'' = expandType env t'
       in (mempty, M.singleton p $ T.TypeAbbr l [] $ RetType [] t'')
    matchPtoA _ _ = mempty
    expandArg (TypeArgDim s) = TypeArgDim s
    expandArg (TypeArgType t) = TypeArgType $ expandType env t
expandType env (Scalar (Sum cs)) = Scalar $ Sum $ (fmap . fmap) (expandType env) cs

evalWithExts :: Env -> EvalM Eval
evalWithExts env = do
  size_env <- extSizeEnv
  pure $ eval $ size_env <> env

-- | Evaluate all possible sizes, except those that contain free
-- variables in the set of names.
evalType :: Eval -> S.Set VName -> StructType -> EvalM StructType
evalType eval' outer_bound t = do
  let evalDim bound _ e
        | canBeEvaluated bound e = do
            x <- asInteger <$> eval' e
            pure $ sizeFromInteger x mempty
      evalDim _ _ d = pure d
  traverseDims evalDim t
  where
    canBeEvaluated bound e =
      let free = fvVars $ freeInExp e
       in not $ any (`S.member` bound) free || any (`S.member` outer_bound) free

evalTermVar :: Env -> QualName VName -> StructType -> EvalM Value
evalTermVar env qv t =
  case lookupVar qv env of
    Just (TermPoly _ v) -> v (expandType env t) =<< evalWithExts env
    Just (TermValue _ v) -> Debug.Trace.trace ("evalTermVar " ++ show qv ++ " " ++ show v) $ pure v
    _ -> do
      ss <- map (locText . srclocOf) <$> stacktrace
      error $
        prettyString qv
          <> " is not bound to a value.\n"
          <> T.unpack (prettyStacktrace 0 ss)

typeValueShape :: Env -> StructType -> EvalM ValueShape
typeValueShape env t = do
  eval' <- evalWithExts env
  t' <- evalType eval' mempty $ expandType env t
  case traverse dim $ typeShape t' of
    Nothing -> error $ "typeValueShape: failed to fully evaluate type " <> prettyString t'
    Just shape -> pure shape
  where
    dim (IntLit x _ _) = Just $ fromIntegral x
    dim _ = Nothing

-- Sometimes type instantiation is not quite enough - then we connect
-- up the missing sizes here.  In particular used for eta-expanded
-- entry points.
linkMissingSizes :: [VName] -> Pat -> Value -> Env -> Env
linkMissingSizes [] _ _ env = env
linkMissingSizes missing_sizes p v env =
  env <> i64Env (resolveExistentials missing_sizes p_t (valueShape v))
  where
    p_t = expandType env $ patternStructType p

evalFunction :: Env -> [VName] -> [Pat] -> Exp -> StructType -> EvalM Value
-- We treat zero-parameter lambdas as simply an expression to
-- evaluate immediately.  Note that this is *not* the same as a lambda
-- that takes an empty tuple '()' as argument!  Zero-parameter lambdas
-- can never occur in a well-formed Futhark program, but they are
-- convenient in the interpreter.
evalFunction env missing_sizes [] body rettype =
  -- Eta-expand the rest to make any sizes visible.
  etaExpand [] env rettype
  where
    etaExpand vs env' (Scalar (Arrow _ _ _ p_t (RetType _ rt))) = do
      pure . ValueFun $ \v -> do
        let p = Wildcard (Info $ fromStruct p_t) noLoc
        env'' <- linkMissingSizes missing_sizes p v <$> matchPat env' p v
        etaExpand (v : vs) env'' rt
    etaExpand vs env' _ = do
      f <- localExts $ eval env' body
      foldM (apply noLoc mempty) f $ reverse vs
evalFunction env missing_sizes (p : ps) body rettype =
  Debug.Trace.trace ("evalFunction") $
  pure . ValueFun $ \v -> do
    env' <- linkMissingSizes missing_sizes p v <$> matchPat env p v
    evalFunction env' missing_sizes ps body rettype

evalFunctionBinding ::
  Env ->
  [TypeParam] ->
  [Pat] ->
  StructRetType ->
  Exp ->
  EvalM TermBinding
evalFunctionBinding env tparams ps ret fbody = do
  let arrow (xp, d, xt) yt = Scalar $ Arrow () xp d xt $ RetType [] yt
      ftype = foldr (arrow . patternParam) (retType ret) ps
      retext = case ps of
        [] -> retDims ret
        _ -> []

  -- Distinguish polymorphic and non-polymorphic bindings here.
  if null tparams
    then
      fmap (TermValue (Just $ T.BoundV [] ftype))
        . returned env (retType ret) retext
        =<< evalFunction env [] ps fbody (retType ret)
    else pure . TermPoly (Just $ T.BoundV [] ftype) $ \ftype' ->
      let resolved = resolveTypeParams (map typeParamName tparams) ftype ftype'
       in \eval' -> do
            tparam_env <- evalResolved eval' resolved
            let env' = tparam_env <> env
                -- In some cases (abstract lifted types) there may be
                -- missing sizes that were not fixed by the type
                -- instantiation.  These will have to be set by looking
                -- at the actual function arguments.
                missing_sizes =
                  filter (`M.notMember` envTerm env') $
                    map typeParamName (filter isSizeParam tparams)
            returned env (retType ret) retext
              =<< evalFunction env' missing_sizes ps fbody (retType ret)

evalArg :: Env -> Exp -> Maybe VName -> EvalM Value
evalArg env e ext = do
  v <- eval env e
  case ext of
    Just ext' -> putExtSize ext' $ asInt64 v
    Nothing -> pure ()
  pure v

returned :: Env -> TypeBase Size als -> [VName] -> Value -> EvalM Value
returned _ _ [] v = pure v
returned env ret retext v = do
  mapM_ (uncurry putExtSize) . M.toList $
    resolveExistentials retext (expandType env $ toStruct ret) $
      valueShape v
  pure v

evalAppExp :: Env -> AppExp -> EvalM Value
evalAppExp env (Range start maybe_second end loc) = do
  start' <- asInteger <$> eval env start
  maybe_second' <- traverse (fmap asInteger . eval env) maybe_second
  end' <- traverse (fmap asInteger . eval env) end

  let (end_adj, step, ok) =
        case (end', maybe_second') of
          (DownToExclusive end'', Nothing) ->
            (end'' + 1, -1, start' >= end'')
          (DownToExclusive end'', Just second') ->
            (end'' + 1, second' - start', start' >= end'' && second' < start')
          (ToInclusive end'', Nothing) ->
            (end'', 1, start' <= end'')
          (ToInclusive end'', Just second')
            | second' > start' ->
                (end'', second' - start', start' <= end'')
            | otherwise ->
                (end'', second' - start', start' >= end'' && second' /= start')
          (UpToExclusive x, Nothing) ->
            (x - 1, 1, start' <= x)
          (UpToExclusive x, Just second') ->
            (x - 1, second' - start', start' <= x && second' > start')

  if ok
    then pure $ toArray' ShapeLeaf $ map toInt [start', start' + step .. end_adj]
    else bad loc env $ badRange start' maybe_second' end'
  where
    toInt =
      case typeOf start of
        Scalar (Prim (Signed t')) ->
          ValuePrim . SignedValue . intValue t'
        Scalar (Prim (Unsigned t')) ->
          ValuePrim . UnsignedValue . intValue t'
        t -> error $ "Nonsensical range type: " ++ show t

    badRange start' maybe_second' end' =
      "Range "
        <> prettyText start'
        <> ( case maybe_second' of
               Nothing -> ""
               Just second' -> ".." <> prettyText second'
           )
        <> ( case end' of
               DownToExclusive x -> "..>" <> prettyText x
               ToInclusive x -> "..." <> prettyText x
               UpToExclusive x -> "..<" <> prettyText x
           )
        <> " is invalid."
evalAppExp env (LetPat sizes p e body _) = do
  v <- eval env e
  env' <- matchPat env p v
  let p_t = expandType env $ patternStructType p
      v_s = valueShape v
      env'' = env' <> i64Env (resolveExistentials (map sizeName sizes) p_t v_s)
  eval env'' body
evalAppExp env (LetFun f (tparams, ps, _, Info ret, fbody) body _) = do
  binding <- evalFunctionBinding env tparams ps ret fbody
  eval (env {envTerm = M.insert f binding $ envTerm env}) body
evalAppExp env (BinOp (op, _) op_t (x, Info xext) (y, Info yext) loc)
  | baseString (qualLeaf op) == "&&" = do
      x' <- asBool <$> eval env x
      if x'
        then eval env y
        else pure $ ValuePrim $ BoolValue False
  | baseString (qualLeaf op) == "||" = do
      x' <- asBool <$> eval env x
      if x'
        then pure $ ValuePrim $ BoolValue True
        else eval env y
  | otherwise = do
      x' <- evalArg env x xext
      y' <- evalArg env y yext
      op' <- eval env $ Var op op_t loc
      apply2 loc env op' x' y'
evalAppExp env (If cond e1 e2 _) = do
  cond' <- asBool <$> eval env cond
  if cond' then eval env e1 else eval env e2
<<<<<<< HEAD
-- TODO find jvp in case below and modify env here?
evalAppExp env _ (Apply f args loc) = do
=======
evalAppExp env (Apply f args loc) = do
>>>>>>> 9f91dbb4
  -- It is important that 'arguments' are evaluated in reverse order
  -- in order to bring any sizes into scope that may be used in the
  -- type of the functions.
  args' <- reverse <$> mapM evalArg' (reverse $ NE.toList args)
  f' <- eval env f
  foldM (apply loc env) f' args'
  where
    evalArg' (Info (_, ext), x) = evalArg env x ext
evalAppExp env (Index e is loc) = do
  is' <- mapM (evalDimIndex env) is
  arr <- eval env e
  evalIndex loc env is' arr
evalAppExp env (LetWith dest src is v body loc) = do
  let Ident src_vn (Info src_t) _ = src
  dest' <-
    maybe oob pure
      =<< writeArray
        <$> mapM (evalDimIndex env) is
        <*> evalTermVar env (qualName src_vn) (toStruct src_t)
        <*> eval env v
  let t = T.BoundV [] $ toStruct $ unInfo $ identType dest
  eval (valEnv (M.singleton (identName dest) (Just t, dest')) <> env) body
  where
    oob = bad loc env "Update out of bounds"
evalAppExp env (DoLoop sparams pat init_e form body _) = do
  init_v <- eval env init_e
  case form of
    For iv bound -> do
      bound' <- asSigned <$> eval env bound
      forLoop (identName iv) bound' (zero bound') init_v
    ForIn in_pat in_e -> do
      (_, in_vs) <- fromArray <$> eval env in_e
      foldM (forInLoop in_pat) init_v in_vs
    While cond ->
      whileLoop cond init_v
  where
    withLoopParams v =
      let sparams' =
            resolveExistentials
              sparams
              (patternStructType pat)
              (valueShape v)
       in matchPat (i64Env sparams' <> env) pat v

    inc = (`P.doAdd` Int64Value 1)
    zero = (`P.doMul` Int64Value 0)

    evalBody env' = localExts $ eval env' body

    forLoopEnv iv i =
      valEnv
        ( M.singleton
            iv
            ( Just $ T.BoundV [] $ Scalar $ Prim $ Signed Int64,
              ValuePrim (SignedValue i)
            )
        )

    forLoop iv bound i v
      | i >= bound = pure v
      | otherwise = do
          env' <- withLoopParams v
          forLoop iv bound (inc i) =<< evalBody (forLoopEnv iv i <> env')

    whileLoop cond v = do
      env' <- withLoopParams v
      continue <- asBool <$> eval env' cond
      if continue
        then whileLoop cond =<< evalBody env'
        else pure v

    forInLoop in_pat v in_v = do
      env' <- withLoopParams v
      env'' <- matchPat env' in_pat in_v
      evalBody env''
evalAppExp env (Match e cs _) = do
  v <- eval env e
  match v (NE.toList cs)
  where
    match _ [] =
      error "Pattern match failure."
    match v (c : cs') = do
      c' <- evalCase v env c
      case c' of
        Just v' -> pure v'
        Nothing -> match v cs'

eval :: Env -> Exp -> EvalM Value
eval _ (Literal v _) = pure $ ValuePrim v
eval env (Hole (Info t) loc) =
  bad loc env $ "Hole of type: " <> prettyTextOneLine t
eval env (Parens e _) = eval env e
eval env (QualParens (qv, _) e loc) = do
  m <- evalModuleVar env qv
  case m of
    ModuleFun {} -> error $ "Local open of module function at " ++ locStr loc
    Module m' -> eval (m' <> env) e
eval env (TupLit vs _) = toTuple <$> mapM (eval env) vs
eval env (RecordLit fields _) =
  ValueRecord . M.fromList <$> mapM evalField fields
  where
    evalField (RecordFieldExplicit k e _) = do
      v <- eval env e
      pure (k, v)
    evalField (RecordFieldImplicit k t loc) = do
      v <- eval env $ Var (qualName k) t loc
      pure (baseName k, v)
eval _ (StringLit vs _) =
  pure $
    toArray' ShapeLeaf $
      map (ValuePrim . UnsignedValue . Int8Value . fromIntegral) vs
eval env (ArrayLit [] (Info t) _) = do
  t' <- typeValueShape env $ toStruct t
  pure $ toArray t' []
eval env (ArrayLit (v : vs) _ _) = do
  v' <- eval env v
  vs' <- mapM (eval env) vs
  pure $ toArray' (valueShape v') (v' : vs')
eval env (AppExp e (Info (AppRes t retext))) = do
  let t' = expandType env $ toStruct t
  v <- evalAppExp env e
  returned env t' retext v
eval env (Var qv (Info t) _) = evalTermVar env qv (toStruct t)
eval env (Ascript e _ _) = eval env e
eval env (Coerce e te (Info t) loc) = do
  v <- eval env e
  eval' <- evalWithExts env
  t' <- evalType eval' mempty $ expandType env $ toStruct t
  case checkShape (structTypeShape t') (valueShape v) of
    Just _ -> pure v
    Nothing ->
      bad loc env . docText $
        "Value `"
          <> prettyValue v
          <> "` of shape `"
          <> pretty (valueShape v)
          <> "` cannot match shape of type `"
          <> pretty te
          <> "` (`"
          <> pretty t'
          <> "`)"
eval _ (IntLit v (Info t) _) =
  case t of
    Scalar (Prim (Signed it)) ->
      pure $ ValuePrim $ SignedValue $ intValue it v
    Scalar (Prim (Unsigned it)) ->
      pure $ ValuePrim $ UnsignedValue $ intValue it v
    Scalar (Prim (FloatType ft)) ->
      pure $ ValuePrim $ FloatValue $ floatValue ft v
    _ -> error $ "eval: nonsensical type for integer literal: " <> prettyString t
eval _ (FloatLit v (Info t) _) =
  case t of
    Scalar (Prim (FloatType ft)) ->
      pure $ ValuePrim $ FloatValue $ floatValue ft v
    _ -> error $ "eval: nonsensical type for float literal: " <> prettyString t
eval env (Negate e _) = do
  ev <- eval env e
  ValuePrim <$> case ev of
    ValuePrim (SignedValue (Int8Value v)) -> pure $ SignedValue $ Int8Value (-v)
    ValuePrim (SignedValue (Int16Value v)) -> pure $ SignedValue $ Int16Value (-v)
    ValuePrim (SignedValue (Int32Value v)) -> pure $ SignedValue $ Int32Value (-v)
    ValuePrim (SignedValue (Int64Value v)) -> pure $ SignedValue $ Int64Value (-v)
    ValuePrim (UnsignedValue (Int8Value v)) -> pure $ UnsignedValue $ Int8Value (-v)
    ValuePrim (UnsignedValue (Int16Value v)) -> pure $ UnsignedValue $ Int16Value (-v)
    ValuePrim (UnsignedValue (Int32Value v)) -> pure $ UnsignedValue $ Int32Value (-v)
    ValuePrim (UnsignedValue (Int64Value v)) -> pure $ UnsignedValue $ Int64Value (-v)
    ValuePrim (FloatValue (Float16Value v)) -> pure $ FloatValue $ Float16Value (-v)
    ValuePrim (FloatValue (Float32Value v)) -> pure $ FloatValue $ Float32Value (-v)
    ValuePrim (FloatValue (Float64Value v)) -> pure $ FloatValue $ Float64Value (-v)
    _ -> error $ "Cannot negate " <> show ev
eval env (Not e _) = do
  ev <- eval env e
  ValuePrim <$> case ev of
    ValuePrim (BoolValue b) -> pure $ BoolValue $ not b
    ValuePrim (SignedValue iv) -> pure $ SignedValue $ P.doComplement iv
    ValuePrim (UnsignedValue iv) -> pure $ UnsignedValue $ P.doComplement iv
    _ -> error $ "Cannot logically negate " <> show ev
eval env (Update src is v loc) =
  maybe oob pure
    =<< writeArray <$> mapM (evalDimIndex env) is <*> eval env src <*> eval env v
  where
    oob = bad loc env "Bad update"
eval env (RecordUpdate src all_fs v _ _) =
  update <$> eval env src <*> pure all_fs <*> eval env v
  where
    update _ [] v' = v'
    update (ValueRecord src') (f : fs) v'
      | Just f_v <- M.lookup f src' =
          ValueRecord $ M.insert f (update f_v fs v') src'
    update _ _ _ = error "eval RecordUpdate: invalid value."
-- We treat zero-parameter lambdas as simply an expression to
-- evaluate immediately.  Note that this is *not* the same as a lambda
-- that takes an empty tuple '()' as argument!  Zero-parameter lambdas
-- can never occur in a well-formed Futhark program, but they are
-- convenient in the interpreter.
eval env (Lambda ps body _ (Info (_, RetType _ rt)) _) =
  evalFunction env [] ps body rt
eval env (OpSection qv (Info t) _) =
  evalTermVar env qv $ toStruct t
eval env (OpSectionLeft qv _ e (Info (_, _, argext), _) (Info (RetType _ t), _) loc) = do
  v <- evalArg env e argext
  f <- evalTermVar env qv (toStruct t)
  apply loc env f v
eval env (OpSectionRight qv _ e (Info _, Info (_, _, argext)) (Info (RetType _ t)) loc) = do
  y <- evalArg env e argext
  pure $
    ValueFun $ \x -> do
      f <- evalTermVar env qv $ toStruct t
      apply2 loc env f x y
eval env (IndexSection is _ loc) = do
  is' <- mapM (evalDimIndex env) is
  pure $ ValueFun $ evalIndex loc env is'
eval _ (ProjectSection ks _ _) =
  pure $ ValueFun $ flip (foldM walk) ks
  where
    walk (ValueRecord fs) f
      | Just v' <- M.lookup f fs = pure v'
    walk _ _ = error "Value does not have expected field."
eval env (Project f e _ _) = do
  v <- eval env e
  case v of
    ValueRecord fs | Just v' <- M.lookup f fs -> pure v'
    _ -> error "Value does not have expected field."
eval env (Assert what e (Info s) loc) = do
  cond <- asBool <$> eval env what
  unless cond $ bad loc env s
  eval env e
eval env (Constr c es (Info t) _) = do
  vs <- mapM (eval env) es
  shape <- typeValueShape env $ toStruct t
  pure $ ValueSum shape c vs
eval env (Attr (AttrAtom (AtomName "break") _) e loc) = do
  break env (locOf loc)
  eval env e
eval env (Attr (AttrAtom (AtomName "trace") _) e loc) = do
  v <- eval env e
  trace (locText (locOf loc)) v
  pure v
eval env (Attr (AttrComp "trace" [AttrAtom (AtomName tag) _] _) e _) = do
  v <- eval env e
  trace (nameToText tag) v
  pure v
eval env (Attr _ e _) =
  eval env e

evalCase ::
  Value ->
  Env ->
  CaseBase Info VName ->
  EvalM (Maybe Value)
evalCase v env (CasePat p cExp _) = runMaybeT $ do
  env' <- patternMatch env p v
  lift $ eval env' cExp

-- We hackily do multiple substitutions in modules, because otherwise
-- we would lose in cases where the parameter substitutions are [a->x,
-- b->x] when we reverse. (See issue #1250.)
reverseSubstitutions :: M.Map VName VName -> M.Map VName [VName]
reverseSubstitutions =
  M.fromListWith (<>) . map (second pure . uncurry (flip (,))) . M.toList

substituteInModule :: M.Map VName VName -> Module -> Module
substituteInModule substs = onModule
  where
    rev_substs = reverseSubstitutions substs
    replace v = fromMaybe [v] $ M.lookup v rev_substs
    replaceQ v = maybe v qualName $ maybeHead =<< M.lookup (qualLeaf v) rev_substs
    replaceM f m = M.fromList $ do
      (k, v) <- M.toList m
      k' <- replace k
      pure (k', f v)
    onModule (Module (Env terms types)) =
      Module $ Env (replaceM onTerm terms) (replaceM onType types)
    onModule (ModuleFun f) =
      ModuleFun $ \m -> onModule <$> f (substituteInModule substs m)
    onTerm (TermValue t v) = TermValue t v
    onTerm (TermPoly t v) = TermPoly t v
    onTerm (TermModule m) = TermModule $ onModule m
    onType (T.TypeAbbr l ps t) = T.TypeAbbr l ps $ first onDim t
    onDim (Var v typ loc) = Var (replaceQ v) typ loc
    onDim (IntLit x t loc) = IntLit x t loc
    onDim _ = error "Arbitrary expression not supported yet"

evalModuleVar :: Env -> QualName VName -> EvalM Module
evalModuleVar env qv =
  case lookupVar qv env of
    Just (TermModule m) -> pure m
    _ -> error $ prettyString qv <> " is not bound to a module."

evalModExp :: Env -> ModExp -> EvalM Module
evalModExp _ (ModImport _ (Info f) _) = do
  f' <- lookupImport f
  known <- asks snd
  case f' of
    Nothing ->
      error $
        unlines
          [ "Unknown interpreter import: " ++ show f,
            "Known: " ++ show (M.keys known)
          ]
    Just m -> pure $ Module m
evalModExp env (ModDecs ds _) = do
  Env terms types <- foldM evalDec env ds
  -- Remove everything that was present in the original Env.
  pure $
    Module $
      Env
        (terms `M.difference` envTerm env)
        (types `M.difference` envType env)
evalModExp env (ModVar qv _) =
  evalModuleVar env qv
evalModExp env (ModAscript me _ (Info substs) _) =
  substituteInModule substs <$> evalModExp env me
evalModExp env (ModParens me _) = evalModExp env me
evalModExp env (ModLambda p ret e loc) =
  pure $
    ModuleFun $ \am -> do
      let env' = env {envTerm = M.insert (modParamName p) (TermModule am) $ envTerm env}
      evalModExp env' $ case ret of
        Nothing -> e
        Just (se, rsubsts) -> ModAscript e se rsubsts loc
evalModExp env (ModApply f e (Info psubst) (Info rsubst) _) = do
  f' <- evalModExp env f
  case f' of
    ModuleFun f'' -> do
      e' <- evalModExp env e
      substituteInModule rsubst <$> f'' (substituteInModule psubst e')
    _ -> error "Expected ModuleFun."

evalDec :: Env -> Dec -> EvalM Env
evalDec env (ValDec (ValBind _ v _ (Info ret) tparams ps fbody _ _ _)) = localExts $ do
  binding <- evalFunctionBinding env tparams ps ret fbody
  sizes <- extSizeEnv
  pure $
    env {envTerm = M.insert v binding $ envTerm env} <> sizes
evalDec env (OpenDec me _) = do
  me' <- evalModExp env me
  case me' of
    Module me'' -> pure $ me'' <> env
    _ -> error "Expected Module"
evalDec env (ImportDec name name' loc) =
  evalDec env $ LocalDec (OpenDec (ModImport name name' loc) loc) loc
evalDec env (LocalDec d _) = evalDec env d
evalDec env SigDec {} = pure env
evalDec env (TypeDec (TypeBind v l ps _ (Info (RetType dims t)) _ _)) = do
  let abbr = T.TypeAbbr l ps . RetType dims $ expandType env t
  pure env {envType = M.insert v abbr $ envType env}
evalDec env (ModDec (ModBind v ps ret body _ loc)) = do
  mod <- evalModExp env $ wrapInLambda ps
  pure $ modEnv (M.singleton v mod) <> env
  where
    wrapInLambda [] = case ret of
      Just (se, substs) -> ModAscript body se substs loc
      Nothing -> body
    wrapInLambda [p] = ModLambda p ret body loc
    wrapInLambda (p : ps') = ModLambda p Nothing (wrapInLambda ps') loc

-- | The interpreter context.  All evaluation takes place with respect
-- to a context, and it can be extended with more definitions, which
-- is how the REPL works.
data Ctx = Ctx
  { ctxEnv :: Env,
    ctxImports :: M.Map ImportName Env
  }

nanValue :: PrimValue -> Bool
nanValue (FloatValue v) =
  case v of
    Float16Value x -> isNaN x
    Float32Value x -> isNaN x
    Float64Value x -> isNaN x
nanValue _ = False

breakOnNaN :: [PrimValue] -> PrimValue -> EvalM ()
breakOnNaN inputs result
  | not (any nanValue inputs) && nanValue result = do
      backtrace <- asks fst
      case NE.nonEmpty backtrace of
        Nothing -> pure ()
        Just backtrace' ->
          let loc = stackFrameLoc $ NE.head backtrace'
           in liftF $ ExtOpBreak loc BreakNaN backtrace' ()
breakOnNaN _ _ =
  pure ()

-- | The initial environment contains definitions of the various intrinsic functions.
initialCtx :: Ctx
initialCtx =
  Ctx
    ( Env
        ( M.insert
            (VName (nameFromString "intrinsics") 0)
            (TermModule (Module $ Env terms types))
            terms
        )
        types
    )
    mempty
  where
    terms = M.mapMaybeWithKey (const . def . baseString) intrinsics
    types = M.mapMaybeWithKey (const . tdef . baseString) intrinsics

    sintArithOp f =
      [ (getS, putS, P.doBinOp (f Int8), f Int8),
        (getS, putS, P.doBinOp (f Int16), f Int16),
        (getS, putS, P.doBinOp (f Int32), f Int32),
        (getS, putS, P.doBinOp (f Int64), f Int64)
      ]
    uintArithOp f =
      [ (getU, putU, P.doBinOp (f Int8), f Int8),
        (getU, putU, P.doBinOp (f Int16), f Int16),
        (getU, putU, P.doBinOp (f Int32), f Int32),
        (getU, putU, P.doBinOp (f Int64), f Int64)
      ]
    intArithOp f = sintArithOp f ++ uintArithOp f
    floatArithOp f =
      [ (getF, putF, P.doBinOp (f Float16), f Float16),
        (getF, putF, P.doBinOp (f Float32), f Float32),
        (getF, putF, P.doBinOp (f Float64), f Float64)
      ]
    arithOp f g = Just $ bopArithDef $ intArithOp f ++ floatArithOp g

    sintOp f =
      [ (getS, putS, P.doBinOp (f Int8)),
        (getS, putS, P.doBinOp (f Int16)),
        (getS, putS, P.doBinOp (f Int32)),
        (getS, putS, P.doBinOp (f Int64))
      ]
    uintOp f =
      [ (getU, putU, P.doBinOp (f Int8)),
        (getU, putU, P.doBinOp (f Int16)),
        (getU, putU, P.doBinOp (f Int32)),
        (getU, putU, P.doBinOp (f Int64))
      ]
    intOp f = sintOp f ++ uintOp f
    floatOp f =
      [ (getF, putF, P.doBinOp (f Float16)),
        (getF, putF, P.doBinOp (f Float32)),
        (getF, putF, P.doBinOp (f Float64))
      ]

    flipCmps = map (\(f, g, h) -> (f, g, flip h))
    sintCmp f =
      [ (getS, Just . BoolValue, P.doCmpOp (f Int8)),
        (getS, Just . BoolValue, P.doCmpOp (f Int16)),
        (getS, Just . BoolValue, P.doCmpOp (f Int32)),
        (getS, Just . BoolValue, P.doCmpOp (f Int64))
      ]
    uintCmp f =
      [ (getU, Just . BoolValue, P.doCmpOp (f Int8)),
        (getU, Just . BoolValue, P.doCmpOp (f Int16)),
        (getU, Just . BoolValue, P.doCmpOp (f Int32)),
        (getU, Just . BoolValue, P.doCmpOp (f Int64))
      ]
    floatCmp f =
      [ (getF, Just . BoolValue, P.doCmpOp (f Float16)),
        (getF, Just . BoolValue, P.doCmpOp (f Float32)),
        (getF, Just . BoolValue, P.doCmpOp (f Float64))
      ]
    boolCmp f = [(getB, Just . BoolValue, P.doCmpOp f)]

    getV (SignedValue x) = Just $ P.IntValue x
    getV (UnsignedValue x) = Just $ P.IntValue x
    getV (FloatValue x) = Just $ P.FloatValue x
    getV (BoolValue x) = Just $ P.BoolValue x
    putV (P.IntValue x) = SignedValue x
    putV (P.FloatValue x) = FloatValue x
    putV (P.BoolValue x) = BoolValue x
    putV P.UnitValue = BoolValue True

    getS (SignedValue x) = Just $ P.IntValue x
    getS _ = Nothing
    putS (P.IntValue x) = Just $ SignedValue x
    putS _ = Nothing

    getU (UnsignedValue x) = Just $ P.IntValue x
    getU _ = Nothing
    putU (P.IntValue x) = Just $ UnsignedValue x
    putU _ = Nothing

    getF (FloatValue x) = Just $ P.FloatValue x
    getF _ = Nothing
    putF (P.FloatValue x) = Just $ FloatValue x
    putF _ = Nothing

    getB (BoolValue x) = Just $ P.BoolValue x
    getB _ = Nothing
    putB (P.BoolValue x) = Just $ BoolValue x
    putB _ = Nothing

    fun1 f =
      TermValue Nothing $ ValueFun $ \x -> f x

    fun2 f =
      TermValue Nothing . ValueFun $ \x ->
        pure . ValueFun $ \y -> f x y

    fun3 f =
      TermValue Nothing . ValueFun $ \x ->
        pure . ValueFun $ \y ->
          pure . ValueFun $ \z -> f x y z

    fun5 f =
      TermValue Nothing . ValueFun $ \x ->
        pure . ValueFun $ \y ->
          pure . ValueFun $ \z ->
            pure . ValueFun $ \a ->
              pure . ValueFun $ \b -> f x y z a b

    fun6 f =
      TermValue Nothing . ValueFun $ \x ->
        pure . ValueFun $ \y ->
          pure . ValueFun $ \z ->
            pure . ValueFun $ \a ->
              pure . ValueFun $ \b ->
                pure . ValueFun $ \c -> f x y z a b c

    fun7 f =
      TermValue Nothing . ValueFun $ \x ->
        pure . ValueFun $ \y ->
          pure . ValueFun $ \z ->
            pure . ValueFun $ \a ->
              pure . ValueFun $ \b ->
                pure . ValueFun $ \c ->
                  pure . ValueFun $ \d -> f x y z a b c d

    fun8 f =
      TermValue Nothing . ValueFun $ \x ->
        pure . ValueFun $ \y ->
          pure . ValueFun $ \z ->
            pure . ValueFun $ \a ->
              pure . ValueFun $ \b ->
                pure . ValueFun $ \c ->
                  pure . ValueFun $ \d ->
                    pure . ValueFun $ \e -> f x y z a b c d e

    fun10 f =
      TermValue Nothing . ValueFun $ \x ->
        pure . ValueFun $ \y ->
          pure . ValueFun $ \z ->
            pure . ValueFun $ \a ->
              pure . ValueFun $ \b ->
                pure . ValueFun $ \c ->
                  pure . ValueFun $ \d ->
                    pure . ValueFun $ \e ->
                      pure . ValueFun $ \g ->
                        pure . ValueFun $ \h -> f x y z a b c d e g h

    bopDef fs = fun2 $ \x y ->
      case (x, y) of
        (ValuePrim x', ValuePrim y')
          | Just z <- msum $ map (`bopDef'` (x', y')) fs -> do
              breakOnNaN [x', y'] z
              pure $ ValuePrim z
        _ ->
          bad noLoc mempty . docText $
            "Cannot apply operator to arguments"
              <+> dquotes (prettyValue x)
              <+> "and"
              <+> dquotes (prettyValue y)
                <> "."
      where
        bopDef' (valf, retf, op) (x, y) = do
          x' <- valf x
          y' <- valf y
          retf =<< op x' y'

    -- Duplicated bopDef to avoid implementing all operators for now.
    bopArithDef fs = fun2 $ \x y ->
      case (x, y) of
        (ValuePrim x', ValuePrim y')
          | Just z <- msum $ map (`bopDef'` (x', y')) fs -> do
              breakOnNaN [x', y'] z
              pure $ ValuePrim z
        (ValueDual u u', ValueDual v v')
          | Just w <- msum $ map (`bopDef'` (u, v)) fs
          , Just w' <- msum $ map (`bopTanDef` ((u, u'), (v, v'))) fs -> do
            breakOnNaN [u, v] w
            breakOnNaN [u', v'] w'
            pure $ ValueDual w w'
        (ValueDual u u', ValuePrim v)
          | Just w <- msum $ map (`bopDef'` (u, v)) fs
          , Just w' <- msum $ map (`bopTanDef` ((u, u'), (v, zero v))) fs -> do
            breakOnNaN [u, v] w
            breakOnNaN [u', zero v] w'
            pure $ ValueDual w w'
        (ValuePrim u, ValueDual v v')
          | Just w <- msum $ map (`bopDef'` (u, v)) fs
          , Just w' <- msum $ map (`bopTanDef` ((u, zero u), (v, v'))) fs -> do
            breakOnNaN [u, v] w
            breakOnNaN [zero u, v'] w'
            pure $ ValueDual w w'
        _ ->
          bad noLoc mempty . docText $
            "Cannot apply operator to arguments"
              <+> dquotes (prettyValue x)
              <+> "and"
              <+> dquotes (prettyValue y)
                <> "."
      where
        bopDef' (valf, retf, op, _) (x, y) = do
          x' <- valf x
          y' <- valf y
          retf =<< op x' y'
        bopTanDef (valf, retf, op, op_type) ((u, du), (v, dv)) = do
          u' <- valf u
          du' <- valf du
          v' <- valf v
          dv' <- valf dv
          retf =<< tanArith op op_type (u', du') (v', dv')
        -- Arithmetic over dual numbers, but only tangent part.
        tanArith op (P.FAdd _) (_, du) (_, dv) = do
          op du dv
        tanArith op (P.FSub _) (_, du) (_, dv) = do
          op du dv
        tanArith op (P.FMul ftype) (u, du) (v, dv) = do
          a <- op u dv
          b <- op du v
          (P.doBinOp (P.FAdd ftype)) a b
        tanArith _ (P.FDiv ftype) (u, du) (v, dv) = do
          -- -u*dv/(v*v) + du / v
          x <- neg =<< u * dv
          y <- v * v
          a <- x / y
          b <- du / v
          a + b
          where
            (*) = P.doBinOp (P.FMul ftype)
            (/) = P.doBinOp (P.FDiv ftype)
            (+) = P.doBinOp (P.FAdd ftype)
            zero' = P.blankPrimValue . P.primValueType
            neg x = P.doBinOp (P.FSub ftype) (zero' x) x
        tanArith _ _ _ _ = Nothing

        zero :: Language.Futhark.PrimValue -> Language.Futhark.PrimValue
        zero (SignedValue (P.Int8Value {})) = SignedValue $ Int8Value 0
        zero (SignedValue (P.Int16Value {})) = SignedValue $ Int16Value 0
        zero (SignedValue (P.Int32Value {})) = SignedValue $ Int32Value 0
        zero (SignedValue (P.Int64Value {})) = SignedValue $ Int64Value 0
        zero (UnsignedValue (P.Int8Value {})) = UnsignedValue $ Int8Value 0
        zero (UnsignedValue (P.Int16Value {})) = UnsignedValue $ Int16Value 0
        zero (UnsignedValue (P.Int32Value {})) = UnsignedValue $ Int32Value 0
        zero (UnsignedValue (P.Int64Value {})) = UnsignedValue $ Int64Value 0
        zero (FloatValue (P.Float16Value {})) = FloatValue $ Float16Value 0.0
        zero (FloatValue (P.Float32Value {})) = FloatValue $ Float32Value 0.0
        zero (FloatValue (P.Float64Value {})) = FloatValue $ Float64Value 0.0
        zero (BoolValue {}) = undefined

    unopDef fs = fun1 $ \x ->
      case x of
        (ValuePrim x')
          | Just r <- msum $ map (`unopDef'` x') fs -> do
              breakOnNaN [x'] r
              pure $ ValuePrim r
        _ ->
          bad noLoc mempty . docText $
            "Cannot apply function to argument"
              <+> dquotes (prettyValue x)
                <> "."
      where
        unopDef' (valf, retf, op) x = do
          x' <- valf x
          retf =<< op x'

    tbopDef f = fun1 $ \v ->
      case fromTuple v of
        Just [ValuePrim x, ValuePrim y]
          | Just x' <- getV x,
            Just y' <- getV y,
            Just z <- putV <$> f x' y' -> do
              breakOnNaN [x, y] z
              pure $ ValuePrim z
        _ ->
          bad noLoc mempty . docText $
            "Cannot apply operator to argument"
              <+> dquotes (prettyValue v) <> "."

    def "!" =
      Just $
        unopDef
          [ (getS, putS, P.doUnOp $ P.Complement Int8),
            (getS, putS, P.doUnOp $ P.Complement Int16),
            (getS, putS, P.doUnOp $ P.Complement Int32),
            (getS, putS, P.doUnOp $ P.Complement Int64),
            (getU, putU, P.doUnOp $ P.Complement Int8),
            (getU, putU, P.doUnOp $ P.Complement Int16),
            (getU, putU, P.doUnOp $ P.Complement Int32),
            (getU, putU, P.doUnOp $ P.Complement Int64),
            (getB, putB, P.doUnOp P.Not)
          ]
    -- def "+" = arithOp (`P.Add` P.OverflowWrap) P.FAdd
    def "+" = arithOp (`P.Add` P.OverflowWrap) P.FAdd
    --      = Just $ bopDef $ intOp (`P.Add` P.OverflowWrap) ++ floatOp P.FAdd
    --      = Just $ bopDef $ [ (getF, putF, P.doBinOp (P.FAdd Float16)),
    --                          (getF, putF, P.doBinOp (P.FAdd Float32)),
    --                          ... ]
    def "-" = arithOp (`P.Sub` P.OverflowWrap) P.FSub
    def "*" = arithOp (`P.Mul` P.OverflowWrap) P.FMul
    def "**" = arithOp P.Pow P.FPow
    def "/" =
      Just $
        bopArithDef $
          sintArithOp (`P.SDiv` P.Unsafe)
            ++ uintArithOp (`P.UDiv` P.Unsafe)
            ++ floatArithOp P.FDiv
    def "%" =
      Just $
        bopDef $
          sintOp (`P.SMod` P.Unsafe)
            ++ uintOp (`P.UMod` P.Unsafe)
            ++ floatOp P.FMod
    def "//" =
      Just $
        bopDef $
          sintOp (`P.SQuot` P.Unsafe)
            ++ uintOp (`P.UDiv` P.Unsafe)
    def "%%" =
      Just $
        bopDef $
          sintOp (`P.SRem` P.Unsafe)
            ++ uintOp (`P.UMod` P.Unsafe)
    def "^" = Just $ bopDef $ intOp P.Xor
    def "&" = Just $ bopDef $ intOp P.And
    def "|" = Just $ bopDef $ intOp P.Or
    def ">>" = Just $ bopDef $ sintOp P.AShr ++ uintOp P.LShr
    def "<<" = Just $ bopDef $ intOp P.Shl
    def ">>>" = Just $ bopDef $ sintOp P.LShr ++ uintOp P.LShr
    def "==" = Just $
      fun2 $
        \xs ys -> pure $ ValuePrim $ BoolValue $ xs == ys
    def "!=" = Just $
      fun2 $
        \xs ys -> pure $ ValuePrim $ BoolValue $ xs /= ys
    -- The short-circuiting is handled directly in 'eval'; these cases
    -- are only used when partially applying and such.
    def "&&" = Just $
      fun2 $ \x y ->
        pure $ ValuePrim $ BoolValue $ asBool x && asBool y
    def "||" = Just $
      fun2 $ \x y ->
        pure $ ValuePrim $ BoolValue $ asBool x || asBool y
    def "<" =
      Just $
        bopDef $
          sintCmp P.CmpSlt
            ++ uintCmp P.CmpUlt
            ++ floatCmp P.FCmpLt
            ++ boolCmp P.CmpLlt
    def ">" =
      Just $
        bopDef $
          flipCmps $
            sintCmp P.CmpSlt
              ++ uintCmp P.CmpUlt
              ++ floatCmp P.FCmpLt
              ++ boolCmp P.CmpLlt
    def "<=" =
      Just $
        bopDef $
          sintCmp P.CmpSle
            ++ uintCmp P.CmpUle
            ++ floatCmp P.FCmpLe
            ++ boolCmp P.CmpLle
    def ">=" =
      Just $
        bopDef $
          flipCmps $
            sintCmp P.CmpSle
              ++ uintCmp P.CmpUle
              ++ floatCmp P.FCmpLe
              ++ boolCmp P.CmpLle
    def s
      | Just bop <- find ((s ==) . prettyString) P.allBinOps =
          Just $ tbopDef $ P.doBinOp bop
      | Just unop <- find ((s ==) . prettyString) P.allCmpOps =
          Just $ tbopDef $ \x y -> P.BoolValue <$> P.doCmpOp unop x y
      | Just cop <- find ((s ==) . prettyString) P.allConvOps =
          Just $ unopDef [(getV, Just . putV, P.doConvOp cop)]
      | Just unop <- find ((s ==) . prettyString) P.allUnOps =
          Just $ unopDef [(getV, Just . putV, P.doUnOp unop)]
      | Just (pts, _, f) <- M.lookup s P.primFuns =
          case length pts of
            1 -> Just $ unopDef [(getV, Just . putV, f . pure)]
            _ -> Just $
              fun1 $ \x -> do
                let getV' (ValuePrim v) = Just v
                    getV' _ = Nothing
                case mapM getV' =<< fromTuple x of
                  Just vs
                    | Just res <- fmap putV . f =<< mapM getV vs -> do
                        breakOnNaN vs res
                        pure $ ValuePrim res
                  _ ->
                    error $ "Cannot apply " <> prettyString s ++ " to " <> show x
      | "sign_" `isPrefixOf` s =
          Just $
            fun1 $ \x ->
              case x of
                (ValuePrim (UnsignedValue x')) ->
                  pure $ ValuePrim $ SignedValue x'
                _ -> error $ "Cannot sign: " <> show x
      | "unsign_" `isPrefixOf` s =
          Just $
            fun1 $ \x ->
              case x of
                (ValuePrim (SignedValue x')) ->
                  pure $ ValuePrim $ UnsignedValue x'
                _ -> error $ "Cannot unsign: " <> show x
    def s
      | "map_stream" `isPrefixOf` s =
          Just $ fun2 stream
    def s | "reduce_stream" `isPrefixOf` s =
      Just $ fun3 $ \_ f arg -> stream f arg
    def "map" = Just $
      TermPoly Nothing $ \t eval' -> do
        t' <- evalType eval' mempty t
        pure $ ValueFun $ \f -> pure . ValueFun $ \xs ->
          case unfoldFunType t' of
            ([_, _], ret_t)
              | Just rowshape <- typeRowShape ret_t ->
                  toArray' rowshape <$> mapM (apply noLoc mempty f) (snd $ fromArray xs)
              | otherwise ->
                  error $ "Bad return type: " <> prettyString ret_t
            _ ->
              error $
                "Invalid arguments to map intrinsic:\n"
                  ++ unlines [prettyString t, show f, show xs]
      where
        typeRowShape = sequenceA . structTypeShape . stripArray 1
    def s | "reduce" `isPrefixOf` s = Just $
      fun3 $ \f ne xs ->
        foldM (apply2 noLoc mempty f) ne $ snd $ fromArray xs
    def "scan" = Just $
      fun3 $ \f ne xs -> do
        let next (out, acc) x = do
              x' <- apply2 noLoc mempty f acc x
              pure (x' : out, x')
        toArray' (valueShape ne) . reverse . fst
          <$> foldM next ([], ne) (snd $ fromArray xs)
    def "scatter" = Just $
      fun3 $ \arr is vs ->
        case arr of
          ValueArray shape arr' ->
            pure $
              ValueArray shape $
                foldl' update arr' $
                  zip (map asInt $ snd $ fromArray is) (snd $ fromArray vs)
          _ ->
            error $ "scatter expects array, but got: " <> show arr
      where
        update arr' (i, v) =
          if i >= 0 && i < arrayLength arr'
            then arr' // [(i, v)]
            else arr'
    def "scatter_2d" = Just $
      fun3 $ \arr is vs ->
        case arr of
          ValueArray _ _ ->
            pure $
              foldl' update arr $
                zip (map fromTuple $ snd $ fromArray is) (snd $ fromArray vs)
          _ ->
            error $ "scatter_2d expects array, but got: " <> show arr
      where
        update :: Value -> (Maybe [Value], Value) -> Value
        update arr (Just idxs@[_, _], v) =
          fromMaybe arr $ writeArray (map (IndexingFix . asInt64) idxs) arr v
        update _ _ =
          error "scatter_2d expects 2-dimensional indices"
    def "scatter_3d" = Just $
      fun3 $ \arr is vs ->
        case arr of
          ValueArray _ _ ->
            pure $
              foldl' update arr $
                zip (map fromTuple $ snd $ fromArray is) (snd $ fromArray vs)
          _ ->
            error $ "scatter_3d expects array, but got: " <> show arr
      where
        update :: Value -> (Maybe [Value], Value) -> Value
        update arr (Just idxs@[_, _, _], v) =
          fromMaybe arr $ writeArray (map (IndexingFix . asInt64) idxs) arr v
        update _ _ =
          error "scatter_3d expects 3-dimensional indices"
    def "hist_1d" = Just . fun6 $ \_ arr fun _ is vs ->
      foldM
        (update fun)
        arr
        (zip (map asInt64 $ snd $ fromArray is) (snd $ fromArray vs))
      where
        op = apply2 mempty mempty
        update fun arr (i, v) =
          fromMaybe arr <$> updateArray (op fun) [IndexingFix i] arr v
    def "hist_2d" = Just . fun6 $ \_ arr fun _ is vs ->
      foldM
        (update fun)
        arr
        (zip (map fromTuple $ snd $ fromArray is) (snd $ fromArray vs))
      where
        op = apply2 mempty mempty
        update fun arr (Just idxs@[_, _], v) =
          fromMaybe arr
            <$> updateArray (op fun) (map (IndexingFix . asInt64) idxs) arr v
        update _ _ _ =
          error "hist_2d: bad index value"
    def "hist_3d" = Just . fun6 $ \_ arr fun _ is vs ->
      foldM
        (update fun)
        arr
        (zip (map fromTuple $ snd $ fromArray is) (snd $ fromArray vs))
      where
        op = apply2 mempty mempty
        update fun arr (Just idxs@[_, _, _], v) =
          fromMaybe arr
            <$> updateArray (op fun) (map (IndexingFix . asInt64) idxs) arr v
        update _ _ _ =
          error "hist_2d: bad index value"
    def "partition" = Just $
      fun3 $ \k f xs -> do
        let (ShapeDim _ rowshape, xs') = fromArray xs

            next outs x = do
              i <- asInt <$> apply noLoc mempty f x
              pure $ insertAt i x outs
            pack parts =
              toTuple
                [ toArray' rowshape $ concat parts,
                  toArray' rowshape $
                    map (ValuePrim . SignedValue . Int64Value . genericLength) parts
                ]

        pack . map reverse
          <$> foldM next (replicate (asInt k) []) xs'
      where
        insertAt 0 x (l : ls) = (x : l) : ls
        insertAt i x (l : ls) = l : insertAt (i - 1) x ls
        insertAt _ _ ls = ls
    def "scatter_stream" = Just $
      fun3 $ \dest f vs ->
        case (dest, vs) of
          ( ValueArray dest_shape dest_arr,
            ValueArray _ vs_arr
            ) -> do
              let acc = ValueAcc dest_shape (\_ x -> pure x) dest_arr
              acc' <- foldM (apply2 noLoc mempty f) acc vs_arr
              case acc' of
                ValueAcc _ _ dest_arr' ->
                  pure $ ValueArray dest_shape dest_arr'
                _ ->
                  error $ "scatter_stream produced: " <> show acc'
          _ ->
            error $ "scatter_stream expects array, but got: " <> prettyString (show vs, show vs)
    def "hist_stream" = Just $
      fun5 $ \dest op _ne f vs ->
        case (dest, vs) of
          ( ValueArray dest_shape dest_arr,
            ValueArray _ vs_arr
            ) -> do
              let acc = ValueAcc dest_shape (apply2 noLoc mempty op) dest_arr
              acc' <- foldM (apply2 noLoc mempty f) acc vs_arr
              case acc' of
                ValueAcc _ _ dest_arr' ->
                  pure $ ValueArray dest_shape dest_arr'
                _ ->
                  error $ "hist_stream produced: " <> show acc'
          _ ->
            error $ "hist_stream expects array, but got: " <> prettyString (show dest, show vs)
    def "acc_write" = Just $
      fun3 $ \acc i v ->
        case (acc, i) of
          ( ValueAcc shape op acc_arr,
            ValuePrim (SignedValue (Int64Value i'))
            ) ->
              if i' >= 0 && i' < arrayLength acc_arr
                then do
                  let x = acc_arr ! fromIntegral i'
                  res <- op x v
                  pure $ ValueAcc shape op $ acc_arr // [(fromIntegral i', res)]
                else pure acc
          _ ->
            error $ "acc_write invalid arguments: " <> prettyString (show acc, show i, show v)
    --
    def "flat_index_2d" = Just . fun6 $ \arr offset n1 s1 n2 s2 -> do
      let offset' = asInt64 offset
          n1' = asInt64 n1
          n2' = asInt64 n2
          s1' = asInt64 s1
          s2' = asInt64 s2
          shapeFromDims = foldr ShapeDim ShapeLeaf
          mk1 = fmap (toArray (shapeFromDims [n1', n2'])) . sequence
          mk2 = fmap (toArray $ shapeFromDims [n2']) . sequence
          iota x = [0 .. x - 1]
          f i j =
            indexArray [IndexingFix $ offset' + i * s1' + j * s2'] arr

      case mk1 [mk2 [f i j | j <- iota n2'] | i <- iota n1'] of
        Just arr' -> pure arr'
        Nothing ->
          bad mempty mempty $
            "Index out of bounds: " <> prettyText [((n1', s1'), (n2', s2'))]
    --
    def "flat_update_2d" = Just . fun5 $ \arr offset s1 s2 v -> do
      let offset' = asInt64 offset
          s1' = asInt64 s1
          s2' = asInt64 s2
      case valueShape v of
        ShapeDim n1 (ShapeDim n2 _) -> do
          let iota x = [0 .. x - 1]
              f arr' (i, j) =
                writeArray [IndexingFix $ offset' + i * s1' + j * s2'] arr'
                  =<< indexArray [IndexingFix i, IndexingFix j] v
          case foldM f arr [(i, j) | i <- iota n1, j <- iota n2] of
            Just arr' -> pure arr'
            Nothing ->
              bad mempty mempty $
                "Index out of bounds: " <> prettyText [((n1, s1'), (n2, s2'))]
        s -> error $ "flat_update_2d: invalid arg shape: " ++ show s
    --
    def "flat_index_3d" = Just . fun8 $ \arr offset n1 s1 n2 s2 n3 s3 -> do
      let offset' = asInt64 offset
          n1' = asInt64 n1
          n2' = asInt64 n2
          n3' = asInt64 n3
          s1' = asInt64 s1
          s2' = asInt64 s2
          s3' = asInt64 s3
          shapeFromDims = foldr ShapeDim ShapeLeaf
          mk1 = fmap (toArray (shapeFromDims [n1', n2', n3'])) . sequence
          mk2 = fmap (toArray $ shapeFromDims [n2', n3']) . sequence
          mk3 = fmap (toArray $ shapeFromDims [n3']) . sequence
          iota x = [0 .. x - 1]
          f i j l =
            indexArray [IndexingFix $ offset' + i * s1' + j * s2' + l * s3'] arr

      case mk1 [mk2 [mk3 [f i j l | l <- iota n3'] | j <- iota n2'] | i <- iota n1'] of
        Just arr' -> pure arr'
        Nothing ->
          bad mempty mempty $
            "Index out of bounds: " <> prettyText [((n1', s1'), (n2', s2'), (n3', s3'))]
    --
    def "flat_update_3d" = Just . fun6 $ \arr offset s1 s2 s3 v -> do
      let offset' = asInt64 offset
          s1' = asInt64 s1
          s2' = asInt64 s2
          s3' = asInt64 s3
      case valueShape v of
        ShapeDim n1 (ShapeDim n2 (ShapeDim n3 _)) -> do
          let iota x = [0 .. x - 1]
              f arr' (i, j, l) =
                writeArray [IndexingFix $ offset' + i * s1' + j * s2' + l * s3'] arr'
                  =<< indexArray [IndexingFix i, IndexingFix j, IndexingFix l] v
          case foldM f arr [(i, j, l) | i <- iota n1, j <- iota n2, l <- iota n3] of
            Just arr' -> pure arr'
            Nothing ->
              bad mempty mempty $
                "Index out of bounds: " <> prettyText [((n1, s1'), (n2, s2'), (n3, s3'))]
        s -> error $ "flat_update_3d: invalid arg shape: " ++ show s
    --
    def "flat_index_4d" = Just . fun10 $ \arr offset n1 s1 n2 s2 n3 s3 n4 s4 -> do
      let offset' = asInt64 offset
          n1' = asInt64 n1
          n2' = asInt64 n2
          n3' = asInt64 n3
          n4' = asInt64 n4
          s1' = asInt64 s1
          s2' = asInt64 s2
          s3' = asInt64 s3
          s4' = asInt64 s4
          shapeFromDims = foldr ShapeDim ShapeLeaf
          mk1 = fmap (toArray (shapeFromDims [n1', n2', n3', n4'])) . sequence
          mk2 = fmap (toArray $ shapeFromDims [n2', n3', n4']) . sequence
          mk3 = fmap (toArray $ shapeFromDims [n3', n4']) . sequence
          mk4 = fmap (toArray $ shapeFromDims [n4']) . sequence
          iota x = [0 .. x - 1]
          f i j l m =
            indexArray [IndexingFix $ offset' + i * s1' + j * s2' + l * s3' + m * s4'] arr

      case mk1 [mk2 [mk3 [mk4 [f i j l m | m <- iota n4'] | l <- iota n3'] | j <- iota n2'] | i <- iota n1'] of
        Just arr' -> pure arr'
        Nothing ->
          bad mempty mempty $
            "Index out of bounds: " <> prettyText [(((n1', s1'), (n2', s2')), ((n3', s3'), (n4', s4')))]
    --
    def "flat_update_4d" = Just . fun7 $ \arr offset s1 s2 s3 s4 v -> do
      let offset' = asInt64 offset
          s1' = asInt64 s1
          s2' = asInt64 s2
          s3' = asInt64 s3
          s4' = asInt64 s4
      case valueShape v of
        ShapeDim n1 (ShapeDim n2 (ShapeDim n3 (ShapeDim n4 _))) -> do
          let iota x = [0 .. x - 1]
              f arr' (i, j, l, m) =
                writeArray [IndexingFix $ offset' + i * s1' + j * s2' + l * s3' + m * s4'] arr'
                  =<< indexArray [IndexingFix i, IndexingFix j, IndexingFix l, IndexingFix m] v
          case foldM f arr [(i, j, l, m) | i <- iota n1, j <- iota n2, l <- iota n3, m <- iota n4] of
            Just arr' -> pure arr'
            Nothing ->
              bad mempty mempty $
                "Index out of bounds: " <> prettyText [(((n1, s1'), (n2, s2')), ((n3, s3'), (n4, s4')))]
        s -> error $ "flat_update_4d: invalid arg shape: " ++ show s
    --
    def "unzip" = Just $
      fun1 $ \x -> do
        let ShapeDim _ (ShapeRecord fs) = valueShape x
            Just [xs_shape, ys_shape] = areTupleFields fs
            listPair (xs, ys) =
              [toArray' xs_shape xs, toArray' ys_shape ys]

        pure $ toTuple $ listPair $ unzip $ map (fromPair . fromTuple) $ snd $ fromArray x
      where
        fromPair (Just [x, y]) = (x, y)
        fromPair _ = error "Not a pair"
    def "zip" = Just $
      fun2 $ \xs ys -> do
        let ShapeDim _ xs_rowshape = valueShape xs
            ShapeDim _ ys_rowshape = valueShape ys
        pure $
          toArray' (ShapeRecord (tupleFields [xs_rowshape, ys_rowshape])) $
            map toTuple $
              transpose [snd $ fromArray xs, snd $ fromArray ys]
    def "concat" = Just $
      fun2 $ \xs ys -> do
        let (ShapeDim _ rowshape, xs') = fromArray xs
            (_, ys') = fromArray ys
        pure $ toArray' rowshape $ xs' ++ ys'
    def "transpose" = Just $
      fun1 $ \xs -> do
        let (ShapeDim n (ShapeDim m shape), xs') = fromArray xs
        pure $
          toArray (ShapeDim m (ShapeDim n shape)) $
            map (toArray (ShapeDim n shape)) $
              -- Slight hack to work around empty dimensions.
              genericTake m $
                transpose (map (snd . fromArray) xs') ++ repeat []
    def "flatten" = Just $
      fun1 $ \xs -> do
        let (ShapeDim n (ShapeDim m shape), xs') = fromArray xs
        pure $ toArray (ShapeDim (n * m) shape) $ concatMap (snd . fromArray) xs'
    def "unflatten" = Just $
      fun3 $ \n m xs -> do
        let (ShapeDim xs_size innershape, xs') = fromArray xs
            rowshape = ShapeDim (asInt64 m) innershape
            shape = ShapeDim (asInt64 n) rowshape
        if asInt64 n * asInt64 m /= xs_size || asInt64 n < 0 || asInt64 m < 0
          then
            bad mempty mempty $
              "Cannot unflatten array of shape ["
                <> prettyText xs_size
                <> "] to array of shape ["
                <> prettyText (asInt64 n)
                <> "]["
                <> prettyText (asInt64 m)
                <> "]"
          else pure $ toArray shape $ map (toArray rowshape) $ chunk (asInt m) xs'
    def "vjp2" = Just $
      fun3 $
        \_ _ _ -> bad noLoc mempty "Interpreter does not support autodiff."
    def "jvp2" = Just $
      fun3 $ \f x x' ->
        case (x, x') of
          (ValuePrim v, ValuePrim dv) -> do
            Debug.Trace.trace ("jvp2 f:" ++ show f ++ " v: " ++ show v ++ " dv: " ++ show dv)
                              (fmap toTuple' (apply noLoc mempty f $ ValueDual v dv))
                              -- (apply noLoc mempty f $ ValueDual v dv) -- TODO
          (ValueArray shape vs, ValueArray _ dvs) -> do
            let duals = map toDual $ zip (elems vs) (elems dvs)
            Debug.Trace.trace ("jvp2 array:" ++ show duals)
                              (fmap toTuple' (apply noLoc mempty f (toArray' shape duals)))
          _ ->
            bad noLoc mempty "Interpreter does not support autodiff."
        where
          toDual (ValuePrim v, ValuePrim dv) = ValueDual v dv
          toDual _ = undefined -- TODO fix
          toTuple' (ValueDual z dz) = toTuple [ValuePrim z, ValuePrim dz]
          toTuple' v@(ValueArray _ _) =
            let (shape, as) = fromArray v
                (zs, dzs) = unzip $ map unbundle as
            in toTuple [toArray' shape zs, toArray' shape dzs]
            where
              unbundle (ValueDual z dz) = (ValuePrim z, ValuePrim dz)
              unbundle _ = undefined
          toTuple' _ = undefined -- TODO fix
    def "acc" = Nothing
    def s | nameFromString s `M.member` namesToPrimTypes = Nothing
    def s = error $ "Missing intrinsic: " ++ s

    tdef s = do
      t <- nameFromString s `M.lookup` namesToPrimTypes
      pure $ T.TypeAbbr Unlifted [] $ RetType [] $ Scalar $ Prim t

    stream f arg@(ValueArray _ xs) =
      let n = ValuePrim $ SignedValue $ Int64Value $ arrayLength xs
       in apply2 noLoc mempty f n arg
    stream _ arg = error $ "Cannot stream: " <> show arg

interpretExp :: Ctx -> Exp -> F ExtOp Value
interpretExp ctx e = runEvalM (ctxImports ctx) $ eval (ctxEnv ctx) e

interpretDecs :: Ctx -> [Dec] -> F ExtOp Env
interpretDecs ctx decs =
  runEvalM (ctxImports ctx) $ do
    env <- foldM evalDec (ctxEnv ctx) decs
    -- We need to extract any new existential sizes and add them as
    -- ordinary bindings to the context, or we will not be able to
    -- look up their values later.
    sizes <- extSizeEnv
    pure $ env <> sizes

interpretDec :: Ctx -> Dec -> F ExtOp Ctx
interpretDec ctx d = do
  env <- interpretDecs ctx [d]
  pure ctx {ctxEnv = env}

interpretImport :: Ctx -> (ImportName, Prog) -> F ExtOp Ctx
interpretImport ctx (fp, prog) = do
  env <- interpretDecs ctx $ progDecs prog
  pure ctx {ctxImports = M.insert fp env $ ctxImports ctx}

-- | Produce a context, based on the one passed in, where all of
-- the provided imports have been @open@ened in order.
ctxWithImports :: [Env] -> Ctx -> Ctx
ctxWithImports envs ctx = ctx {ctxEnv = mconcat (reverse envs) <> ctxEnv ctx}

valueType :: V.Value -> ValueType
valueType v =
  let V.ValueType shape pt = V.valueType v
   in arrayOf mempty (F.Shape (map fromIntegral shape)) (Scalar (Prim (toPrim pt)))
  where
    toPrim V.I8 = Signed Int8
    toPrim V.I16 = Signed Int16
    toPrim V.I32 = Signed Int32
    toPrim V.I64 = Signed Int64
    toPrim V.U8 = Unsigned Int8
    toPrim V.U16 = Unsigned Int16
    toPrim V.U32 = Unsigned Int32
    toPrim V.U64 = Unsigned Int64
    toPrim V.Bool = Bool
    toPrim V.F16 = FloatType Float16
    toPrim V.F32 = FloatType Float32
    toPrim V.F64 = FloatType Float64

checkEntryArgs :: VName -> [V.Value] -> StructType -> Either T.Text ()
checkEntryArgs entry args entry_t
  | args_ts == map snd param_ts =
      pure ()
  | otherwise =
      Left . docText $
        expected
          </> "Got input of types"
          </> indent 2 (stack (map pretty args_ts))
  where
    (param_ts, _) = unfoldFunType entry_t
    args_ts = map (valueStructType . valueType) args
    expected
      | null param_ts =
          "Entry point " <> dquotes (prettyName entry) <> " is not a function."
      | otherwise =
          "Entry point " <> dquotes (prettyName entry) <> " expects input of type(s)"
            </> indent 2 (stack (map pretty param_ts))

-- | Execute the named function on the given arguments; may fail
-- horribly if these are ill-typed.
interpretFunction :: Ctx -> VName -> [V.Value] -> Either T.Text (F ExtOp Value)
interpretFunction ctx fname vs = do
  ft <- case lookupVar (qualName fname) $ ctxEnv ctx of
    Just (TermValue (Just (T.BoundV _ t)) _) ->
      updateType (map valueType vs) t
    Just (TermPoly (Just (T.BoundV _ t)) _) ->
      updateType (map valueType vs) t
    _ ->
      Left $ "Unknown function `" <> nameToText (toName fname) <> "`."

  let vs' = Debug.Trace.trace ("interpretFunction " ++ show fname) $ map fromDataValue vs

  checkEntryArgs fname vs ft

  Right $
    runEvalM (ctxImports ctx) $ do
      -- XXX: We are providing a dummy type here.  This is OK as long
      -- as the function we invoke is monomorphic, which is what we
      -- require of entry points.  This is to avoid reimplementing
      -- type inference machinery here.
      f <- evalTermVar (ctxEnv ctx) (qualName fname) (Scalar (Prim Bool))
      foldM (apply noLoc mempty) f vs'
  where
    updateType (vt : vts) (Scalar (Arrow als pn d pt (RetType dims rt))) = do
      checkInput vt pt
      Scalar . Arrow als pn d (valueStructType vt) . RetType dims <$> updateType vts rt
    updateType _ t =
      Right t

    -- FIXME: we don't check array sizes.
    checkInput :: ValueType -> StructType -> Either T.Text ()
    checkInput (Scalar (Prim vt)) (Scalar (Prim pt))
      | vt /= pt = badPrim vt pt
    checkInput (Array _ _ _ (Prim vt)) (Array _ _ _ (Prim pt))
      | vt /= pt = badPrim vt pt
    checkInput _ _ =
      Right ()

    badPrim vt pt =
      Left . docText $
        "Invalid argument type."
          </> "Expected:"
          <+> align (pretty pt)
          </> "Got:     "
          <+> align (pretty vt)<|MERGE_RESOLUTION|>--- conflicted
+++ resolved
@@ -832,12 +832,8 @@
 evalAppExp env (If cond e1 e2 _) = do
   cond' <- asBool <$> eval env cond
   if cond' then eval env e1 else eval env e2
-<<<<<<< HEAD
 -- TODO find jvp in case below and modify env here?
-evalAppExp env _ (Apply f args loc) = do
-=======
 evalAppExp env (Apply f args loc) = do
->>>>>>> 9f91dbb4
   -- It is important that 'arguments' are evaluated in reverse order
   -- in order to bring any sizes into scope that may be used in the
   -- type of the functions.
