-- | Non-Futhark-specific utilities.  If you find yourself writing
-- general functions on generic data structures, consider putting them
-- here.
--
-- Sometimes it is also preferable to copy a small function rather
-- than introducing a large dependency.  In this case, make sure to
-- note where you got it from (and make sure that the license is
-- compatible).
module Futhark.Util
       (mapAccumLM,
        chunk,
        mapEither,
<<<<<<< HEAD
        splitAt3
        )
=======
        maybeNth,
        zEncodeString
       )
>>>>>>> 988df8da
       where

import Numeric
import Data.Char
import Data.List
import Data.Either

-- | Like 'mapAccumL', but monadic.
mapAccumLM :: Monad m =>
              (acc -> x -> m (acc, y)) -> acc -> [x] -> m (acc, [y])
mapAccumLM _ acc [] = return (acc, [])
mapAccumLM f acc (x:xs) = do
  (acc', x') <- f acc x
  (acc'', xs') <- mapAccumLM f acc' xs
  return (acc'', x':xs')

-- | @chunk n a@ splits @a@ into @n@-size-chunks.  If the length of
-- @a@ is not divisible by @n@, the last chunk will have fewer than
-- @n@ elements (but it will never be empty).
chunk :: Int -> [a] -> [[a]]
chunk _ [] = []
chunk n xs =
  let (bef,aft) = splitAt n xs
  in bef : chunk n aft

-- | A combination of 'map' and 'partitionEithers'.
mapEither :: (a -> Either b c) -> [a] -> ([b], [c])
mapEither f l = partitionEithers $ map f l

<<<<<<< HEAD
-- | Like 'splitAt', but produces three lists.
splitAt3 :: Int -> Int -> [a] -> ([a], [a], [a])
splitAt3 n m l =
  let (xs, l') = splitAt n l
      (ys, zs) = splitAt m l'
  in (xs, ys, zs)
=======
-- | Return the list element at the given index, if the index is valid.
maybeNth :: Integral int => int -> [a] -> Maybe a
maybeNth i l
  | i >= 0, v:_ <- genericDrop i l = Just v
  | otherwise                      = Nothing

-- Z-encoding from https://ghc.haskell.org/trac/ghc/wiki/Commentary/Compiler/SymbolNames
--
-- Slightly simplified as we do not need it to deal with tuples and
-- the like.
--
-- (c) The University of Glasgow, 1997-2006


type UserString = String        -- As the user typed it
type EncodedString = String     -- Encoded form

zEncodeString :: UserString -> EncodedString
zEncodeString "" = ""
zEncodeString (c:cs) = encodeDigitChar c ++ concatMap encodeChar cs

unencodedChar :: Char -> Bool   -- True for chars that don't need encoding
unencodedChar 'Z' = False
unencodedChar 'z' = False
unencodedChar '_' = True
unencodedChar c   =  isAsciiLower c
                  || isAsciiUpper c
                  || isDigit c

-- If a digit is at the start of a symbol then we need to encode it.
-- Otherwise names like 9pH-0.1 give linker errors.
encodeDigitChar :: Char -> EncodedString
encodeDigitChar c | isDigit c = encodeAsUnicodeCharar c
                  | otherwise = encodeChar c

encodeChar :: Char -> EncodedString
encodeChar c | unencodedChar c = [c]     -- Common case first

-- Constructors
encodeChar '('  = "ZL"   -- Needed for things like (,), and (->)
encodeChar ')'  = "ZR"   -- For symmetry with (
encodeChar '['  = "ZM"
encodeChar ']'  = "ZN"
encodeChar ':'  = "ZC"
encodeChar 'Z'  = "ZZ"

-- Variables
encodeChar 'z'  = "zz"
encodeChar '&'  = "za"
encodeChar '|'  = "zb"
encodeChar '^'  = "zc"
encodeChar '$'  = "zd"
encodeChar '='  = "ze"
encodeChar '>'  = "zg"
encodeChar '#'  = "zh"
encodeChar '.'  = "zi"
encodeChar '<'  = "zl"
encodeChar '-'  = "zm"
encodeChar '!'  = "zn"
encodeChar '+'  = "zp"
encodeChar '\'' = "zq"
encodeChar '\\' = "zr"
encodeChar '/'  = "zs"
encodeChar '*'  = "zt"
encodeChar '_'  = "zu"
encodeChar '%'  = "zv"
encodeChar c    = encodeAsUnicodeCharar c

encodeAsUnicodeCharar :: Char -> EncodedString
encodeAsUnicodeCharar c = 'z' : if isDigit (head hex_str) then hex_str
                                                           else '0':hex_str
  where hex_str = showHex (ord c) "U"
>>>>>>> 988df8da
<|MERGE_RESOLUTION|>--- conflicted
+++ resolved
@@ -10,14 +10,10 @@
        (mapAccumLM,
         chunk,
         mapEither,
-<<<<<<< HEAD
-        splitAt3
-        )
-=======
         maybeNth,
+        splitAt3,
         zEncodeString
        )
->>>>>>> 988df8da
        where
 
 import Numeric
@@ -47,19 +43,18 @@
 mapEither :: (a -> Either b c) -> [a] -> ([b], [c])
 mapEither f l = partitionEithers $ map f l
 
-<<<<<<< HEAD
+-- | Return the list element at the given index, if the index is valid.
+maybeNth :: Integral int => int -> [a] -> Maybe a
+maybeNth i l
+  | i >= 0, v:_ <- genericDrop i l = Just v
+  | otherwise                      = Nothing
+
 -- | Like 'splitAt', but produces three lists.
 splitAt3 :: Int -> Int -> [a] -> ([a], [a], [a])
 splitAt3 n m l =
   let (xs, l') = splitAt n l
       (ys, zs) = splitAt m l'
   in (xs, ys, zs)
-=======
--- | Return the list element at the given index, if the index is valid.
-maybeNth :: Integral int => int -> [a] -> Maybe a
-maybeNth i l
-  | i >= 0, v:_ <- genericDrop i l = Just v
-  | otherwise                      = Nothing
 
 -- Z-encoding from https://ghc.haskell.org/trac/ghc/wiki/Commentary/Compiler/SymbolNames
 --
@@ -126,5 +121,4 @@
 encodeAsUnicodeCharar :: Char -> EncodedString
 encodeAsUnicodeCharar c = 'z' : if isDigit (head hex_str) then hex_str
                                                            else '0':hex_str
-  where hex_str = showHex (ord c) "U"
->>>>>>> 988df8da
+  where hex_str = showHex (ord c) "U"