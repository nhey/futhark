--- conflicted
+++ resolved
@@ -1268,11 +1268,7 @@
   acc_cert_v <- newVName "acc_cert"
   dest_ts <- mapM lookupType dest'
   let dest_w = arraysSize 0 dest_ts
-<<<<<<< HEAD
-      acc_t = Acc acc_cert_v (Shape [dest_w]) $ map rowType dest_ts
-=======
       acc_t = Acc acc_cert_v (Shape [dest_w]) (map rowType dest_ts) NoUniqueness
->>>>>>> 393aa316
   acc_p <- newParam "acc_p" acc_t
   withacc_lam <- mkLambda [Param acc_cert_v (I.Prim I.Cert), acc_p] $ do
     lam' <-
@@ -1556,10 +1552,7 @@
           handleOps,
           handleSOACs,
           handleAccs,
-<<<<<<< HEAD
           handleAD,
-=======
->>>>>>> 393aa316
           handleRest
         ]
   msum [h args $ baseString $ qualLeaf qname | h <- handlers]
@@ -1720,7 +1713,6 @@
       fmap pure $ letSubExp desc $ BasicOp $ UpdateAcc acc' [i'] vs
     handleAccs _ _ = Nothing
 
-<<<<<<< HEAD
     handleAD [TupLit [f, x, v] _] fname
       | fname `elem` ["jvp", "vjp"] = Just $ \desc -> do
         x' <- internaliseExp "ad_x" x
@@ -1734,8 +1726,6 @@
             _ -> VJP lam x' v'
     handleAD _ _ = Nothing
 
-=======
->>>>>>> 393aa316
     handleRest [x] "!" = Just $ complementF x
     handleRest [x] "opaque" = Just $ \desc ->
       mapM (letSubExp desc . BasicOp . Opaque) =<< internaliseExp "opaque_arg" x
