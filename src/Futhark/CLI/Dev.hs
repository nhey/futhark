{-# LANGUAGE FlexibleContexts #-}
{-# LANGUAGE RankNTypes #-}
{-# LANGUAGE TypeApplications #-}

-- | Futhark Compiler Driver
module Futhark.CLI.Dev (main) where

import Control.Category (id)
import Control.Monad
import Control.Monad.State
import qualified Data.ByteString.Lazy as ByteString
import Data.List (intersperse)
import Data.Maybe
import qualified Data.Text.IO as T
import Futhark.Actions
import Futhark.Analysis.Metrics (OpMetrics)
import Futhark.Compiler.CLI
import Futhark.IR (ASTLore, Op, Prog, pretty)
import qualified Futhark.IR.Kernels as Kernels
import qualified Futhark.IR.KernelsMem as KernelsMem
<<<<<<< HEAD
import qualified Futhark.IR.MCMem as MCMem
=======
import Futhark.IR.Prop.Aliases (CanBeAliased)
import qualified Futhark.IR.SOACS as SOACS
import qualified Futhark.IR.Seq as Seq
>>>>>>> 3cfc932a
import qualified Futhark.IR.SeqMem as SeqMem
import Futhark.Internalise.Defunctionalise as Defunctionalise
import Futhark.Internalise.Defunctorise as Defunctorise
import Futhark.Internalise.Monomorphise as Monomorphise
import Futhark.Optimise.CSE
import Futhark.Optimise.DoubleBuffer
import Futhark.Optimise.Fusion
import Futhark.Optimise.InPlaceLowering
import Futhark.Optimise.InliningDeadFun
import Futhark.Optimise.Sink
import Futhark.Optimise.TileLoops
import Futhark.Optimise.Unstream
import Futhark.Pass
import Futhark.Pass.ExpandAllocations
import qualified Futhark.Pass.ExplicitAllocations.Kernels as Kernels
import qualified Futhark.Pass.ExplicitAllocations.Seq as Seq
import Futhark.Pass.ExtractKernels
import Futhark.Pass.FirstOrderTransform
import Futhark.Pass.KernelBabysitting
import Futhark.Pass.Simplify
import Futhark.Passes
import Futhark.TypeCheck (Checkable)
import Futhark.Util.Log
import Futhark.Util.Options
import qualified Futhark.Util.Pretty as PP
import Language.Futhark.Parser (parseFuthark)
import qualified Language.SexpGrammar as Sexp
import System.Console.GetOpt
import System.Exit
import System.FilePath
import System.IO
import Prelude hiding (id)

-- | What to do with the program after it has been read.
data FutharkPipeline
  = -- | Just print it.
    PrettyPrint
  | -- | Run the type checker; print type errors.
    TypeCheck
  | -- | Run this pipeline.
    Pipeline [UntypedPass]
  | -- | Partially evaluate away the module language.
    Defunctorise
  | -- | Defunctorise and monomorphise.
    Monomorphise
  | -- | Defunctorise, monomorphise, and defunctionalise.
    Defunctionalise

data Config = Config
  { futharkConfig :: FutharkConfig,
    -- | Nothing is distinct from a empty pipeline -
    -- it means we don't even run the internaliser.
    futharkPipeline :: FutharkPipeline,
    futharkAction :: UntypedAction,
    -- | If true, prints programs as raw ASTs instead
    -- of their prettyprinted form.
    futharkPrintAST :: Bool
  }

-- | Get a Futhark pipeline from the configuration - an empty one if
-- none exists.
getFutharkPipeline :: Config -> [UntypedPass]
getFutharkPipeline = toPipeline . futharkPipeline
  where
    toPipeline (Pipeline p) = p
    toPipeline _ = []

<<<<<<< HEAD
data UntypedPassState = SOACS (Prog SOACS.SOACS)
                      | Kernels (Prog Kernels.Kernels)
                      | Seq (Prog Seq.Seq)
                      | KernelsMem (Prog KernelsMem.KernelsMem)
                      | MCMem (Prog MCMem.MCMem)
                      | SeqMem (Prog SeqMem.SeqMem)
=======
data UntypedPassState
  = SOACS (Prog SOACS.SOACS)
  | Kernels (Prog Kernels.Kernels)
  | Seq (Prog Seq.Seq)
  | KernelsMem (Prog KernelsMem.KernelsMem)
  | SeqMem (Prog SeqMem.SeqMem)
>>>>>>> 3cfc932a

getSOACSProg :: UntypedPassState -> Maybe (Prog SOACS.SOACS)
getSOACSProg (SOACS prog) = Just prog
getSOACSProg _ = Nothing

class Representation s where
  -- | A human-readable description of the representation expected or
  -- contained, usable for error messages.
  representation :: s -> String

instance Representation UntypedPassState where
  representation (SOACS _) = "SOACS"
  representation (Kernels _) = "Kernels"
  representation (Seq _) = "Seq"
  representation (KernelsMem _) = "KernelsMem"
  representation (MCMem _) = "MCMem"
  representation (SeqMem _) = "SeqMEm"

instance PP.Pretty UntypedPassState where
  ppr (SOACS prog) = PP.ppr prog
  ppr (Kernels prog) = PP.ppr prog
  ppr (Seq prog) = PP.ppr prog
  ppr (SeqMem prog) = PP.ppr prog
  ppr (MCMem prog) = PP.ppr prog
  ppr (KernelsMem prog) = PP.ppr prog

<<<<<<< HEAD
newtype UntypedPass = UntypedPass (UntypedPassState
                                  -> PipelineConfig
                                  -> FutharkM UntypedPassState)

data AllActions = AllActions
  { actionSOACS :: Action SOACS.SOACS
  , actionKernels :: Action Kernels.Kernels
  , actionSeq :: Action Seq.Seq
  , actionKernelsMem :: Action KernelsMem.KernelsMem
  , actionSeqMem :: Action SeqMem.SeqMem
  , actionMCMem :: Action MCMem.MCMem
  }

data UntypedAction = SOACSAction (Action SOACS.SOACS)
                   | KernelsAction (Action Kernels.Kernels)
                   | KernelsMemAction (FilePath -> Action KernelsMem.KernelsMem)
                   | MCMemAction (FilePath -> Action MCMem.MCMem)
                   | SeqMemAction (FilePath -> Action SeqMem.SeqMem)
                   | PolyAction AllActions
=======
newtype UntypedPass
  = UntypedPass
      ( UntypedPassState ->
        PipelineConfig ->
        FutharkM UntypedPassState
      )

data UntypedAction
  = SOACSAction (Action SOACS.SOACS)
  | KernelsAction (Action Kernels.Kernels)
  | KernelsMemAction (FilePath -> Action KernelsMem.KernelsMem)
  | SeqMemAction (FilePath -> Action SeqMem.SeqMem)
  | PolyAction
      ( forall lore.
        ( ASTLore lore,
          (CanBeAliased (Op lore)),
          (OpMetrics (Op lore))
        ) =>
        Action lore
      )
>>>>>>> 3cfc932a

untypedActionName :: UntypedAction -> String
untypedActionName (SOACSAction a) = actionName a
untypedActionName (KernelsAction a) = actionName a
untypedActionName (SeqMemAction a) = actionName $ a ""
untypedActionName (KernelsMemAction a) = actionName $ a ""
<<<<<<< HEAD
untypedActionName (MCMemAction a) = actionName $ a ""
untypedActionName (PolyAction a) = actionName (actionSOACS a)
=======
untypedActionName (PolyAction a) = actionName (a :: Action SOACS.SOACS)
>>>>>>> 3cfc932a

instance Representation UntypedAction where
  representation (SOACSAction _) = "SOACS"
  representation (KernelsAction _) = "Kernels"
  representation (KernelsMemAction _) = "KernelsMem"
  representation (MCMemAction _) = "MCMem"
  representation (SeqMemAction _) = "SeqMem"
  representation PolyAction {} = "<any>"

newConfig :: Config
newConfig = Config newFutharkConfig (Pipeline []) action False
<<<<<<< HEAD
  where action = PolyAction $ AllActions printAction printAction printAction printAction printAction printAction
=======
  where
    action = PolyAction printAction
>>>>>>> 3cfc932a

changeFutharkConfig ::
  (FutharkConfig -> FutharkConfig) ->
  Config ->
  Config
changeFutharkConfig f cfg = cfg {futharkConfig = f $ futharkConfig cfg}

type FutharkOption = FunOptDescr Config

passOption :: String -> UntypedPass -> String -> [String] -> FutharkOption
passOption desc pass short long =
  Option
    short
    long
    ( NoArg $
        Right $ \cfg ->
          cfg {futharkPipeline = Pipeline $ getFutharkPipeline cfg ++ [pass]}
    )
    desc

kernelsMemProg ::
  String ->
  UntypedPassState ->
  FutharkM (Prog KernelsMem.KernelsMem)
kernelsMemProg _ (KernelsMem prog) =
  return prog
kernelsMemProg name rep =
  externalErrorS $
    "Pass " ++ name
      ++ " expects KernelsMem representation, but got "
      ++ representation rep

soacsProg :: String -> UntypedPassState -> FutharkM (Prog SOACS.SOACS)
soacsProg _ (SOACS prog) =
  return prog
soacsProg name rep =
  externalErrorS $
    "Pass " ++ name
      ++ " expects SOACS representation, but got "
      ++ representation rep

kernelsProg :: String -> UntypedPassState -> FutharkM (Prog Kernels.Kernels)
kernelsProg _ (Kernels prog) =
  return prog
kernelsProg name rep =
  externalErrorS $
    "Pass " ++ name ++ " expects Kernels representation, but got " ++ representation rep

typedPassOption ::
  Checkable tolore =>
  (String -> UntypedPassState -> FutharkM (Prog fromlore)) ->
  (Prog tolore -> UntypedPassState) ->
  Pass fromlore tolore ->
  String ->
  FutharkOption
typedPassOption getProg putProg pass short =
  passOption (passDescription pass) (UntypedPass perform) short long
  where
    perform s config = do
      prog <- getProg (passName pass) s
      putProg <$> runPipeline (onePass pass) config prog

    long = [passLongOption pass]

soacsPassOption :: Pass SOACS.SOACS SOACS.SOACS -> String -> FutharkOption
soacsPassOption =
  typedPassOption soacsProg SOACS

kernelsPassOption ::
  Pass Kernels.Kernels Kernels.Kernels ->
  String ->
  FutharkOption
kernelsPassOption =
  typedPassOption kernelsProg Kernels

kernelsMemPassOption ::
  Pass KernelsMem.KernelsMem KernelsMem.KernelsMem ->
  String ->
  FutharkOption
kernelsMemPassOption =
  typedPassOption kernelsMemProg KernelsMem

simplifyOption :: String -> FutharkOption
simplifyOption short =
  passOption (passDescription pass) (UntypedPass perform) short long
<<<<<<< HEAD
  where perform (SOACS prog) config =
          SOACS <$> runPipeline (onePass simplifySOACS) config prog
        perform (Kernels prog) config =
          Kernels <$> runPipeline (onePass simplifyKernels) config prog
        perform (Seq prog) config =
          Seq <$> runPipeline (onePass simplifySeq) config prog
        perform (SeqMem prog) config =
          SeqMem <$> runPipeline (onePass simplifySeqMem) config prog
        perform (KernelsMem prog) config =
          KernelsMem <$> runPipeline (onePass simplifyKernelsMem) config prog
        perform (MCMem prog) config =
          MCMem <$> runPipeline (onePass simplifyMCMem) config prog

        long = [passLongOption pass]
        pass = simplifySOACS
=======
  where
    perform (SOACS prog) config =
      SOACS <$> runPipeline (onePass simplifySOACS) config prog
    perform (Kernels prog) config =
      Kernels <$> runPipeline (onePass simplifyKernels) config prog
    perform (Seq prog) config =
      Seq <$> runPipeline (onePass simplifySeq) config prog
    perform (SeqMem prog) config =
      SeqMem <$> runPipeline (onePass simplifySeqMem) config prog
    perform (KernelsMem prog) config =
      KernelsMem <$> runPipeline (onePass simplifyKernelsMem) config prog

    long = [passLongOption pass]
    pass = simplifySOACS
>>>>>>> 3cfc932a

allocateOption :: String -> FutharkOption
allocateOption short =
  passOption (passDescription pass) (UntypedPass perform) short long
  where
    perform (Kernels prog) config =
      KernelsMem
        <$> runPipeline (onePass Kernels.explicitAllocations) config prog
    perform (Seq prog) config =
      SeqMem
        <$> runPipeline (onePass Seq.explicitAllocations) config prog
    perform s _ =
      externalErrorS $
        "Pass '" ++ passDescription pass ++ "' cannot operate on " ++ representation s

    long = [passLongOption pass]
    pass = Seq.explicitAllocations

iplOption :: String -> FutharkOption
iplOption short =
  passOption (passDescription pass) (UntypedPass perform) short long
  where
    perform (Kernels prog) config =
      Kernels
        <$> runPipeline (onePass inPlaceLoweringKernels) config prog
    perform (Seq prog) config =
      Seq
        <$> runPipeline (onePass inPlaceLoweringSeq) config prog
    perform s _ =
      externalErrorS $
        "Pass '" ++ passDescription pass ++ "' cannot operate on " ++ representation s

    long = [passLongOption pass]
    pass = inPlaceLoweringSeq

cseOption :: String -> FutharkOption
cseOption short =
  passOption (passDescription pass) (UntypedPass perform) short long
<<<<<<< HEAD
  where perform (SOACS prog) config =
          SOACS <$> runPipeline (onePass $ performCSE True) config prog
        perform (Kernels prog) config =
          Kernels <$> runPipeline (onePass $ performCSE True) config prog
        perform (Seq prog) config =
          Seq <$> runPipeline (onePass $ performCSE True) config prog
        perform (SeqMem prog) config =
          SeqMem <$> runPipeline (onePass $ performCSE False) config prog
        perform (KernelsMem prog) config =
          KernelsMem <$> runPipeline (onePass $ performCSE False) config prog
        perform (MCMem prog) config =
          MCMem <$> runPipeline (onePass $ performCSE False) config prog

        long = [passLongOption pass]
        pass = performCSE True :: Pass SOACS.SOACS SOACS.SOACS

pipelineOption :: (UntypedPassState -> Maybe (Prog fromlore))
               -> String
               -> (Prog tolore -> UntypedPassState)
               -> String
               -> Pipeline fromlore tolore
               -> String
               -> [String]
               -> FutharkOption
=======
  where
    perform (SOACS prog) config =
      SOACS <$> runPipeline (onePass $ performCSE True) config prog
    perform (Kernels prog) config =
      Kernels <$> runPipeline (onePass $ performCSE True) config prog
    perform (Seq prog) config =
      Seq <$> runPipeline (onePass $ performCSE True) config prog
    perform (SeqMem prog) config =
      SeqMem <$> runPipeline (onePass $ performCSE False) config prog
    perform (KernelsMem prog) config =
      KernelsMem <$> runPipeline (onePass $ performCSE False) config prog

    long = [passLongOption pass]
    pass = performCSE True :: Pass SOACS.SOACS SOACS.SOACS

pipelineOption ::
  (UntypedPassState -> Maybe (Prog fromlore)) ->
  String ->
  (Prog tolore -> UntypedPassState) ->
  String ->
  Pipeline fromlore tolore ->
  String ->
  [String] ->
  FutharkOption
>>>>>>> 3cfc932a
pipelineOption getprog repdesc repf desc pipeline =
  passOption desc $ UntypedPass pipelinePass
  where
    pipelinePass rep config =
      case getprog rep of
        Just prog ->
          repf <$> runPipeline pipeline config prog
        Nothing ->
          externalErrorS $
            "Expected " ++ repdesc ++ " representation, but got "
              ++ representation rep

soacsPipelineOption ::
  String ->
  Pipeline SOACS.SOACS SOACS.SOACS ->
  String ->
  [String] ->
  FutharkOption
soacsPipelineOption = pipelineOption getSOACSProg "SOACS" SOACS

commandLineOptions :: [FutharkOption]
commandLineOptions =
<<<<<<< HEAD
  [ Option "v" ["verbose"]
    (OptArg (Right . changeFutharkConfig . incVerbosity) "FILE")
    "Print verbose output on standard error; wrong program to FILE."
  , Option [] ["Werror"]
    (NoArg $ Right $ changeFutharkConfig $ \opts -> opts { futharkWerror = True })
    "Treat warnings as errors."

  , Option "t" ["type-check"]
    (NoArg $ Right $ \opts ->
        opts { futharkPipeline = TypeCheck })
    "Print on standard output the type-checked program."

  , Option [] ["pretty-print"]
    (NoArg $ Right $ \opts ->
        opts { futharkPipeline = PrettyPrint })
    "Parse and pretty-print the AST of the given program."

  , Option [] ["compile-imperative"]
    (NoArg $ Right $ \opts ->
       opts { futharkAction = SeqMemAction $ const impCodeGenAction })
    "Translate program into the imperative IL and write it on standard output."
  , Option [] ["compile-imperative-kernels"]
    (NoArg $ Right $ \opts ->
       opts { futharkAction = KernelsMemAction $ const kernelImpCodeGenAction })
    "Translate program into the imperative IL with kernels and write it on standard output."
  , Option [] ["compile-imperative-multicore"]
    (NoArg $ Right $ \opts ->
       opts { futharkAction = MCMemAction $ const multicoreImpCodeGenAction })
    "Translate program into the imperative IL with kernels and write it on standard output."
  , Option [] ["compile-opencl"]
    (NoArg $ Right $ \opts ->
       opts { futharkAction = KernelsMemAction $ compileOpenCLAction newFutharkConfig ToExecutable })
    "Compile the program using the OpenCL backend."
  , Option [] ["compile-c"]
    (NoArg $ Right $ \opts ->
       opts { futharkAction = SeqMemAction $ compileCAction newFutharkConfig ToExecutable })
    "Compile the program using the C backend."
  , Option "p" ["print"]
    (NoArg $ Right $ \opts ->
        opts { futharkAction = PolyAction $
               AllActions printAction printAction printAction printAction printAction printAction })
    "Prettyprint the resulting internal representation on standard output (default action)."
  , Option "m" ["metrics"]
    (NoArg $ Right $ \opts ->
        opts { futharkAction = PolyAction $
               AllActions metricsAction metricsAction metricsAction metricsAction metricsAction metricsAction })
    "Print AST metrics of the resulting internal representation on standard output."
  , Option [] ["sexp"]
    (NoArg $ Right $ \opts ->
        opts { futharkAction = PolyAction $ AllActions sexpAction sexpAction sexpAction sexpAction sexpAction sexpAction
             })
    "Print the resulting IR as S-expressions to standard output."
  , Option [] ["defunctorise"]
    (NoArg $ Right $ \opts -> opts { futharkPipeline = Defunctorise })
    "Partially evaluate all module constructs and print the residual program."
  , Option [] ["monomorphise"]
    (NoArg $ Right $ \opts -> opts { futharkPipeline = Monomorphise })
    "Monomorphise the program."
  , Option [] ["defunctionalise"]
    (NoArg $ Right $ \opts -> opts { futharkPipeline = Defunctionalise })
    "Defunctionalise the program."
  , Option [] ["ast"]
    (NoArg $ Right $ \opts -> opts { futharkPrintAST = True })
    "Output ASTs instead of prettyprinted programs."
  , Option [] ["safe"]
    (NoArg $ Right $ changeFutharkConfig $ \opts -> opts { futharkSafe = True })
    "Ignore 'unsafe'."
  , typedPassOption soacsProg Seq firstOrderTransform "f"
  , soacsPassOption fuseSOACs "o"
  , soacsPassOption inlineFunctions []
  , kernelsPassOption babysitKernels []
  , kernelsPassOption tileLoops []
  , kernelsPassOption unstreamKernels []
  , kernelsPassOption sinkKernels []
  , typedPassOption soacsProg Kernels extractKernels []

  , iplOption []
  , allocateOption "a"

  , kernelsMemPassOption doubleBuffer []
  , kernelsMemPassOption expandAllocations []

  , cseOption []
  , simplifyOption "e"

  , soacsPipelineOption "Run the default optimised pipeline"
    standardPipeline "s" ["standard"]
  , pipelineOption getSOACSProg "Kernels" Kernels
    "Run the default optimised kernels pipeline"
    kernelsPipeline [] ["kernels"]
  , pipelineOption getSOACSProg "KernelsMem" KernelsMem
    "Run the full GPU compilation pipeline"
    gpuPipeline [] ["gpu"]
  , pipelineOption getSOACSProg "KernelsMem" SeqMem
    "Run the sequential CPU compilation pipeline"
    sequentialCpuPipeline [] ["cpu"]
  , pipelineOption getSOACSProg "MCMem" MCMem
    "Run the multicore compilation pipeline"
    multicorePipeline [] ["multicore"]
=======
  [ Option
      "v"
      ["verbose"]
      (OptArg (Right . changeFutharkConfig . incVerbosity) "FILE")
      "Print verbose output on standard error; wrong program to FILE.",
    Option
      []
      ["Werror"]
      (NoArg $ Right $ changeFutharkConfig $ \opts -> opts {futharkWerror = True})
      "Treat warnings as errors.",
    Option
      "t"
      ["type-check"]
      ( NoArg $
          Right $ \opts ->
            opts {futharkPipeline = TypeCheck}
      )
      "Print on standard output the type-checked program.",
    Option
      []
      ["pretty-print"]
      ( NoArg $
          Right $ \opts ->
            opts {futharkPipeline = PrettyPrint}
      )
      "Parse and pretty-print the AST of the given program.",
    Option
      []
      ["compile-imperative"]
      ( NoArg $
          Right $ \opts ->
            opts {futharkAction = SeqMemAction $ const impCodeGenAction}
      )
      "Translate program into the imperative IL and write it on standard output.",
    Option
      []
      ["compile-imperative-kernels"]
      ( NoArg $
          Right $ \opts ->
            opts {futharkAction = KernelsMemAction $ const kernelImpCodeGenAction}
      )
      "Translate program into the imperative IL with kernels and write it on standard output.",
    Option
      []
      ["compile-opencl"]
      ( NoArg $
          Right $ \opts ->
            opts {futharkAction = KernelsMemAction $ compileOpenCLAction newFutharkConfig ToExecutable}
      )
      "Compile the program using the OpenCL backend.",
    Option
      []
      ["compile-c"]
      ( NoArg $
          Right $ \opts ->
            opts {futharkAction = SeqMemAction $ compileCAction newFutharkConfig ToExecutable}
      )
      "Compile the program using the C backend.",
    Option
      "p"
      ["print"]
      (NoArg $ Right $ \opts -> opts {futharkAction = PolyAction printAction})
      "Prettyprint the resulting internal representation on standard output (default action).",
    Option
      "m"
      ["metrics"]
      (NoArg $ Right $ \opts -> opts {futharkAction = PolyAction metricsAction})
      "Print AST metrics of the resulting internal representation on standard output.",
    Option
      []
      ["sexp"]
      (NoArg $ Right $ \opts -> opts {futharkAction = PolyAction sexpAction})
      "Print the resulting IR as S-expressions to standard output.",
    Option
      []
      ["defunctorise"]
      (NoArg $ Right $ \opts -> opts {futharkPipeline = Defunctorise})
      "Partially evaluate all module constructs and print the residual program.",
    Option
      []
      ["monomorphise"]
      (NoArg $ Right $ \opts -> opts {futharkPipeline = Monomorphise})
      "Monomorphise the program.",
    Option
      []
      ["defunctionalise"]
      (NoArg $ Right $ \opts -> opts {futharkPipeline = Defunctionalise})
      "Defunctionalise the program.",
    Option
      []
      ["ast"]
      (NoArg $ Right $ \opts -> opts {futharkPrintAST = True})
      "Output ASTs instead of prettyprinted programs.",
    Option
      []
      ["safe"]
      (NoArg $ Right $ changeFutharkConfig $ \opts -> opts {futharkSafe = True})
      "Ignore 'unsafe'.",
    typedPassOption soacsProg Seq firstOrderTransform "f",
    soacsPassOption fuseSOACs "o",
    soacsPassOption inlineFunctions [],
    kernelsPassOption babysitKernels [],
    kernelsPassOption tileLoops [],
    kernelsPassOption unstream [],
    kernelsPassOption sink [],
    typedPassOption soacsProg Kernels extractKernels [],
    iplOption [],
    allocateOption "a",
    kernelsMemPassOption doubleBuffer [],
    kernelsMemPassOption expandAllocations [],
    cseOption [],
    simplifyOption "e",
    soacsPipelineOption
      "Run the default optimised pipeline"
      standardPipeline
      "s"
      ["standard"],
    pipelineOption
      getSOACSProg
      "Kernels"
      Kernels
      "Run the default optimised kernels pipeline"
      kernelsPipeline
      []
      ["kernels"],
    pipelineOption
      getSOACSProg
      "KernelsMem"
      KernelsMem
      "Run the full GPU compilation pipeline"
      gpuPipeline
      []
      ["gpu"],
    pipelineOption
      getSOACSProg
      "KernelsMem"
      SeqMem
      "Run the sequential CPU compilation pipeline"
      sequentialCpuPipeline
      []
      ["cpu"]
>>>>>>> 3cfc932a
  ]

incVerbosity :: Maybe FilePath -> FutharkConfig -> FutharkConfig
incVerbosity file cfg =
  cfg {futharkVerbose = (v, file `mplus` snd (futharkVerbose cfg))}
  where
    v = case fst $ futharkVerbose cfg of
      NotVerbose -> Verbose
      Verbose -> VeryVerbose
      VeryVerbose -> VeryVerbose

-- | Entry point.  Non-interactive, except when reading interpreter
-- input from standard input.
main :: String -> [String] -> IO ()
main = mainWithOptions newConfig commandLineOptions "options... program" compile
  where
    compile [file] config =
      Just $ do
        res <-
          runFutharkM (m file config) $
            fst $ futharkVerbose $ futharkConfig config
        case res of
          Left err -> do
            dumpError (futharkConfig config) err
            exitWith $ ExitFailure 2
          Right () -> return ()
    compile _ _ =
      Nothing
    m file config = do
      let p :: (Show a, PP.Pretty a) => [a] -> IO ()
          p =
            mapM_ putStrLn
              . intersperse ""
              . map (if futharkPrintAST config then show else pretty)

      case futharkPipeline config of
        PrettyPrint -> liftIO $ do
          maybe_prog <- parseFuthark file <$> T.readFile file
          case maybe_prog of
            Left err -> fail $ show err
            Right prog
              | futharkPrintAST config -> print prog
              | otherwise -> putStrLn $ pretty prog
        TypeCheck -> do
          (_, imports, _) <- readProgram file
          liftIO $
            forM_ (map snd imports) $ \fm ->
              putStrLn $
                if futharkPrintAST config
                  then show $ fileProg fm
                  else pretty $ fileProg fm
        Defunctorise -> do
          (_, imports, src) <- readProgram file
          liftIO $ p $ evalState (Defunctorise.transformProg imports) src
        Monomorphise -> do
          (_, imports, src) <- readProgram file
          liftIO $
            p $
              flip evalState src $
                Defunctorise.transformProg imports
                  >>= Monomorphise.transformProg
        Defunctionalise -> do
          (_, imports, src) <- readProgram file
          liftIO $
            p $
              flip evalState src $
                Defunctorise.transformProg imports
                  >>= Monomorphise.transformProg
                  >>= Defunctionalise.transformProg
        Pipeline {} ->
          case splitExtensions file of
            (base, ".fut") -> do
              prog <- runPipelineOnProgram (futharkConfig config) id file
              runPolyPasses config base (SOACS prog)
            (base, ".sexp") -> do
              input <- liftIO $ ByteString.readFile file
              prog <- case Sexp.decode @(Prog SOACS.SOACS) input of
                Right prog' -> return $ SOACS prog'
                Left _ ->
                  case Sexp.decode @(Prog Kernels.Kernels) input of
                    Right prog' -> return $ Kernels prog'
                    Left _ ->
                      case Sexp.decode @(Prog Seq.Seq) input of
                        Right prog' -> return $ Seq prog'
                        Left _ ->
                          case Sexp.decode @(Prog KernelsMem.KernelsMem) input of
                            Right prog' -> return $ KernelsMem prog'
                            Left _ ->
                              case Sexp.decode @(Prog SeqMem.SeqMem) input of
                                Right prog' -> return $ SeqMem prog'
                                Left e -> externalErrorS $ "Couldn't parse sexp input: " ++ show e
              runPolyPasses config base prog
            (_, ext) ->
              externalErrorS $ unwords ["Unsupported extension", show ext, ". Supported extensions: sexp, fut"]

runPolyPasses :: Config -> FilePath -> UntypedPassState -> FutharkM ()
runPolyPasses config base initial_prog = do
<<<<<<< HEAD
    end_prog <- foldM (runPolyPass pipeline_config) initial_prog
                (getFutharkPipeline config)
    logMsg $ "Running action " ++ untypedActionName (futharkAction config)
    case (end_prog, futharkAction config) of
      (SOACS prog, SOACSAction action) ->
        actionProcedure action prog
      (Kernels prog, KernelsAction action) ->
        actionProcedure action prog
      (SeqMem prog, SeqMemAction action) ->
        actionProcedure (action base) prog
      (KernelsMem prog, KernelsMemAction action) ->
        actionProcedure (action base) prog
      (MCMem prog, MCMemAction action) ->
        actionProcedure (action base) prog

      (SOACS soacs_prog, PolyAction acs) ->
        actionProcedure (actionSOACS acs) soacs_prog
      (Kernels kernels_prog, PolyAction acs) ->
        actionProcedure (actionKernels acs) kernels_prog
      (Seq seq_prog, PolyAction acs) ->
        actionProcedure (actionSeq acs) seq_prog
      (KernelsMem mem_prog, PolyAction acs) ->
        actionProcedure (actionKernelsMem acs) mem_prog
      (SeqMem mem_prog, PolyAction acs) ->
        actionProcedure (actionSeqMem acs) mem_prog
      (MCMem mem_prog, PolyAction acs) ->
        actionProcedure (actionMCMem acs) mem_prog

      (_, action) ->
        externalErrorS $ "Action " <>
        untypedActionName action <>
        " expects " ++ representation action ++ " representation, but got " ++
        representation end_prog ++ "."
    logMsg ("Done." :: String)
  where pipeline_config =
          PipelineConfig { pipelineVerbose = fst (futharkVerbose $ futharkConfig config) > NotVerbose
                         , pipelineValidate = True
                         }

runPolyPass :: PipelineConfig
            -> UntypedPassState -> UntypedPass -> FutharkM UntypedPassState
=======
  end_prog <-
    foldM
      (runPolyPass pipeline_config)
      initial_prog
      (getFutharkPipeline config)
  logMsg $ "Running action " ++ untypedActionName (futharkAction config)
  case (end_prog, futharkAction config) of
    (SOACS prog, SOACSAction action) ->
      actionProcedure action prog
    (Kernels prog, KernelsAction action) ->
      actionProcedure action prog
    (SeqMem prog, SeqMemAction action) ->
      actionProcedure (action base) prog
    (KernelsMem prog, KernelsMemAction action) ->
      actionProcedure (action base) prog
    (SOACS soacs_prog, PolyAction acs) ->
      actionProcedure acs soacs_prog
    (Kernels kernels_prog, PolyAction acs) ->
      actionProcedure acs kernels_prog
    (Seq seq_prog, PolyAction acs) ->
      actionProcedure acs seq_prog
    (KernelsMem mem_prog, PolyAction acs) ->
      actionProcedure acs mem_prog
    (SeqMem mem_prog, PolyAction acs) ->
      actionProcedure acs mem_prog
    (_, action) ->
      externalErrorS $
        "Action "
          <> untypedActionName action
          <> " expects "
          ++ representation action
          ++ " representation, but got "
          ++ representation end_prog
          ++ "."
  logMsg ("Done." :: String)
  where
    pipeline_config =
      PipelineConfig
        { pipelineVerbose = fst (futharkVerbose $ futharkConfig config) > NotVerbose,
          pipelineValidate = True
        }

runPolyPass ::
  PipelineConfig ->
  UntypedPassState ->
  UntypedPass ->
  FutharkM UntypedPassState
>>>>>>> 3cfc932a
runPolyPass pipeline_config s (UntypedPass f) =
  f s pipeline_config<|MERGE_RESOLUTION|>--- conflicted
+++ resolved
@@ -1,4 +1,3 @@
-{-# LANGUAGE FlexibleContexts #-}
 {-# LANGUAGE RankNTypes #-}
 {-# LANGUAGE TypeApplications #-}
 
@@ -13,18 +12,13 @@
 import Data.Maybe
 import qualified Data.Text.IO as T
 import Futhark.Actions
-import Futhark.Analysis.Metrics (OpMetrics)
 import Futhark.Compiler.CLI
-import Futhark.IR (ASTLore, Op, Prog, pretty)
+import Futhark.IR (Prog, pretty)
 import qualified Futhark.IR.Kernels as Kernels
 import qualified Futhark.IR.KernelsMem as KernelsMem
-<<<<<<< HEAD
 import qualified Futhark.IR.MCMem as MCMem
-=======
-import Futhark.IR.Prop.Aliases (CanBeAliased)
 import qualified Futhark.IR.SOACS as SOACS
 import qualified Futhark.IR.Seq as Seq
->>>>>>> 3cfc932a
 import qualified Futhark.IR.SeqMem as SeqMem
 import Futhark.Internalise.Defunctionalise as Defunctionalise
 import Futhark.Internalise.Defunctorise as Defunctorise
@@ -92,21 +86,13 @@
     toPipeline (Pipeline p) = p
     toPipeline _ = []
 
-<<<<<<< HEAD
-data UntypedPassState = SOACS (Prog SOACS.SOACS)
-                      | Kernels (Prog Kernels.Kernels)
-                      | Seq (Prog Seq.Seq)
-                      | KernelsMem (Prog KernelsMem.KernelsMem)
-                      | MCMem (Prog MCMem.MCMem)
-                      | SeqMem (Prog SeqMem.SeqMem)
-=======
 data UntypedPassState
   = SOACS (Prog SOACS.SOACS)
   | Kernels (Prog Kernels.Kernels)
   | Seq (Prog Seq.Seq)
   | KernelsMem (Prog KernelsMem.KernelsMem)
+  | MCMem (Prog MCMem.MCMem)
   | SeqMem (Prog SeqMem.SeqMem)
->>>>>>> 3cfc932a
 
 getSOACSProg :: UntypedPassState -> Maybe (Prog SOACS.SOACS)
 getSOACSProg (SOACS prog) = Just prog
@@ -133,27 +119,6 @@
   ppr (MCMem prog) = PP.ppr prog
   ppr (KernelsMem prog) = PP.ppr prog
 
-<<<<<<< HEAD
-newtype UntypedPass = UntypedPass (UntypedPassState
-                                  -> PipelineConfig
-                                  -> FutharkM UntypedPassState)
-
-data AllActions = AllActions
-  { actionSOACS :: Action SOACS.SOACS
-  , actionKernels :: Action Kernels.Kernels
-  , actionSeq :: Action Seq.Seq
-  , actionKernelsMem :: Action KernelsMem.KernelsMem
-  , actionSeqMem :: Action SeqMem.SeqMem
-  , actionMCMem :: Action MCMem.MCMem
-  }
-
-data UntypedAction = SOACSAction (Action SOACS.SOACS)
-                   | KernelsAction (Action Kernels.Kernels)
-                   | KernelsMemAction (FilePath -> Action KernelsMem.KernelsMem)
-                   | MCMemAction (FilePath -> Action MCMem.MCMem)
-                   | SeqMemAction (FilePath -> Action SeqMem.SeqMem)
-                   | PolyAction AllActions
-=======
 newtype UntypedPass
   = UntypedPass
       ( UntypedPassState ->
@@ -161,32 +126,30 @@
         FutharkM UntypedPassState
       )
 
+data AllActions = AllActions
+  { actionSOACS :: Action SOACS.SOACS,
+    actionKernels :: Action Kernels.Kernels,
+    actionSeq :: Action Seq.Seq,
+    actionKernelsMem :: Action KernelsMem.KernelsMem,
+    actionSeqMem :: Action SeqMem.SeqMem,
+    actionMCMem :: Action MCMem.MCMem
+  }
+
 data UntypedAction
   = SOACSAction (Action SOACS.SOACS)
   | KernelsAction (Action Kernels.Kernels)
   | KernelsMemAction (FilePath -> Action KernelsMem.KernelsMem)
+  | MCMemAction (FilePath -> Action MCMem.MCMem)
   | SeqMemAction (FilePath -> Action SeqMem.SeqMem)
-  | PolyAction
-      ( forall lore.
-        ( ASTLore lore,
-          (CanBeAliased (Op lore)),
-          (OpMetrics (Op lore))
-        ) =>
-        Action lore
-      )
->>>>>>> 3cfc932a
+  | PolyAction AllActions
 
 untypedActionName :: UntypedAction -> String
 untypedActionName (SOACSAction a) = actionName a
 untypedActionName (KernelsAction a) = actionName a
 untypedActionName (SeqMemAction a) = actionName $ a ""
 untypedActionName (KernelsMemAction a) = actionName $ a ""
-<<<<<<< HEAD
 untypedActionName (MCMemAction a) = actionName $ a ""
 untypedActionName (PolyAction a) = actionName (actionSOACS a)
-=======
-untypedActionName (PolyAction a) = actionName (a :: Action SOACS.SOACS)
->>>>>>> 3cfc932a
 
 instance Representation UntypedAction where
   representation (SOACSAction _) = "SOACS"
@@ -198,12 +161,8 @@
 
 newConfig :: Config
 newConfig = Config newFutharkConfig (Pipeline []) action False
-<<<<<<< HEAD
-  where action = PolyAction $ AllActions printAction printAction printAction printAction printAction printAction
-=======
-  where
-    action = PolyAction printAction
->>>>>>> 3cfc932a
+  where
+    action = PolyAction $ AllActions printAction printAction printAction printAction printAction printAction
 
 changeFutharkConfig ::
   (FutharkConfig -> FutharkConfig) ->
@@ -289,23 +248,6 @@
 simplifyOption :: String -> FutharkOption
 simplifyOption short =
   passOption (passDescription pass) (UntypedPass perform) short long
-<<<<<<< HEAD
-  where perform (SOACS prog) config =
-          SOACS <$> runPipeline (onePass simplifySOACS) config prog
-        perform (Kernels prog) config =
-          Kernels <$> runPipeline (onePass simplifyKernels) config prog
-        perform (Seq prog) config =
-          Seq <$> runPipeline (onePass simplifySeq) config prog
-        perform (SeqMem prog) config =
-          SeqMem <$> runPipeline (onePass simplifySeqMem) config prog
-        perform (KernelsMem prog) config =
-          KernelsMem <$> runPipeline (onePass simplifyKernelsMem) config prog
-        perform (MCMem prog) config =
-          MCMem <$> runPipeline (onePass simplifyMCMem) config prog
-
-        long = [passLongOption pass]
-        pass = simplifySOACS
-=======
   where
     perform (SOACS prog) config =
       SOACS <$> runPipeline (onePass simplifySOACS) config prog
@@ -317,10 +259,11 @@
       SeqMem <$> runPipeline (onePass simplifySeqMem) config prog
     perform (KernelsMem prog) config =
       KernelsMem <$> runPipeline (onePass simplifyKernelsMem) config prog
+    perform (MCMem prog) config =
+      MCMem <$> runPipeline (onePass simplifyMCMem) config prog
 
     long = [passLongOption pass]
     pass = simplifySOACS
->>>>>>> 3cfc932a
 
 allocateOption :: String -> FutharkOption
 allocateOption short =
@@ -359,32 +302,6 @@
 cseOption :: String -> FutharkOption
 cseOption short =
   passOption (passDescription pass) (UntypedPass perform) short long
-<<<<<<< HEAD
-  where perform (SOACS prog) config =
-          SOACS <$> runPipeline (onePass $ performCSE True) config prog
-        perform (Kernels prog) config =
-          Kernels <$> runPipeline (onePass $ performCSE True) config prog
-        perform (Seq prog) config =
-          Seq <$> runPipeline (onePass $ performCSE True) config prog
-        perform (SeqMem prog) config =
-          SeqMem <$> runPipeline (onePass $ performCSE False) config prog
-        perform (KernelsMem prog) config =
-          KernelsMem <$> runPipeline (onePass $ performCSE False) config prog
-        perform (MCMem prog) config =
-          MCMem <$> runPipeline (onePass $ performCSE False) config prog
-
-        long = [passLongOption pass]
-        pass = performCSE True :: Pass SOACS.SOACS SOACS.SOACS
-
-pipelineOption :: (UntypedPassState -> Maybe (Prog fromlore))
-               -> String
-               -> (Prog tolore -> UntypedPassState)
-               -> String
-               -> Pipeline fromlore tolore
-               -> String
-               -> [String]
-               -> FutharkOption
-=======
   where
     perform (SOACS prog) config =
       SOACS <$> runPipeline (onePass $ performCSE True) config prog
@@ -396,6 +313,8 @@
       SeqMem <$> runPipeline (onePass $ performCSE False) config prog
     perform (KernelsMem prog) config =
       KernelsMem <$> runPipeline (onePass $ performCSE False) config prog
+    perform (MCMem prog) config =
+      MCMem <$> runPipeline (onePass $ performCSE False) config prog
 
     long = [passLongOption pass]
     pass = performCSE True :: Pass SOACS.SOACS SOACS.SOACS
@@ -409,7 +328,6 @@
   String ->
   [String] ->
   FutharkOption
->>>>>>> 3cfc932a
 pipelineOption getprog repdesc repf desc pipeline =
   passOption desc $ UntypedPass pipelinePass
   where
@@ -432,107 +350,6 @@
 
 commandLineOptions :: [FutharkOption]
 commandLineOptions =
-<<<<<<< HEAD
-  [ Option "v" ["verbose"]
-    (OptArg (Right . changeFutharkConfig . incVerbosity) "FILE")
-    "Print verbose output on standard error; wrong program to FILE."
-  , Option [] ["Werror"]
-    (NoArg $ Right $ changeFutharkConfig $ \opts -> opts { futharkWerror = True })
-    "Treat warnings as errors."
-
-  , Option "t" ["type-check"]
-    (NoArg $ Right $ \opts ->
-        opts { futharkPipeline = TypeCheck })
-    "Print on standard output the type-checked program."
-
-  , Option [] ["pretty-print"]
-    (NoArg $ Right $ \opts ->
-        opts { futharkPipeline = PrettyPrint })
-    "Parse and pretty-print the AST of the given program."
-
-  , Option [] ["compile-imperative"]
-    (NoArg $ Right $ \opts ->
-       opts { futharkAction = SeqMemAction $ const impCodeGenAction })
-    "Translate program into the imperative IL and write it on standard output."
-  , Option [] ["compile-imperative-kernels"]
-    (NoArg $ Right $ \opts ->
-       opts { futharkAction = KernelsMemAction $ const kernelImpCodeGenAction })
-    "Translate program into the imperative IL with kernels and write it on standard output."
-  , Option [] ["compile-imperative-multicore"]
-    (NoArg $ Right $ \opts ->
-       opts { futharkAction = MCMemAction $ const multicoreImpCodeGenAction })
-    "Translate program into the imperative IL with kernels and write it on standard output."
-  , Option [] ["compile-opencl"]
-    (NoArg $ Right $ \opts ->
-       opts { futharkAction = KernelsMemAction $ compileOpenCLAction newFutharkConfig ToExecutable })
-    "Compile the program using the OpenCL backend."
-  , Option [] ["compile-c"]
-    (NoArg $ Right $ \opts ->
-       opts { futharkAction = SeqMemAction $ compileCAction newFutharkConfig ToExecutable })
-    "Compile the program using the C backend."
-  , Option "p" ["print"]
-    (NoArg $ Right $ \opts ->
-        opts { futharkAction = PolyAction $
-               AllActions printAction printAction printAction printAction printAction printAction })
-    "Prettyprint the resulting internal representation on standard output (default action)."
-  , Option "m" ["metrics"]
-    (NoArg $ Right $ \opts ->
-        opts { futharkAction = PolyAction $
-               AllActions metricsAction metricsAction metricsAction metricsAction metricsAction metricsAction })
-    "Print AST metrics of the resulting internal representation on standard output."
-  , Option [] ["sexp"]
-    (NoArg $ Right $ \opts ->
-        opts { futharkAction = PolyAction $ AllActions sexpAction sexpAction sexpAction sexpAction sexpAction sexpAction
-             })
-    "Print the resulting IR as S-expressions to standard output."
-  , Option [] ["defunctorise"]
-    (NoArg $ Right $ \opts -> opts { futharkPipeline = Defunctorise })
-    "Partially evaluate all module constructs and print the residual program."
-  , Option [] ["monomorphise"]
-    (NoArg $ Right $ \opts -> opts { futharkPipeline = Monomorphise })
-    "Monomorphise the program."
-  , Option [] ["defunctionalise"]
-    (NoArg $ Right $ \opts -> opts { futharkPipeline = Defunctionalise })
-    "Defunctionalise the program."
-  , Option [] ["ast"]
-    (NoArg $ Right $ \opts -> opts { futharkPrintAST = True })
-    "Output ASTs instead of prettyprinted programs."
-  , Option [] ["safe"]
-    (NoArg $ Right $ changeFutharkConfig $ \opts -> opts { futharkSafe = True })
-    "Ignore 'unsafe'."
-  , typedPassOption soacsProg Seq firstOrderTransform "f"
-  , soacsPassOption fuseSOACs "o"
-  , soacsPassOption inlineFunctions []
-  , kernelsPassOption babysitKernels []
-  , kernelsPassOption tileLoops []
-  , kernelsPassOption unstreamKernels []
-  , kernelsPassOption sinkKernels []
-  , typedPassOption soacsProg Kernels extractKernels []
-
-  , iplOption []
-  , allocateOption "a"
-
-  , kernelsMemPassOption doubleBuffer []
-  , kernelsMemPassOption expandAllocations []
-
-  , cseOption []
-  , simplifyOption "e"
-
-  , soacsPipelineOption "Run the default optimised pipeline"
-    standardPipeline "s" ["standard"]
-  , pipelineOption getSOACSProg "Kernels" Kernels
-    "Run the default optimised kernels pipeline"
-    kernelsPipeline [] ["kernels"]
-  , pipelineOption getSOACSProg "KernelsMem" KernelsMem
-    "Run the full GPU compilation pipeline"
-    gpuPipeline [] ["gpu"]
-  , pipelineOption getSOACSProg "KernelsMem" SeqMem
-    "Run the sequential CPU compilation pipeline"
-    sequentialCpuPipeline [] ["cpu"]
-  , pipelineOption getSOACSProg "MCMem" MCMem
-    "Run the multicore compilation pipeline"
-    multicorePipeline [] ["multicore"]
-=======
   [ Option
       "v"
       ["verbose"]
@@ -577,6 +394,14 @@
       "Translate program into the imperative IL with kernels and write it on standard output.",
     Option
       []
+      ["compile-imperative-multicore"]
+      ( NoArg $
+          Right $ \opts ->
+            opts {futharkAction = MCMemAction $ const multicoreImpCodeGenAction}
+      )
+      "Translate program into the imperative IL with kernels and write it on standard output.",
+    Option
+      []
       ["compile-opencl"]
       ( NoArg $
           Right $ \opts ->
@@ -594,17 +419,36 @@
     Option
       "p"
       ["print"]
-      (NoArg $ Right $ \opts -> opts {futharkAction = PolyAction printAction})
+      ( NoArg $
+          Right $ \opts ->
+            opts
+              { futharkAction =
+                  PolyAction $
+                    AllActions printAction printAction printAction printAction printAction printAction
+              }
+      )
       "Prettyprint the resulting internal representation on standard output (default action).",
     Option
       "m"
       ["metrics"]
-      (NoArg $ Right $ \opts -> opts {futharkAction = PolyAction metricsAction})
+      ( NoArg $
+          Right $ \opts ->
+            opts
+              { futharkAction =
+                  PolyAction $
+                    AllActions metricsAction metricsAction metricsAction metricsAction metricsAction metricsAction
+              }
+      )
       "Print AST metrics of the resulting internal representation on standard output.",
     Option
       []
       ["sexp"]
-      (NoArg $ Right $ \opts -> opts {futharkAction = PolyAction sexpAction})
+      ( NoArg $
+          Right $ \opts ->
+            opts
+              { futharkAction = PolyAction $ AllActions sexpAction sexpAction sexpAction sexpAction sexpAction sexpAction
+              }
+      )
       "Print the resulting IR as S-expressions to standard output.",
     Option
       []
@@ -636,8 +480,8 @@
     soacsPassOption inlineFunctions [],
     kernelsPassOption babysitKernels [],
     kernelsPassOption tileLoops [],
-    kernelsPassOption unstream [],
-    kernelsPassOption sink [],
+    kernelsPassOption unstreamKernels [],
+    kernelsPassOption sinkKernels [],
     typedPassOption soacsProg Kernels extractKernels [],
     iplOption [],
     allocateOption "a",
@@ -673,8 +517,15 @@
       "Run the sequential CPU compilation pipeline"
       sequentialCpuPipeline
       []
-      ["cpu"]
->>>>>>> 3cfc932a
+      ["cpu"],
+    pipelineOption
+      getSOACSProg
+      "MCMem"
+      MCMem
+      "Run the multicore compilation pipeline"
+      multicorePipeline
+      []
+      ["multicore"]
   ]
 
 incVerbosity :: Maybe FilePath -> FutharkConfig -> FutharkConfig
@@ -772,49 +623,6 @@
 
 runPolyPasses :: Config -> FilePath -> UntypedPassState -> FutharkM ()
 runPolyPasses config base initial_prog = do
-<<<<<<< HEAD
-    end_prog <- foldM (runPolyPass pipeline_config) initial_prog
-                (getFutharkPipeline config)
-    logMsg $ "Running action " ++ untypedActionName (futharkAction config)
-    case (end_prog, futharkAction config) of
-      (SOACS prog, SOACSAction action) ->
-        actionProcedure action prog
-      (Kernels prog, KernelsAction action) ->
-        actionProcedure action prog
-      (SeqMem prog, SeqMemAction action) ->
-        actionProcedure (action base) prog
-      (KernelsMem prog, KernelsMemAction action) ->
-        actionProcedure (action base) prog
-      (MCMem prog, MCMemAction action) ->
-        actionProcedure (action base) prog
-
-      (SOACS soacs_prog, PolyAction acs) ->
-        actionProcedure (actionSOACS acs) soacs_prog
-      (Kernels kernels_prog, PolyAction acs) ->
-        actionProcedure (actionKernels acs) kernels_prog
-      (Seq seq_prog, PolyAction acs) ->
-        actionProcedure (actionSeq acs) seq_prog
-      (KernelsMem mem_prog, PolyAction acs) ->
-        actionProcedure (actionKernelsMem acs) mem_prog
-      (SeqMem mem_prog, PolyAction acs) ->
-        actionProcedure (actionSeqMem acs) mem_prog
-      (MCMem mem_prog, PolyAction acs) ->
-        actionProcedure (actionMCMem acs) mem_prog
-
-      (_, action) ->
-        externalErrorS $ "Action " <>
-        untypedActionName action <>
-        " expects " ++ representation action ++ " representation, but got " ++
-        representation end_prog ++ "."
-    logMsg ("Done." :: String)
-  where pipeline_config =
-          PipelineConfig { pipelineVerbose = fst (futharkVerbose $ futharkConfig config) > NotVerbose
-                         , pipelineValidate = True
-                         }
-
-runPolyPass :: PipelineConfig
-            -> UntypedPassState -> UntypedPass -> FutharkM UntypedPassState
-=======
   end_prog <-
     foldM
       (runPolyPass pipeline_config)
@@ -830,16 +638,20 @@
       actionProcedure (action base) prog
     (KernelsMem prog, KernelsMemAction action) ->
       actionProcedure (action base) prog
+    (MCMem prog, MCMemAction action) ->
+      actionProcedure (action base) prog
     (SOACS soacs_prog, PolyAction acs) ->
-      actionProcedure acs soacs_prog
+      actionProcedure (actionSOACS acs) soacs_prog
     (Kernels kernels_prog, PolyAction acs) ->
-      actionProcedure acs kernels_prog
+      actionProcedure (actionKernels acs) kernels_prog
     (Seq seq_prog, PolyAction acs) ->
-      actionProcedure acs seq_prog
+      actionProcedure (actionSeq acs) seq_prog
     (KernelsMem mem_prog, PolyAction acs) ->
-      actionProcedure acs mem_prog
+      actionProcedure (actionKernelsMem acs) mem_prog
     (SeqMem mem_prog, PolyAction acs) ->
-      actionProcedure acs mem_prog
+      actionProcedure (actionSeqMem acs) mem_prog
+    (MCMem mem_prog, PolyAction acs) ->
+      actionProcedure (actionMCMem acs) mem_prog
     (_, action) ->
       externalErrorS $
         "Action "
@@ -862,6 +674,5 @@
   UntypedPassState ->
   UntypedPass ->
   FutharkM UntypedPassState
->>>>>>> 3cfc932a
 runPolyPass pipeline_config s (UntypedPass f) =
   f s pipeline_config