--- conflicted
+++ resolved
@@ -7,32 +7,6 @@
 import Futhark.Passes (multicorePipeline)
 
 main :: String -> [String] -> IO ()
-<<<<<<< HEAD
-main = compilerMain () []
-       "Compile to multicore C" "Generate multicore C code from optimised Futhark program."
-       multicorePipeline $ \fcfg () mode outpath prog -> do
-         cprog <- handleWarnings fcfg $ MulticoreC.compileProg prog
-         let cpath = outpath `addExtension` "c"
-             hpath = outpath `addExtension` "h"
-
-         case mode of
-           ToLibrary -> do
-             let (header, impl) = MulticoreC.asLibrary cprog
-             liftIO $ writeFile hpath header
-             liftIO $ writeFile cpath impl
-           ToExecutable -> do
-             liftIO $ writeFile cpath $ MulticoreC.asExecutable cprog
-             ret <- liftIO $ runProgramWithExitCode "gcc"
-                    [cpath, "-O3", "-pthread", "-std=c11", "-lm", "-o", outpath] mempty
-             case ret of
-               Left err ->
-                 externalErrorS $ "Failed to run gcc: " ++ show err
-               Right (ExitFailure code, _, gccerr) ->
-                 externalErrorS $ "gcc failed with code " ++
-                 show code ++ ":\n" ++ gccerr
-               Right (ExitSuccess, _, _) ->
-                 return ()
-=======
 main = compilerMain
   ()
   []
@@ -40,5 +14,4 @@
   "Generate multicore C code from optimised Futhark program."
   multicorePipeline
   $ \fcfg () mode outpath prog ->
-    actionProcedure (compileMulticoreAction fcfg mode outpath) prog
->>>>>>> 021549a2
+    actionProcedure (compileMulticoreAction fcfg mode outpath) prog