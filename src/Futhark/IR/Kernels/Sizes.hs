--- conflicted
+++ resolved
@@ -23,15 +23,11 @@
 import Futhark.Transform.Substitute
 import Futhark.Util.IntegralExp (IntegralExp)
 import Futhark.Util.Pretty
-<<<<<<< HEAD
-import Language.Futhark.Core (Name)
-=======
 import GHC.Generics (Generic)
 import Language.Futhark.Core (Name)
 import Language.SexpGrammar as Sexp
 import Language.SexpGrammar.Generic
 import Prelude hiding (id, (.))
->>>>>>> 41e0aef4
 
 -- | An indication of which comparisons have been performed to get to
 -- this point, as well as the result of each comparison.
@@ -50,9 +46,6 @@
     SizeLocalMemory
   | -- | A bespoke size with a default.
     SizeBespoke Name Int32
-<<<<<<< HEAD
-  deriving (Eq, Ord, Show)
-=======
   deriving (Eq, Ord, Show, Generic)
 
 instance SexpIso SizeClass where
@@ -66,7 +59,6 @@
                 With
                   (. Sexp.list (Sexp.el (Sexp.sym "bespoke") >>> Sexp.el sexpIso >>> Sexp.el (iso fromIntegral fromIntegral . Sexp.int)))
                   End
->>>>>>> 41e0aef4
 
 instance Pretty SizeClass where
   ppr (SizeThreshold path _) = text $ "threshold (" ++ unwords (map pStep path) ++ ")"
@@ -87,14 +79,10 @@
 
 -- | A wrapper supporting a phantom type for indicating what we are counting.
 newtype Count u e = Count {unCount :: e}
-<<<<<<< HEAD
-  deriving (Eq, Ord, Show, Num, IntegralExp, FreeIn, Pretty, Substitute)
-=======
   deriving (Eq, Ord, Show, Num, IntegralExp, FreeIn, Pretty, Substitute, Generic)
 
 instance SexpIso e => SexpIso (Count u e) where
   sexpIso = with $ \count -> sexpIso >>> count
->>>>>>> 41e0aef4
 
 instance Functor (Count u) where
   fmap = fmapDefault
