{-# LANGUAGE FlexibleContexts #-}
{-# LANGUAGE FlexibleInstances #-}
{-# LANGUAGE MultiParamTypeClasses #-}
{-# LANGUAGE ScopedTypeVariables #-}
{-# LANGUAGE TypeFamilies #-}
{-# OPTIONS_GHC -fno-warn-orphans #-}

module Futhark.IR.SOACS.Simplify
  ( simplifySOACS,
    simplifyLambda,
    simplifyFun,
    simplifyStms,
    simplifyConsts,
    simpleSOACS,
    simplifySOAC,
    soacRules,
    HasSOAC (..),
    simplifyKnownIterationSOAC,
    removeReplicateMapping,
    liftIdentityMapping,
    SOACS,
  )
where

import Control.Monad
import Control.Monad.Identity
import Control.Monad.State
import Control.Monad.Writer
import Data.Either
import Data.Foldable
import Data.List (partition, transpose, unzip6, zip6)
import qualified Data.Map.Strict as M
import Data.Maybe
import qualified Data.Set as S
import Futhark.Analysis.DataDependencies
import qualified Futhark.Analysis.SymbolTable as ST
import qualified Futhark.Analysis.UsageTable as UT
import qualified Futhark.IR as AST
import Futhark.IR.Prop.Aliases
import Futhark.IR.SOACS
import Futhark.MonadFreshNames
import qualified Futhark.Optimise.Simplify as Simplify
import qualified Futhark.Optimise.Simplify.Engine as Engine
import Futhark.Optimise.Simplify.Lore
import Futhark.Optimise.Simplify.Rule
import Futhark.Optimise.Simplify.Rules
import Futhark.Optimise.Simplify.Rules.ClosedForm
import Futhark.Pass
import Futhark.Tools
import Futhark.Transform.Rename
import Futhark.Util

simpleSOACS :: Simplify.SimpleOps SOACS
simpleSOACS = Simplify.bindableSimpleOps simplifySOAC

simplifySOACS :: Prog SOACS -> PassM (Prog SOACS)
simplifySOACS =
  Simplify.simplifyProg simpleSOACS soacRules Engine.noExtraHoistBlockers

simplifyFun ::
  MonadFreshNames m =>
  ST.SymbolTable (Wise SOACS) ->
  FunDef SOACS ->
  m (FunDef SOACS)
simplifyFun =
  Simplify.simplifyFun simpleSOACS soacRules Engine.noExtraHoistBlockers

simplifyLambda ::
  (HasScope SOACS m, MonadFreshNames m) =>
  Lambda ->
  m Lambda
simplifyLambda =
  Simplify.simplifyLambda simpleSOACS soacRules Engine.noExtraHoistBlockers

simplifyStms ::
  (HasScope SOACS m, MonadFreshNames m) =>
  Stms SOACS ->
  m (ST.SymbolTable (Wise SOACS), Stms SOACS)
simplifyStms stms = do
  scope <- askScope
  Simplify.simplifyStms
    simpleSOACS
    soacRules
    Engine.noExtraHoistBlockers
    scope
    stms

simplifyConsts ::
  MonadFreshNames m =>
  Stms SOACS ->
  m (ST.SymbolTable (Wise SOACS), Stms SOACS)
simplifyConsts =
  Simplify.simplifyStms simpleSOACS soacRules Engine.noExtraHoistBlockers mempty

simplifySOAC ::
  Simplify.SimplifiableLore lore =>
  Simplify.SimplifyOp lore (SOAC lore)
<<<<<<< HEAD
simplifySOAC (VJP lam arr vec) = do
  (lam', hoisted) <- Engine.simplifyLambda lam
  arr' <- mapM Engine.simplify arr
  vec' <- mapM Engine.simplify vec
  return (VJP lam' arr' vec', hoisted)
simplifySOAC (JVP lam arr vec) = do
  (lam', hoisted) <- Engine.simplifyLambda lam
  arr' <- mapM Engine.simplify arr
  vec' <- mapM Engine.simplify vec
  return (JVP lam' arr' vec', hoisted)
simplifySOAC (Stream outerdim form lam nes arr) = do
=======
simplifySOAC (Stream outerdim arr form nes lam) = do
>>>>>>> 6865225d
  outerdim' <- Engine.simplify outerdim
  (form', form_hoisted) <- simplifyStreamForm form
  nes' <- mapM Engine.simplify nes
  arr' <- mapM Engine.simplify arr
  (lam', lam_hoisted) <- Engine.simplifyLambda lam
  return
    ( Stream outerdim' arr' form' nes' lam',
      form_hoisted <> lam_hoisted
    )
  where
    simplifyStreamForm (Parallel o comm lam0) = do
      (lam0', hoisted) <- Engine.simplifyLambda lam0
      return (Parallel o comm lam0', hoisted)
    simplifyStreamForm Sequential =
      return (Sequential, mempty)
simplifySOAC (Scatter len lam ivs as) = do
  len' <- Engine.simplify len
  (lam', hoisted) <- Engine.simplifyLambda lam
  ivs' <- mapM Engine.simplify ivs
  as' <- mapM Engine.simplify as
  return (Scatter len' lam' ivs' as', hoisted)
simplifySOAC (Hist w ops bfun imgs) = do
  w' <- Engine.simplify w
  (ops', hoisted) <- fmap unzip $
    forM ops $ \(HistOp dests_w rf dests nes op) -> do
      dests_w' <- Engine.simplify dests_w
      rf' <- Engine.simplify rf
      dests' <- Engine.simplify dests
      nes' <- mapM Engine.simplify nes
      (op', hoisted) <- Engine.simplifyLambda op
      return (HistOp dests_w' rf' dests' nes' op', hoisted)
  imgs' <- mapM Engine.simplify imgs
  (bfun', bfun_hoisted) <- Engine.simplifyLambda bfun
  return (Hist w' ops' bfun' imgs', mconcat hoisted <> bfun_hoisted)
simplifySOAC (Screma w arrs (ScremaForm scans reds map_lam)) = do
  (scans', scans_hoisted) <- fmap unzip $
    forM scans $ \(Scan lam nes) -> do
      (lam', hoisted) <- Engine.simplifyLambda lam
      nes' <- Engine.simplify nes
      return (Scan lam' nes', hoisted)

  (reds', reds_hoisted) <- fmap unzip $
    forM reds $ \(Reduce comm lam nes) -> do
      (lam', hoisted) <- Engine.simplifyLambda lam
      nes' <- Engine.simplify nes
      return (Reduce comm lam' nes', hoisted)

  (map_lam', map_lam_hoisted) <- Engine.simplifyLambda map_lam

  (,)
    <$> ( Screma <$> Engine.simplify w
            <*> Engine.simplify arrs
            <*> pure (ScremaForm scans' reds' map_lam')
        )
    <*> pure (mconcat scans_hoisted <> mconcat reds_hoisted <> map_lam_hoisted)

instance BinderOps (Wise SOACS)

fixLambdaParams ::
  (MonadBinder m, Bindable (Lore m), BinderOps (Lore m)) =>
  AST.Lambda (Lore m) ->
  [Maybe SubExp] ->
  m (AST.Lambda (Lore m))
fixLambdaParams lam fixes = do
  body <- runBodyBinder $
    localScope (scopeOfLParams $ lambdaParams lam) $ do
      zipWithM_ maybeFix (lambdaParams lam) fixes'
      return $ lambdaBody lam
  return
    lam
      { lambdaBody = body,
        lambdaParams =
          map fst $
            filter (isNothing . snd) $
              zip (lambdaParams lam) fixes'
      }
  where
    fixes' = fixes ++ repeat Nothing
    maybeFix p (Just x) = letBindNames [paramName p] $ BasicOp $ SubExp x
    maybeFix _ Nothing = return ()

removeLambdaResults :: [Bool] -> AST.Lambda lore -> AST.Lambda lore
removeLambdaResults keep lam =
  lam
    { lambdaBody = lam_body',
      lambdaReturnType = ret
    }
  where
    keep' :: [a] -> [a]
    keep' = map snd . filter fst . zip (keep ++ repeat True)
    lam_body = lambdaBody lam
    lam_body' = lam_body {bodyResult = keep' $ bodyResult lam_body}
    ret = keep' $ lambdaReturnType lam

soacRules :: RuleBook (Wise SOACS)
soacRules = standardRules <> ruleBook topDownRules bottomUpRules

-- | Does this lore contain 'SOAC's in its t'Op's?  A lore must be an
-- instance of this class for the simplification rules to work.
class HasSOAC lore where
  asSOAC :: Op lore -> Maybe (SOAC lore)
  soacOp :: SOAC lore -> Op lore

instance HasSOAC (Wise SOACS) where
  asSOAC = Just
  soacOp = id

topDownRules :: [TopDownRule (Wise SOACS)]
topDownRules =
  [ RuleOp hoistCertificates,
    RuleOp removeReplicateMapping,
    RuleOp removeReplicateWrite,
    RuleOp removeUnusedSOACInput,
    RuleOp simplifyClosedFormReduce,
    RuleOp simplifyKnownIterationSOAC,
    RuleOp liftIdentityMapping,
    RuleOp removeDuplicateMapOutput,
    RuleOp fuseConcatScatter,
    RuleOp simplifyMapIota,
    RuleOp moveTransformToInput
  ]

bottomUpRules :: [BottomUpRule (Wise SOACS)]
bottomUpRules =
  [ RuleOp removeDeadMapping,
    RuleOp removeDeadReduction,
    RuleOp removeDeadWrite,
    RuleBasicOp removeUnnecessaryCopy,
    RuleOp liftIdentityStreaming,
    RuleOp mapOpToOp
  ]

-- Any certificates attached to a trivial Stm in the body might as
-- well be applied to the SOAC itself.
hoistCertificates :: TopDownRuleOp (Wise SOACS)
hoistCertificates vtable pat aux soac
  | (soac', hoisted) <- runState (mapSOACM mapper soac) mempty,
    hoisted /= mempty =
    Simplify $ auxing aux $ certifying hoisted $ letBind pat $ Op soac'
  where
    mapper = identitySOACMapper {mapOnSOACLambda = onLambda}
    onLambda lam = do
      stms' <- mapM onStm $ bodyStms $ lambdaBody lam
      return
        lam
          { lambdaBody =
              mkBody stms' $ bodyResult $ lambdaBody lam
          }
    onStm (Let se_pat se_aux (BasicOp (SubExp se))) = do
      let (invariant, variant) =
            partition (`ST.elem` vtable) $
              unCertificates $ stmAuxCerts se_aux
          se_aux' = se_aux {stmAuxCerts = Certificates variant}
      modify (Certificates invariant <>)
      return $ Let se_pat se_aux' $ BasicOp $ SubExp se
    onStm stm = return stm
hoistCertificates _ _ _ _ =
  Skip

liftIdentityMapping ::
  forall lore.
  (Bindable lore, Simplify.SimplifiableLore lore, HasSOAC (Wise lore)) =>
  TopDownRuleOp (Wise lore)
liftIdentityMapping _ pat aux op
  | Just (Screma w arrs form :: SOAC (Wise lore)) <- asSOAC op,
    Just fun <- isMapSOAC form = do
    let inputMap = M.fromList $ zip (map paramName $ lambdaParams fun) arrs
        free = freeIn $ lambdaBody fun
        rettype = lambdaReturnType fun
        ses = bodyResult $ lambdaBody fun

        freeOrConst (Var v) = v `nameIn` free
        freeOrConst Constant {} = True

        checkInvariance (outId, Var v, _) (invariant, mapresult, rettype')
          | Just inp <- M.lookup v inputMap =
            ( (Pattern [] [outId], BasicOp (Copy inp)) : invariant,
              mapresult,
              rettype'
            )
        checkInvariance (outId, e, t) (invariant, mapresult, rettype')
          | freeOrConst e =
            ( (Pattern [] [outId], BasicOp $ Replicate (Shape [w]) e) : invariant,
              mapresult,
              rettype'
            )
          | otherwise =
            ( invariant,
              (outId, e) : mapresult,
              t : rettype'
            )

    case foldr checkInvariance ([], [], []) $
      zip3 (patternElements pat) ses rettype of
      ([], _, _) -> Skip
      (invariant, mapresult, rettype') -> Simplify $ do
        let (pat', ses') = unzip mapresult
            fun' =
              fun
                { lambdaBody = (lambdaBody fun) {bodyResult = ses'},
                  lambdaReturnType = rettype'
                }
        mapM_ (uncurry letBind) invariant
        auxing aux $
          letBindNames (map patElemName pat') $ Op $ soacOp $ Screma w arrs (mapSOAC fun')
liftIdentityMapping _ _ _ _ = Skip

liftIdentityStreaming :: BottomUpRuleOp (Wise SOACS)
liftIdentityStreaming _ (Pattern [] pes) aux (Stream w arrs form nes lam)
  | (variant_map, invariant_map) <-
      partitionEithers $ map isInvariantRes $ zip3 map_ts map_pes map_res,
    not $ null invariant_map = Simplify $ do
    forM_ invariant_map $ \(pe, arr) ->
      letBind (Pattern [] [pe]) $ BasicOp $ Copy arr

    let (variant_map_ts, variant_map_pes, variant_map_res) = unzip3 variant_map
        lam' =
          lam
            { lambdaBody = (lambdaBody lam) {bodyResult = fold_res ++ variant_map_res},
              lambdaReturnType = fold_ts ++ variant_map_ts
            }

    auxing aux $
      letBind (Pattern [] $ fold_pes ++ variant_map_pes) $
        Op $ Stream w arrs form nes lam'
  where
    num_folds = length nes
    (fold_pes, map_pes) = splitAt num_folds pes
    (fold_ts, map_ts) = splitAt num_folds $ lambdaReturnType lam
    lam_res = bodyResult $ lambdaBody lam
    (fold_res, map_res) = splitAt num_folds lam_res
    params_to_arrs = zip (map paramName $ drop (1 + num_folds) $ lambdaParams lam) arrs

    isInvariantRes (_, pe, Var v)
      | Just arr <- lookup v params_to_arrs =
        Right (pe, arr)
    isInvariantRes x =
      Left x
liftIdentityStreaming _ _ _ _ = Skip

-- | Remove all arguments to the map that are simply replicates.
-- These can be turned into free variables instead.
removeReplicateMapping ::
  (Bindable lore, Simplify.SimplifiableLore lore, HasSOAC (Wise lore)) =>
  TopDownRuleOp (Wise lore)
removeReplicateMapping vtable pat aux op
  | Just (Screma w arrs form) <- asSOAC op,
    Just fun <- isMapSOAC form,
    Just (bnds, fun', arrs') <- removeReplicateInput vtable fun arrs = Simplify $ do
    forM_ bnds $ \(vs, cs, e) -> certifying cs $ letBindNames vs e
    auxing aux $ letBind pat $ Op $ soacOp $ Screma w arrs' $ mapSOAC fun'
removeReplicateMapping _ _ _ _ = Skip

-- | Like 'removeReplicateMapping', but for 'Scatter'.
removeReplicateWrite :: TopDownRuleOp (Wise SOACS)
removeReplicateWrite vtable pat aux (Scatter len lam ivs as)
  | Just (bnds, lam', ivs') <- removeReplicateInput vtable lam ivs = Simplify $ do
    forM_ bnds $ \(vs, cs, e) -> certifying cs $ letBindNames vs e
    auxing aux $ letBind pat $ Op $ Scatter len lam' ivs' as
removeReplicateWrite _ _ _ _ = Skip

removeReplicateInput ::
  Aliased lore =>
  ST.SymbolTable lore ->
  AST.Lambda lore ->
  [VName] ->
  Maybe
    ( [([VName], Certificates, AST.Exp lore)],
      AST.Lambda lore,
      [VName]
    )
removeReplicateInput vtable fun arrs
  | not $ null parameterBnds = do
    let (arr_params', arrs') = unzip params_and_arrs
        fun' = fun {lambdaParams = acc_params <> arr_params'}
    return (parameterBnds, fun', arrs')
  | otherwise = Nothing
  where
    params = lambdaParams fun
    (acc_params, arr_params) =
      splitAt (length params - length arrs) params
    (params_and_arrs, parameterBnds) =
      partitionEithers $ zipWith isReplicateAndNotConsumed arr_params arrs

    isReplicateAndNotConsumed p v
      | Just (BasicOp (Replicate (Shape (_ : ds)) e), v_cs) <-
          ST.lookupExp v vtable,
        not $ paramName p `nameIn` consumedByLambda fun =
        Right
          ( [paramName p],
            v_cs,
            case ds of
              [] -> BasicOp $ SubExp e
              _ -> BasicOp $ Replicate (Shape ds) e
          )
      | otherwise =
        Left (p, v)

-- | Remove inputs that are not used inside the SOAC.
removeUnusedSOACInput :: TopDownRuleOp (Wise SOACS)
removeUnusedSOACInput _ pat aux (Screma w arrs (ScremaForm scan reduce map_lam))
  | (used, unused) <- partition usedInput params_and_arrs,
    not (null unused) = Simplify $ do
    let (used_params, used_arrs) = unzip used
        map_lam' = map_lam {lambdaParams = used_params}
    auxing aux $ letBind pat $ Op $ Screma w used_arrs (ScremaForm scan reduce map_lam')
  where
    params_and_arrs = zip (lambdaParams map_lam) arrs
    used_in_body = freeIn $ lambdaBody map_lam
    usedInput (param, _) = paramName param `nameIn` used_in_body
removeUnusedSOACInput _ _ _ _ = Skip

removeDeadMapping :: BottomUpRuleOp (Wise SOACS)
removeDeadMapping (_, used) pat aux (Screma w arrs form)
  | Just fun <- isMapSOAC form =
    let ses = bodyResult $ lambdaBody fun
        isUsed (bindee, _, _) = (`UT.used` used) $ patElemName bindee
        (pat', ses', ts') =
          unzip3 $
            filter isUsed $
              zip3 (patternElements pat) ses $ lambdaReturnType fun
        fun' =
          fun
            { lambdaBody = (lambdaBody fun) {bodyResult = ses'},
              lambdaReturnType = ts'
            }
     in if pat /= Pattern [] pat'
          then
            Simplify $
              auxing aux $
                letBind (Pattern [] pat') $ Op $ Screma w arrs $ mapSOAC fun'
          else Skip
removeDeadMapping _ _ _ _ = Skip

removeDuplicateMapOutput :: TopDownRuleOp (Wise SOACS)
removeDuplicateMapOutput _ pat aux (Screma w arrs form)
  | Just fun <- isMapSOAC form =
    let ses = bodyResult $ lambdaBody fun
        ts = lambdaReturnType fun
        pes = patternValueElements pat
        ses_ts_pes = zip3 ses ts pes
        (ses_ts_pes', copies) =
          foldl checkForDuplicates (mempty, mempty) ses_ts_pes
     in if null copies
          then Skip
          else Simplify $ do
            let (ses', ts', pes') = unzip3 ses_ts_pes'
                pat' = Pattern [] pes'
                fun' =
                  fun
                    { lambdaBody = (lambdaBody fun) {bodyResult = ses'},
                      lambdaReturnType = ts'
                    }
            auxing aux $ letBind pat' $ Op $ Screma w arrs $ mapSOAC fun'
            forM_ copies $ \(from, to) ->
              letBind (Pattern [] [to]) $ BasicOp $ Copy $ patElemName from
  where
    checkForDuplicates (ses_ts_pes', copies) (se, t, pe)
      | Just (_, _, pe') <- find (\(x, _, _) -> x == se) ses_ts_pes' =
        -- This subexp has been returned before, producing the
        -- array pe'.
        (ses_ts_pes', (pe', pe) : copies)
      | otherwise = (ses_ts_pes' ++ [(se, t, pe)], copies)
removeDuplicateMapOutput _ _ _ _ = Skip

-- Mapping some operations becomes an extension of that operation.
mapOpToOp :: BottomUpRuleOp (Wise SOACS)
mapOpToOp (_, used) pat aux1 e
  | Just (map_pe, cs, w, BasicOp (Reshape newshape reshape_arr), [p], [arr]) <-
      isMapWithOp pat e,
    paramName p == reshape_arr,
    not $ UT.isConsumed (patElemName map_pe) used = Simplify $ do
    let redim
          | isJust $ shapeCoercion newshape = DimCoercion w
          | otherwise = DimNew w
    certifying (stmAuxCerts aux1 <> cs) $
      letBind pat $
        BasicOp $ Reshape (redim : newshape) arr
  | Just
      ( _,
        cs,
        _,
        BasicOp (Concat d arr arrs dw),
        ps,
        outer_arr : outer_arrs
        ) <-
      isMapWithOp pat e,
    (arr : arrs) == map paramName ps =
    Simplify $
      certifying (stmAuxCerts aux1 <> cs) $
        letBind pat $
          BasicOp $ Concat (d + 1) outer_arr outer_arrs dw
  | Just
      ( map_pe,
        cs,
        _,
        BasicOp (Rearrange perm rearrange_arr),
        [p],
        [arr]
        ) <-
      isMapWithOp pat e,
    paramName p == rearrange_arr,
    not $ UT.isConsumed (patElemName map_pe) used =
    Simplify $
      certifying (stmAuxCerts aux1 <> cs) $
        letBind pat $
          BasicOp $ Rearrange (0 : map (1 +) perm) arr
  | Just (map_pe, cs, _, BasicOp (Rotate rots rotate_arr), [p], [arr]) <-
      isMapWithOp pat e,
    paramName p == rotate_arr,
    not $ UT.isConsumed (patElemName map_pe) used =
    Simplify $
      certifying (stmAuxCerts aux1 <> cs) $
        letBind pat $
          BasicOp $ Rotate (intConst Int64 0 : rots) arr
mapOpToOp _ _ _ _ = Skip

isMapWithOp ::
  PatternT dec ->
  SOAC (Wise SOACS) ->
  Maybe
    ( PatElemT dec,
      Certificates,
      SubExp,
      AST.Exp (Wise SOACS),
      [Param Type],
      [VName]
    )
isMapWithOp pat e
  | Pattern [] [map_pe] <- pat,
    Screma w arrs form <- e,
    Just map_lam <- isMapSOAC form,
    [Let (Pattern [] [pe]) aux2 e'] <-
      stmsToList $ bodyStms $ lambdaBody map_lam,
    [Var r] <- bodyResult $ lambdaBody map_lam,
    r == patElemName pe =
    Just (map_pe, stmAuxCerts aux2, w, e', lambdaParams map_lam, arrs)
  | otherwise = Nothing

-- | Some of the results of a reduction (or really: Redomap) may be
-- dead.  We remove them here.  The trick is that we need to look at
-- the data dependencies to see that the "dead" result is not
-- actually used for computing one of the live ones.
removeDeadReduction :: BottomUpRuleOp (Wise SOACS)
removeDeadReduction (_, used) pat aux (Screma w arrs form)
  | Just ([Reduce comm redlam nes], maplam) <- isRedomapSOAC form,
    not $ all (`UT.used` used) $ patternNames pat, -- Quick/cheap check
    let (red_pes, map_pes) = splitAt (length nes) $ patternElements pat,
    let redlam_deps = dataDependencies $ lambdaBody redlam,
    let redlam_res = bodyResult $ lambdaBody redlam,
    let redlam_params = lambdaParams redlam,
    let used_after =
          map snd $
            filter ((`UT.used` used) . patElemName . fst) $
              zip red_pes redlam_params,
    let necessary =
          findNecessaryForReturned
            (`elem` used_after)
            (zip redlam_params $ redlam_res <> redlam_res)
            redlam_deps,
    let alive_mask = map ((`nameIn` necessary) . paramName) redlam_params,
    not $ all (== True) alive_mask = Simplify $ do
    let fixDeadToNeutral lives ne = if lives then Nothing else Just ne
        dead_fix = zipWith fixDeadToNeutral alive_mask nes
        (used_red_pes, _, used_nes) =
          unzip3 $
            filter (\(_, x, _) -> paramName x `nameIn` necessary) $
              zip3 red_pes redlam_params nes

    let maplam' = removeLambdaResults (take (length nes) alive_mask) maplam
    redlam' <- removeLambdaResults (take (length nes) alive_mask) <$> fixLambdaParams redlam (dead_fix ++ dead_fix)

    auxing aux $
      letBind (Pattern [] $ used_red_pes ++ map_pes) $
        Op $ Screma w arrs $ redomapSOAC [Reduce comm redlam' used_nes] maplam'
removeDeadReduction _ _ _ _ = Skip

-- | If we are writing to an array that is never used, get rid of it.
removeDeadWrite :: BottomUpRuleOp (Wise SOACS)
removeDeadWrite (_, used) pat aux (Scatter w fun arrs dests) =
  let (i_ses, v_ses) = unzip $ groupScatterResults' dests $ bodyResult $ lambdaBody fun
      (i_ts, v_ts) = unzip $ groupScatterResults' dests $ lambdaReturnType fun
      isUsed (bindee, _, _, _, _, _) = (`UT.used` used) $ patElemName bindee
      (pat', i_ses', v_ses', i_ts', v_ts', dests') =
        unzip6 $
          filter isUsed $
            zip6 (patternElements pat) i_ses v_ses i_ts v_ts dests
      fun' =
        fun
          { lambdaBody = (lambdaBody fun) {bodyResult = concat i_ses' ++ v_ses'},
            lambdaReturnType = concat i_ts' ++ v_ts'
          }
   in if pat /= Pattern [] pat'
        then
          Simplify $
            auxing aux $
              letBind (Pattern [] pat') $ Op $ Scatter w fun' arrs dests'
        else Skip
removeDeadWrite _ _ _ _ = Skip

-- handles now concatenation of more than two arrays
fuseConcatScatter :: TopDownRuleOp (Wise SOACS)
fuseConcatScatter vtable pat _ (Scatter _ fun arrs dests)
  | Just (ws@(w' : _), xss, css) <- unzip3 <$> mapM isConcat arrs,
    xivs <- transpose xss,
    all (w' ==) ws = Simplify $ do
    let r = length xivs
    fun2s <- mapM (\_ -> renameLambda fun) [1 .. r -1]
    let (fun_is, fun_vs) =
          unzip $
            map
              ( splitScatterResults dests
                  . bodyResult
                  . lambdaBody
              )
              (fun : fun2s)
        (its, vts) =
          unzip $
            replicate r $
              splitScatterResults dests $ lambdaReturnType fun
        new_stmts = mconcat $ map (bodyStms . lambdaBody) (fun : fun2s)
    let fun' =
          Lambda
            { lambdaParams = mconcat $ map lambdaParams (fun : fun2s),
              lambdaBody =
                mkBody new_stmts $
                  mix fun_is <> mix fun_vs,
              lambdaReturnType = mix its <> mix vts
            }
    certifying (mconcat css) $
      letBind pat $ Op $ Scatter w' fun' (concat xivs) $ map (incWrites r) dests
  where
    sizeOf :: VName -> Maybe SubExp
    sizeOf x = arraySize 0 . typeOf <$> ST.lookup x vtable
    mix = concat . transpose
    incWrites r (w, n, a) = (w, n * r, a) -- ToDO: is it (n*r) or (n+r-1)??
    isConcat v = case ST.lookupExp v vtable of
      Just (BasicOp (Concat 0 x ys _), cs) -> do
        x_w <- sizeOf x
        y_ws <- mapM sizeOf ys
        guard $ all (x_w ==) y_ws
        return (x_w, x : ys, cs)
      Just (BasicOp (Reshape reshape arr), cs) -> do
        guard $ isJust $ shapeCoercion reshape
        (a, b, cs') <- isConcat arr
        return (a, b, cs <> cs')
      _ -> Nothing
fuseConcatScatter _ _ _ _ = Skip

simplifyClosedFormReduce :: TopDownRuleOp (Wise SOACS)
simplifyClosedFormReduce _ pat _ (Screma (Constant w) _ form)
  | Just nes <- concatMap redNeutral . fst <$> isRedomapSOAC form,
    zeroIsh w =
    Simplify $
      forM_ (zip (patternNames pat) nes) $ \(v, ne) ->
        letBindNames [v] $ BasicOp $ SubExp ne
simplifyClosedFormReduce vtable pat _ (Screma _ arrs form)
  | Just [Reduce _ red_fun nes] <- isReduceSOAC form =
    Simplify $ foldClosedForm (`ST.lookupExp` vtable) pat red_fun nes arrs
simplifyClosedFormReduce _ _ _ _ = Skip

-- For now we just remove singleton SOACs.
simplifyKnownIterationSOAC ::
  (Bindable lore, Simplify.SimplifiableLore lore, HasSOAC (Wise lore)) =>
  TopDownRuleOp (Wise lore)
simplifyKnownIterationSOAC _ pat _ op
  | Just (Screma (Constant k) arrs (ScremaForm scans reds map_lam)) <- asSOAC op,
    oneIsh k = Simplify $ do
    let (Reduce _ red_lam red_nes) = singleReduce reds
        (Scan scan_lam scan_nes) = singleScan scans
        (scan_pes, red_pes, map_pes) =
          splitAt3 (length scan_nes) (length red_nes) $
            patternElements pat
        bindMapParam p a = do
          a_t <- lookupType a
          letBindNames [paramName p] $
            BasicOp $ Index a $ fullSlice a_t [DimFix $ constant (0 :: Int64)]
        bindArrayResult pe se =
          letBindNames [patElemName pe] $
            BasicOp $ ArrayLit [se] $ rowType $ patElemType pe
        bindResult pe se =
          letBindNames [patElemName pe] $ BasicOp $ SubExp se

    zipWithM_ bindMapParam (lambdaParams map_lam) arrs
    (to_scan, to_red, map_res) <-
      splitAt3 (length scan_nes) (length red_nes)
        <$> bodyBind (lambdaBody map_lam)
    scan_res <- eLambda scan_lam $ map eSubExp $ scan_nes ++ to_scan
    red_res <- eLambda red_lam $ map eSubExp $ red_nes ++ to_red

    zipWithM_ bindArrayResult scan_pes scan_res
    zipWithM_ bindResult red_pes red_res
    zipWithM_ bindArrayResult map_pes map_res
simplifyKnownIterationSOAC _ pat _ op
  | Just (Stream (Constant k) arrs _ nes fold_lam) <- asSOAC op,
    oneIsh k = Simplify $ do
    let (chunk_param, acc_params, slice_params) =
          partitionChunkedFoldParameters (length nes) (lambdaParams fold_lam)

    letBindNames [paramName chunk_param] $
      BasicOp $ SubExp $ intConst Int64 1

    forM_ (zip acc_params nes) $ \(p, ne) ->
      letBindNames [paramName p] $ BasicOp $ SubExp ne

    forM_ (zip slice_params arrs) $ \(p, arr) ->
      letBindNames [paramName p] $ BasicOp $ SubExp $ Var arr

    res <- bodyBind $ lambdaBody fold_lam

    forM_ (zip (patternNames pat) res) $ \(v, se) ->
      letBindNames [v] $ BasicOp $ SubExp se
simplifyKnownIterationSOAC _ _ _ _ = Skip

data ArrayOp
  = ArrayIndexing Certificates VName (Slice SubExp)
  | ArrayRearrange Certificates VName [Int]
  | ArrayRotate Certificates VName [SubExp]
  | -- | Never constructed.
    ArrayVar Certificates VName
  deriving (Eq, Ord, Show)

arrayOpArr :: ArrayOp -> VName
arrayOpArr (ArrayIndexing _ arr _) = arr
arrayOpArr (ArrayRearrange _ arr _) = arr
arrayOpArr (ArrayRotate _ arr _) = arr
arrayOpArr (ArrayVar _ arr) = arr

arrayOpCerts :: ArrayOp -> Certificates
arrayOpCerts (ArrayIndexing cs _ _) = cs
arrayOpCerts (ArrayRearrange cs _ _) = cs
arrayOpCerts (ArrayRotate cs _ _) = cs
arrayOpCerts (ArrayVar cs _) = cs

isArrayOp :: Certificates -> AST.Exp (Wise SOACS) -> Maybe ArrayOp
isArrayOp cs (BasicOp (Index arr slice)) =
  Just $ ArrayIndexing cs arr slice
isArrayOp cs (BasicOp (Rearrange perm arr)) =
  Just $ ArrayRearrange cs arr perm
isArrayOp cs (BasicOp (Rotate rots arr)) =
  Just $ ArrayRotate cs arr rots
isArrayOp _ _ =
  Nothing

fromArrayOp :: ArrayOp -> (Certificates, AST.Exp (Wise SOACS))
fromArrayOp (ArrayIndexing cs arr slice) = (cs, BasicOp $ Index arr slice)
fromArrayOp (ArrayRearrange cs arr perm) = (cs, BasicOp $ Rearrange perm arr)
fromArrayOp (ArrayRotate cs arr rots) = (cs, BasicOp $ Rotate rots arr)
fromArrayOp (ArrayVar cs arr) = (cs, BasicOp $ SubExp $ Var arr)

arrayOps :: AST.Body (Wise SOACS) -> S.Set (AST.Pattern (Wise SOACS), ArrayOp)
arrayOps = mconcat . map onStm . stmsToList . bodyStms
  where
    onStm (Let pat aux e) =
      case isArrayOp (stmAuxCerts aux) e of
        Just op -> S.singleton (pat, op)
        Nothing -> execState (walkExpM walker e) mempty
    onOp = execWriter . mapSOACM identitySOACMapper {mapOnSOACLambda = onLambda}
    onLambda lam = do
      tell $ arrayOps $ lambdaBody lam
      return lam
    walker =
      identityWalker
        { walkOnBody = const $ modify . (<>) . arrayOps,
          walkOnOp = modify . (<>) . onOp
        }

replaceArrayOps ::
  M.Map ArrayOp ArrayOp ->
  AST.Body (Wise SOACS) ->
  AST.Body (Wise SOACS)
replaceArrayOps substs (Body _ stms res) =
  mkBody (fmap onStm stms) res
  where
    onStm (Let pat aux e) =
      let (cs', e') = onExp (stmAuxCerts aux) e
       in certify cs' $
            mkLet' (patternContextIdents pat) (patternValueIdents pat) aux e'
    onExp cs e
      | Just op <- isArrayOp cs e,
        Just op' <- M.lookup op substs =
        fromArrayOp op'
    onExp cs e = (cs, mapExp mapper e)
    mapper =
      identityMapper
        { mapOnBody = const $ return . replaceArrayOps substs,
          mapOnOp = return . onOp
        }
    onOp = runIdentity . mapSOACM identitySOACMapper {mapOnSOACLambda = return . onLambda}
    onLambda lam = lam {lambdaBody = replaceArrayOps substs $ lambdaBody lam}

-- Turn
--
--    map (\i -> ... xs[i] ...) (iota n)
--
-- into
--
--    map (\i x -> ... x ...) (iota n) xs
--
-- This is not because we want to encourage the map-iota pattern, but
-- it may be present in generated code.  This is an unfortunately
-- expensive simplification rule, since it requires multiple passes
-- over the entire lambda body.  It only handles the very simplest
-- case - if you find yourself planning to extend it to handle more
-- complex situations (rotate or whatnot), consider turning it into a
-- separate compiler pass instead.
simplifyMapIota :: TopDownRuleOp (Wise SOACS)
simplifyMapIota vtable pat aux (Screma w arrs (ScremaForm scan reduce map_lam))
  | Just (p, _) <- find isIota (zip (lambdaParams map_lam) arrs),
    indexings <-
      filter (indexesWith (paramName p)) $
        map snd $
          S.toList $
            arrayOps $ lambdaBody map_lam,
    not $ null indexings = Simplify $ do
    -- For each indexing with iota, add the corresponding array to
    -- the Screma, and construct a new lambda parameter.
    (more_arrs, more_params, replacements) <-
      unzip3 . catMaybes <$> mapM mapOverArr indexings
    let substs = M.fromList $ zip indexings replacements
        map_lam' =
          map_lam
            { lambdaParams = lambdaParams map_lam <> more_params,
              lambdaBody =
                replaceArrayOps substs $
                  lambdaBody map_lam
            }

    auxing aux $
      letBind pat $ Op $ Screma w (arrs <> more_arrs) (ScremaForm scan reduce map_lam')
  where
    isIota (_, arr) = case ST.lookupBasicOp arr vtable of
      Just (Iota _ (Constant o) (Constant s) _, _) ->
        zeroIsh o && oneIsh s
      _ -> False

    indexesWith v (ArrayIndexing cs arr (DimFix (Var i) : _))
      | arr `ST.elem` vtable,
        all (`ST.elem` vtable) $ unCertificates cs =
        i == v
    indexesWith _ _ = False

    mapOverArr (ArrayIndexing cs arr slice) = do
      arr_elem <- newVName $ baseString arr ++ "_elem"
      arr_t <- lookupType arr
      arr' <-
        if arraySize 0 arr_t == w
          then return arr
          else
            certifying cs $
              letExp (baseString arr ++ "_prefix") $
                BasicOp $
                  Index arr $
                    fullSlice arr_t [DimSlice (intConst Int64 0) w (intConst Int64 1)]
      return $
        Just
          ( arr',
            Param arr_elem (rowType arr_t),
            ArrayIndexing cs arr_elem (drop 1 slice)
          )
    mapOverArr _ = return Nothing
simplifyMapIota _ _ _ _ = Skip

-- If a Screma's map function contains a transformation
-- (e.g. transpose) on a parameter, create a new parameter
-- corresponding to that transformation performed on the rows of the
-- full array.
moveTransformToInput :: TopDownRuleOp (Wise SOACS)
moveTransformToInput vtable pat aux (Screma w arrs (ScremaForm scan reduce map_lam))
  | ops <- map snd $ filter arrayIsMapParam $ S.toList $ arrayOps $ lambdaBody map_lam,
    not $ null ops = Simplify $ do
    (more_arrs, more_params, replacements) <-
      unzip3 . catMaybes <$> mapM mapOverArr ops

    when (null more_arrs) cannotSimplify

    let substs = M.fromList $ zip ops replacements
        map_lam' =
          map_lam
            { lambdaParams = lambdaParams map_lam <> more_params,
              lambdaBody =
                replaceArrayOps substs $
                  lambdaBody map_lam
            }

    auxing aux $
      letBind pat $ Op $ Screma w (arrs <> more_arrs) (ScremaForm scan reduce map_lam')
  where
    map_param_names = map paramName (lambdaParams map_lam)
    topLevelPattern = (`elem` fmap stmPattern (bodyStms (lambdaBody map_lam)))
    onlyUsedOnce arr =
      case filter ((arr `nameIn`) . freeIn) $ stmsToList $ bodyStms $ lambdaBody map_lam of
        _ : _ : _ -> False
        _ -> True

    -- It's not just about whether the array is a parameter;
    -- everything else must be map-invariant.
    arrayIsMapParam (pat', ArrayIndexing cs arr slice) =
      arr `elem` map_param_names
        && all (`ST.elem` vtable) (namesToList $ freeIn cs <> freeIn slice)
        && not (null slice)
        && (not (null $ sliceDims slice) || (topLevelPattern pat' && onlyUsedOnce arr))
    arrayIsMapParam (_, ArrayRearrange cs arr perm) =
      arr `elem` map_param_names
        && all (`ST.elem` vtable) (namesToList $ freeIn cs)
        && not (null perm)
    arrayIsMapParam (_, ArrayRotate cs arr rots) =
      arr `elem` map_param_names
        && all (`ST.elem` vtable) (namesToList $ freeIn cs <> freeIn rots)
    arrayIsMapParam (_, ArrayVar {}) =
      False

    mapOverArr op
      | Just (_, arr) <- find ((== arrayOpArr op) . fst) (zip map_param_names arrs) = do
        arr_t <- lookupType arr
        let whole_dim = DimSlice (intConst Int64 0) (arraySize 0 arr_t) (intConst Int64 1)
        arr_transformed <- certifying (arrayOpCerts op) $
          letExp (baseString arr ++ "_transformed") $
            case op of
              ArrayIndexing _ _ slice ->
                BasicOp $ Index arr $ whole_dim : slice
              ArrayRearrange _ _ perm ->
                BasicOp $ Rearrange (0 : map (+ 1) perm) arr
              ArrayRotate _ _ rots ->
                BasicOp $ Rotate (intConst Int64 0 : rots) arr
              ArrayVar {} ->
                BasicOp $ SubExp $ Var arr
        arr_transformed_t <- lookupType arr_transformed
        arr_transformed_row <- newVName $ baseString arr ++ "_transformed_row"
        return $
          Just
            ( arr_transformed,
              Param arr_transformed_row (rowType arr_transformed_t),
              ArrayVar mempty arr_transformed_row
            )
    mapOverArr _ = return Nothing
moveTransformToInput _ _ _ _ =
  Skip<|MERGE_RESOLUTION|>--- conflicted
+++ resolved
@@ -95,7 +95,6 @@
 simplifySOAC ::
   Simplify.SimplifiableLore lore =>
   Simplify.SimplifyOp lore (SOAC lore)
-<<<<<<< HEAD
 simplifySOAC (VJP lam arr vec) = do
   (lam', hoisted) <- Engine.simplifyLambda lam
   arr' <- mapM Engine.simplify arr
@@ -106,10 +105,7 @@
   arr' <- mapM Engine.simplify arr
   vec' <- mapM Engine.simplify vec
   return (JVP lam' arr' vec', hoisted)
-simplifySOAC (Stream outerdim form lam nes arr) = do
-=======
 simplifySOAC (Stream outerdim arr form nes lam) = do
->>>>>>> 6865225d
   outerdim' <- Engine.simplify outerdim
   (form', form_hoisted) <- simplifyStreamForm form
   nes' <- mapM Engine.simplify nes
