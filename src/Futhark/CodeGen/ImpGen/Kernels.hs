{-# LANGUAGE FlexibleContexts #-}
{-# LANGUAGE TypeFamilies #-}
{-# LANGUAGE ScopedTypeVariables #-}
{-# LANGUAGE ConstraintKinds #-}
module Futhark.CodeGen.ImpGen.Kernels
  ( Futhark.CodeGen.ImpGen.Kernels.compileProg
  )
  where

import Control.Monad.Except
import Control.Monad.Reader
import Data.Maybe
<<<<<<< HEAD
import qualified Data.Map.Strict as M
import qualified Data.Set as S
=======
>>>>>>> e65ff99c
import Data.List

import Prelude hiding (quot)

import Futhark.Error
import Futhark.MonadFreshNames
import Futhark.Representation.ExplicitMemory
import Futhark.Transform.Substitute
import qualified Futhark.CodeGen.ImpCode.Kernels as Imp
import Futhark.CodeGen.ImpCode.Kernels (bytes)
import Futhark.CodeGen.ImpGen
import Futhark.CodeGen.ImpGen.Kernels.Base
import Futhark.CodeGen.ImpGen.Kernels.SegMap
import Futhark.CodeGen.ImpGen.Kernels.SegRed
import Futhark.CodeGen.ImpGen.Kernels.SegScan
import Futhark.CodeGen.ImpGen.Kernels.SegGenRed
<<<<<<< HEAD
import Futhark.CodeGen.ImpGen (sFor, sWhen, sOp)
=======
>>>>>>> e65ff99c
import Futhark.CodeGen.ImpGen.Kernels.Transpose
import qualified Futhark.Representation.ExplicitMemory.IndexFunction as IxFun
import Futhark.CodeGen.SetDefaultSpace
import Futhark.Util.IntegralExp (quot, IntegralExp)

callKernelOperations :: Operations ExplicitMemory Imp.HostOp
callKernelOperations =
  Operations { opsExpCompiler = expCompiler
                    , opsCopyCompiler = callKernelCopy
                    , opsOpCompiler = opCompiler
                    , opsStmsCompiler = defCompileStms
                    , opsAllocCompilers = mempty
                    }

compileProg :: MonadFreshNames m => Prog ExplicitMemory -> m (Either InternalError Imp.Program)
compileProg prog =
  fmap (setDefaultSpace (Imp.Space "device")) <$>
  Futhark.CodeGen.ImpGen.compileProg callKernelOperations (Imp.Space "device") prog

opCompiler :: Pattern ExplicitMemory -> Op ExplicitMemory
           -> CallKernelGen ()
opCompiler dest (Alloc e space) =
  compileAlloc dest e space
opCompiler (Pattern _ [pe]) (Inner (GetSize key size_class)) = do
  fname <- asks envFunction
  sOp $ Imp.GetSize (patElemName pe) (keyWithEntryPoint fname key) $
    sizeClassWithEntryPoint fname size_class
opCompiler (Pattern _ [pe]) (Inner (CmpSizeLe key size_class x)) = do
  fname <- asks envFunction
  let size_class' = sizeClassWithEntryPoint fname size_class
  sOp . Imp.CmpSizeLe (patElemName pe) (keyWithEntryPoint fname key) size_class'
    =<< toExp x
opCompiler (Pattern _ [pe]) (Inner (GetSizeMax size_class)) =
  sOp $ Imp.GetSizeMax (patElemName pe) size_class
opCompiler dest (Inner (HostOp kernel)) =
  kernelCompiler dest kernel
opCompiler (Pattern _ pes) (Inner (Husk hspace red_op nes ts (Body _ bnds ses))) = do
  husk_func@(Imp.HuskFunction _ _ node_id) <- newHuskFunction
  i <- newVName "i"
  interm_red <- replicateM (length node_red_res) $ newVName "interm_red"
  interm_red_mem <- replicateM (length node_red_res) $ newVName "interm_red_mem"
  src_mem_names <- getArrayMemLocs src
  ImpGen.dScope Nothing $ scopeOfHuskSpace hspace
  ImpGen.dLParams red_op_params
  num_nodes <- ImpGen.dPrim "num_nodes" int32
  src_elems_e <- ImpGen.compileSubExp src_elems
  map_pes_mems <- getArrayMemLocs (map patElemName map_pes)
  zipWithM_ (\x y -> ImpGen.copyDWIM x [] y []) (map paramName red_acc_params) nes
  interm_code <- ImpGen.collect $
    mapM_ (\(n, m, t) -> allocInterm n m (t `arrayOfRow` Var num_nodes)) $ zip3 interm_red interm_red_mem red_ts
  body_code <- ImpGen.compileHuskFun husk_func $ do
    max_part_elems <- ImpGen.dPrimV "max_parts_elems" $ one_val + BinOpExp (SDiv Int32) (src_elems_e - one_val) (Imp.var num_nodes int32)
    ImpGen.dPrimV_ parts_offset $ Imp.var node_id int32 * Imp.var max_part_elems int32
    ImpGen.dPrimV_ parts_elems $ BinOpExp (SMin Int32) (Imp.var max_part_elems int32) (src_elems_e - Imp.var parts_offset int32)
    mapM_ (allocAndPart husk_func) $ zip4 parts parts_mem parts_sizes src_mem_names
    ImpGen.compileStms (freeIn ses) (stmsToList bnds) $ do
      zipWithM_ (\x y -> ImpGen.copyDWIM x [Imp.var node_id int32] y []) interm_red $ map Var node_red_res
      node_map_res_arrs <- mapM ImpGen.lookupArray node_map_res
      zipWithM_ (combineMapResult husk_func) node_map_res_arrs map_pes_mems
    mapM_ ((\x -> ImpGen.emit $ Imp.Free x DefaultSpace) . paramName) parts_mem
  non_param_mem <- filterM isMem $ S.toList $ freeIn body_code `S.difference` S.fromList (src_mem_names ++ map_pes_mems ++ interm_red_mem)
  (repl_mem_names, repl_mem_code) <- ImpGen.collect' $ mapM (allocAndRepl husk_func) non_param_mem
  let body_code' = repl_mem_code <> substituteNames (M.fromList $ zip non_param_mem repl_mem_names) body_code
  red_code <- ImpGen.collect $ do
      sFor i Int32 (Imp.var num_nodes int32) $ do
        zipWithM_ (\x y -> ImpGen.copyDWIM x [] y [Imp.var i int32])
                  (map paramName red_next_params) $ map Var interm_red
        ImpGen.compileBody' red_acc_params $ lambdaBody red_op
      zipWithM_ (\x y -> ImpGen.copyDWIM x [] y []) (map patElemName red_pes) $
                  map (Var . paramName) red_acc_params
  bparams <- catMaybes <$> mapM (\x -> getParam x <$> lookupType x)
    (S.toList $ freeIn body_code' `S.difference` S.fromList (Imp.hfunctionParams husk_func))
  sOp $ Imp.Husk (interm_red ++ interm_red_mem) num_nodes bparams husk_func interm_code body_code' red_code
  where HuskSpace src src_elems parts parts_elems parts_offset parts_mem parts_sizes = hspace
        one_val = ValueExp $ IntValue $ Int32Value 1
        zero_val = ValueExp $ IntValue $ Int32Value 0
        red_op_params = lambdaParams red_op
        (red_acc_params, red_next_params) = splitAt (length nes) red_op_params
        (node_red_res, node_map_res) = splitAt (length nes) $ getVarNames ses
        red_ts = take (length nes) ts
        (red_pes, map_pes) = splitAt (length nes) pes
        getVarNames [] = []
        getVarNames (Var n : vs) = n : getVarNames vs
        getVarNames (_ : vs) = getVarNames vs
        getParam name (Prim t) = Just $ Imp.ScalarParam name t
        getParam name (Mem _ space) = Just $ Imp.MemParam name space
        getParam _ Array{} = Nothing
        isMem name = do
          v <- ImpGen.lookupVar name
          case v of
            ImpGen.MemVar{} -> return True
            _ -> return False
        memSize pt s = Imp.LeafExp (Imp.SizeOf pt) int32 * product (map (ImpGen.compileSubExpOfType int32) (shapeDims s))
        allocAndPart hfunc (Param part (MemArray t s _ _), Param part_mem _, part_size, src_mem) = do
          ImpGen.dPrimV_ part_size $ memSize t s
          let part_size_b = Imp.bytes $ Imp.var part_size int32
              offset_bytes = Imp.bytes $ memSize t $ Shape $ map (replaceVar parts_elems parts_offset) $ shapeDims s
          ImpGen.sAllocNamedArray part part_mem t s part_size_b DefaultSpace
          ImpGen.emit $ Imp.PeerCopy part_mem (Imp.bytes zero_val) (Imp.var (Imp.hfunctionNodeId hfunc) int32)
            DefaultSpace src_mem offset_bytes zero_val DefaultSpace part_size_b
        allocAndPart _ _ = fail "Peer destination is not an array."
        allocAndRepl hfunc mem = do
          ImpGen.MemEntry mem_size mem_space <- ImpGen.lookupMemory mem
          let mem_size_b = Imp.memSizeToExp mem_size
              zero_b = Imp.bytes zero_val
          repl_mem <- ImpGen.sAlloc "repl_mem" mem_size_b DefaultSpace
          ImpGen.emit $ Imp.PeerCopy repl_mem zero_b (Imp.var (Imp.hfunctionNodeId hfunc) int32) DefaultSpace
            mem zero_b zero_val mem_space mem_size_b
          return repl_mem
        allocInterm name mem (Array et size _) =
          ImpGen.sAllocNamedArray name mem et size (Imp.bytes $ memSize et size) DefaultSpace
        allocInterm _ _ _ = fail "Intermediate is not an array."
        getArrayMemLocs arr = map (ImpGen.memLocationName . ImpGen.entryArrayLocation) <$> mapM ImpGen.lookupArray arr
        replaceVar n1 r (Var n2) = if n1 == n2 then Var r else Var n2
        replaceVar _ _ e = e
        combineMapResult hfunc res_arr@(ImpGen.ArrayEntry res_mem_loc t) pe_mem =
          let res_arr_dims = map ImpGen.dimSizeToSubExp $ ImpGen.entryArrayShape res_arr
              res_bytes = Imp.bytes $ memSize t $ Shape res_arr_dims
              offset_bytes = Imp.bytes $ memSize t $ Shape $ map (replaceVar parts_elems parts_offset) res_arr_dims
              res_mem = ImpGen.memLocationName res_mem_loc
          in ImpGen.emit $ Imp.PeerCopy pe_mem offset_bytes zero_val DefaultSpace res_mem (Imp.bytes zero_val)
              (Imp.var (Imp.hfunctionNodeId hfunc) int32) DefaultSpace res_bytes
opCompiler pat e =
  compilerBugS $ "opCompiler: Invalid pattern\n  " ++
  pretty pat ++ "\nfor expression\n  " ++ pretty e

newHuskFunction :: CallKernelGen Imp.HuskFunction
newHuskFunction =
  Imp.HuskFunction
  <$> newVName "husk"
  <*> newVName "husk_context"
  <*> newVName "node_id"

sizeClassWithEntryPoint :: Name -> Imp.SizeClass -> Imp.SizeClass
sizeClassWithEntryPoint fname (Imp.SizeThreshold path) =
  Imp.SizeThreshold $ map f path
  where f (name, x) = (keyWithEntryPoint fname name, x)
sizeClassWithEntryPoint _ size_class = size_class

kernelCompiler :: Pattern ExplicitMemory -> Kernel InKernel
               -> CallKernelGen ()

kernelCompiler pat (Kernel desc space _ kernel_body) = do
  (constants, init_constants) <- kernelInitialisationSetSpace space $ return ()

  forM_ (kernelHints desc) $ \(s,v) -> do
    ty <- case v of
      Constant pv -> return $ Prim $ primValueType pv
      Var vn -> lookupType vn
    unless (primType ty) $ fail $ concat [ "debugKernelHint '", s, "'"
                                         , " in kernel '", kernelName desc, "'"
                                         , " did not have primType value." ]

    emit $ Imp.DebugPrint s $ Just (elemType ty, toExp' (elemType ty) v)

  let virt_groups = toExp' int32 (spaceNumVirtGroups space)
  sKernel constants (kernelName desc) $ do
    init_constants
    virtualiseGroups constants virt_groups $ \group_id -> do
      let flat_id =
            if kernelGroupIdVar constants /= group_id
            then Imp.vi32 group_id * kernelGroupSize constants + kernelLocalThreadId constants
            else kernelGlobalThreadId constants
      setSpaceIndices flat_id space
      compileKernelStms constants (kernelBodyStms kernel_body) $
        zipWithM_ (compileKernelResult constants) (patternElements pat) $
        kernelBodyResult kernel_body

kernelCompiler pat (SegMap space _ body) =
  compileSegMap pat space body

kernelCompiler pat (SegRed space comm red_op nes _ body) =
  compileSegRed pat space comm red_op nes body

kernelCompiler pat (SegScan space red_op nes _ kbody) =
  compileSegScan pat space red_op nes kbody

kernelCompiler pat (SegGenRed space ops _ body) =
  compileSegGenRed pat space ops body

expCompiler :: ExpCompiler ExplicitMemory Imp.HostOp

-- We generate a simple kernel for itoa and replicate.
expCompiler (Pattern _ [pe]) (BasicOp (Iota n x s et)) = do
  n' <- toExp n
  x' <- toExp x
  s' <- toExp s

  sIota (patElemName pe) n' x' s' et

expCompiler (Pattern _ [pe]) (BasicOp (Replicate shape se)) =
  sReplicate (patElemName pe) shape se

-- Allocation in the "local" space is just a placeholder.
expCompiler _ (Op (Alloc _ (Space "local"))) =
  return ()

expCompiler dest e =
  defCompileExp dest e

callKernelCopy :: CopyCompiler ExplicitMemory Imp.HostOp
callKernelCopy bt
  destloc@(MemLocation destmem destshape destIxFun)
  srcloc@(MemLocation srcmem srcshape srcIxFun)
  n
  | Just (destoffset, srcoffset,
          num_arrays, size_x, size_y,
          src_elems, dest_elems) <- isMapTransposeKernel bt destloc srcloc = do

      node_id <- ImpGen.getNodeId
      fname <- mapTransposeForType bt
<<<<<<< HEAD
      ImpGen.emit $ Imp.Call [] fname
        [Imp.ExpArg node_id, Imp.MemArg destmem, Imp.ExpArg destoffset,
=======
      emit $ Imp.Call [] fname
        [Imp.MemArg destmem, Imp.ExpArg destoffset,
>>>>>>> e65ff99c
         Imp.MemArg srcmem, Imp.ExpArg srcoffset,
         Imp.ExpArg num_arrays, Imp.ExpArg size_x, Imp.ExpArg size_y,
         Imp.ExpArg src_elems, Imp.ExpArg dest_elems]

  | bt_size <- primByteSize bt,
    ixFunMatchesInnerShape
      (Shape $ map Imp.sizeToExp destshape) destIxFun,
    ixFunMatchesInnerShape
      (Shape $ map Imp.sizeToExp srcshape) srcIxFun,
    Just destoffset <-
      IxFun.linearWithOffset destIxFun bt_size,
    Just srcoffset  <-
      IxFun.linearWithOffset srcIxFun bt_size = do
        let row_size = product $ map dimSizeToExp $ drop 1 srcshape
        srcspace <- entryMemSpace <$> lookupMemory srcmem
        destspace <- entryMemSpace <$> lookupMemory destmem
        emit $ Imp.Copy
          destmem (bytes destoffset) destspace
          srcmem (bytes srcoffset) srcspace $
          (n * row_size) `Imp.withElemType` bt

  | otherwise = sCopy bt destloc srcloc n

mapTransposeForType :: PrimType -> ImpM ExplicitMemory Imp.HostOp Name
mapTransposeForType bt = do
  -- XXX: The leading underscore is to avoid clashes with a
  -- programmer-defined function of the same name (this is a bad
  -- solution...).
  let fname = nameFromString $ "_" <> mapTransposeName bt

  exists <- hasFunction fname
  unless exists $ emitFunction fname $ mapTransposeFunction bt

  return fname

mapTransposeName :: PrimType -> String
mapTransposeName bt = "map_transpose_" ++ pretty bt

mapTransposeFunction :: PrimType -> Imp.Function
mapTransposeFunction bt =
  Imp.Function False [] params transpose_code [] [] $ Imp.var nodeid int32

  where params = [intparam nodeid, memparam destmem, intparam destoffset,
                  memparam srcmem, intparam srcoffset,
                  intparam num_arrays, intparam x, intparam y,
                  intparam in_elems, intparam out_elems]

        space = Space "device"
        memparam v = Imp.MemParam v space
        intparam v = Imp.ScalarParam v $ IntType Int32

        [nodeid, destmem, destoffset, srcmem, srcoffset,
         num_arrays, x, y, in_elems, out_elems,
         mulx, muly, block] =
           zipWith (VName . nameFromString)
           ["nodeid",
             "destmem",
             "destoffset",
             "srcmem",
             "srcoffset",
             "num_arrays",
             "x_elems",
             "y_elems",
             "in_elems",
             "out_elems",
             -- The following is only used for low width/height
             -- transpose kernels
             "mulx",
             "muly",
             "block"
            ]
           [0..]

        v32 v = Imp.var v int32

        block_dim_int = 16

        block_dim :: IntegralExp a => a
        block_dim = 16

        -- When an input array has either width==1 or height==1, performing a
        -- transpose will be the same as performing a copy.  If 'input_size' or
        -- 'output_size' is not equal to width*height, then this trick will not
        -- work when there are more than one array to process, as it is a per
        -- array limit. We could copy each array individually, but currently we
        -- do not.
        can_use_copy =
          let in_out_eq = CmpOpExp (CmpEq $ IntType Int32) (v32 in_elems) (v32 out_elems)
              onearr = CmpOpExp (CmpEq $ IntType Int32) (v32 num_arrays) 1
              noprob_widthheight = CmpOpExp (CmpEq $ IntType Int32)
                                     (v32 x * v32 y)
                                     (v32 in_elems)
              height_is_one = CmpOpExp (CmpEq $ IntType Int32) (v32 y) 1
              width_is_one = CmpOpExp (CmpEq $ IntType Int32) (v32 x) 1
          in BinOpExp LogAnd
               in_out_eq
               (BinOpExp LogAnd
                 (BinOpExp LogOr onearr noprob_widthheight)
                 (BinOpExp LogOr width_is_one height_is_one))

        transpose_code =
          Imp.If input_is_empty mempty $ mconcat
          [ Imp.DeclareScalar muly (IntType Int32)
          , Imp.SetScalar muly $ block_dim `quot` v32 x
          , Imp.DeclareScalar mulx (IntType Int32)
          , Imp.SetScalar mulx $ block_dim `quot` v32 y
          , Imp.If can_use_copy copy_code $
            Imp.If should_use_lowwidth (callTransposeKernel TransposeLowWidth) $
            Imp.If should_use_lowheight (callTransposeKernel TransposeLowHeight) $
            Imp.If should_use_small (callTransposeKernel TransposeSmall) $
            callTransposeKernel TransposeNormal]

        input_is_empty =
          v32 num_arrays .==. 0 .||. v32 x .==. 0 .||. v32 y .==. 0

        should_use_small = BinOpExp LogAnd
          (CmpOpExp (CmpSle Int32) (v32 x) (block_dim `quot` 2))
          (CmpOpExp (CmpSle Int32) (v32 y) (block_dim `quot` 2))

        should_use_lowwidth = BinOpExp LogAnd
          (CmpOpExp (CmpSle Int32) (v32 x) (block_dim `quot` 2))
          (CmpOpExp (CmpSlt Int32) block_dim (v32 y))

        should_use_lowheight = BinOpExp LogAnd
          (CmpOpExp (CmpSle Int32) (v32 y) (block_dim `quot` 2))
          (CmpOpExp (CmpSlt Int32) block_dim (v32 x))

        copy_code =
          let num_bytes =
                v32 in_elems * Imp.LeafExp (Imp.SizeOf bt) (IntType Int32)
          in Imp.Copy
               destmem (Imp.Count $ v32 destoffset) space
               srcmem (Imp.Count $ v32 srcoffset) space
               (Imp.Count num_bytes)

        callTransposeKernel =
          Imp.Op . Imp.CallKernel .
          mapTransposeKernel (mapTransposeName bt) block_dim_int
          (destmem, v32 destoffset, srcmem, v32 srcoffset,
            v32 x, v32 y, v32 in_elems, v32 out_elems,
            v32 mulx, v32 muly, v32 num_arrays,
            block) bt

isMapTransposeKernel :: PrimType -> MemLocation -> MemLocation
                     -> Maybe (Imp.Exp, Imp.Exp,
                               Imp.Exp, Imp.Exp, Imp.Exp,
                               Imp.Exp, Imp.Exp)
isMapTransposeKernel bt
  (MemLocation _ _ destIxFun)
  (MemLocation _ _ srcIxFun)
  | Just (dest_offset, perm_and_destshape) <- IxFun.rearrangeWithOffset destIxFun bt_size,
    (perm, destshape) <- unzip perm_and_destshape,
    srcshape' <- IxFun.shape srcIxFun,
    Just src_offset <- IxFun.linearWithOffset srcIxFun bt_size,
    Just (r1, r2, _) <- isMapTranspose perm =
    isOk (product srcshape') (product destshape) destshape swap r1 r2 dest_offset src_offset
  | Just dest_offset <- IxFun.linearWithOffset destIxFun bt_size,
    Just (src_offset, perm_and_srcshape) <- IxFun.rearrangeWithOffset srcIxFun bt_size,
    (perm, srcshape) <- unzip perm_and_srcshape,
    destshape' <- IxFun.shape destIxFun,
    Just (r1, r2, _) <- isMapTranspose perm =
    isOk (product srcshape) (product destshape') srcshape id r1 r2 dest_offset src_offset
  | otherwise =
    Nothing
  where bt_size = primByteSize bt
        swap (x,y) = (y,x)

        isOk src_elems dest_elems shape f r1 r2 dest_offset src_offset = do
          let (num_arrays, size_x, size_y) = getSizes shape f r1 r2
          return (dest_offset, src_offset,
                  num_arrays, size_x, size_y,
                  src_elems, dest_elems)

        getSizes shape f r1 r2 =
          let (mapped, notmapped) = splitAt r1 shape
              (pretrans, posttrans) = f $ splitAt r2 notmapped
          in (product mapped, product pretrans, product posttrans)<|MERGE_RESOLUTION|>--- conflicted
+++ resolved
@@ -10,11 +10,7 @@
 import Control.Monad.Except
 import Control.Monad.Reader
 import Data.Maybe
-<<<<<<< HEAD
-import qualified Data.Map.Strict as M
 import qualified Data.Set as S
-=======
->>>>>>> e65ff99c
 import Data.List
 
 import Prelude hiding (quot)
@@ -22,7 +18,6 @@
 import Futhark.Error
 import Futhark.MonadFreshNames
 import Futhark.Representation.ExplicitMemory
-import Futhark.Transform.Substitute
 import qualified Futhark.CodeGen.ImpCode.Kernels as Imp
 import Futhark.CodeGen.ImpCode.Kernels (bytes)
 import Futhark.CodeGen.ImpGen
@@ -31,10 +26,6 @@
 import Futhark.CodeGen.ImpGen.Kernels.SegRed
 import Futhark.CodeGen.ImpGen.Kernels.SegScan
 import Futhark.CodeGen.ImpGen.Kernels.SegGenRed
-<<<<<<< HEAD
-import Futhark.CodeGen.ImpGen (sFor, sWhen, sOp)
-=======
->>>>>>> e65ff99c
 import Futhark.CodeGen.ImpGen.Kernels.Transpose
 import qualified Futhark.Representation.ExplicitMemory.IndexFunction as IxFun
 import Futhark.CodeGen.SetDefaultSpace
@@ -77,37 +68,35 @@
   interm_red <- replicateM (length node_red_res) $ newVName "interm_red"
   interm_red_mem <- replicateM (length node_red_res) $ newVName "interm_red_mem"
   src_mem_names <- getArrayMemLocs src
-  ImpGen.dScope Nothing $ scopeOfHuskSpace hspace
-  ImpGen.dLParams red_op_params
-  num_nodes <- ImpGen.dPrim "num_nodes" int32
-  src_elems_e <- ImpGen.compileSubExp src_elems
+  dScope Nothing $ scopeOfHuskSpace hspace
+  dLParams red_op_params
+  num_nodes <- dPrim "num_nodes" int32
+  src_elems_e <- toExp src_elems
   map_pes_mems <- getArrayMemLocs (map patElemName map_pes)
-  zipWithM_ (\x y -> ImpGen.copyDWIM x [] y []) (map paramName red_acc_params) nes
-  interm_code <- ImpGen.collect $
+  zipWithM_ (\x y -> copyDWIM x [] y []) (map paramName red_acc_params) nes
+  interm_code <- collect $
     mapM_ (\(n, m, t) -> allocInterm n m (t `arrayOfRow` Var num_nodes)) $ zip3 interm_red interm_red_mem red_ts
-  body_code <- ImpGen.compileHuskFun husk_func $ do
-    max_part_elems <- ImpGen.dPrimV "max_parts_elems" $ one_val + BinOpExp (SDiv Int32) (src_elems_e - one_val) (Imp.var num_nodes int32)
-    ImpGen.dPrimV_ parts_offset $ Imp.var node_id int32 * Imp.var max_part_elems int32
-    ImpGen.dPrimV_ parts_elems $ BinOpExp (SMin Int32) (Imp.var max_part_elems int32) (src_elems_e - Imp.var parts_offset int32)
+  body_code <- compileHuskFun husk_func $ do
+    max_part_elems <- dPrimV "max_parts_elems" $ one_val + BinOpExp (SDiv Int32) (src_elems_e - one_val) (Imp.var num_nodes int32)
+    dPrimV_ parts_offset $ Imp.var node_id int32 * Imp.var max_part_elems int32
+    dPrimV_ parts_elems $ BinOpExp (SMin Int32) (Imp.var max_part_elems int32) (src_elems_e - Imp.var parts_offset int32)
     mapM_ (allocAndPart husk_func) $ zip4 parts parts_mem parts_sizes src_mem_names
-    ImpGen.compileStms (freeIn ses) (stmsToList bnds) $ do
-      zipWithM_ (\x y -> ImpGen.copyDWIM x [Imp.var node_id int32] y []) interm_red $ map Var node_red_res
-      node_map_res_arrs <- mapM ImpGen.lookupArray node_map_res
+    compileStms (freeIn ses) bnds $ do
+      zipWithM_ (\x y -> copyDWIM x [Imp.var node_id int32] y [zero_val]) interm_red $ map Var node_red_res
+      node_map_res_arrs <- mapM lookupArray node_map_res
       zipWithM_ (combineMapResult husk_func) node_map_res_arrs map_pes_mems
-    mapM_ ((\x -> ImpGen.emit $ Imp.Free x DefaultSpace) . paramName) parts_mem
+    mapM_ ((\x -> emit $ Imp.Free x DefaultSpace) . paramName) parts_mem
   non_param_mem <- filterM isMem $ S.toList $ freeIn body_code `S.difference` S.fromList (src_mem_names ++ map_pes_mems ++ interm_red_mem)
-  (repl_mem_names, repl_mem_code) <- ImpGen.collect' $ mapM (allocAndRepl husk_func) non_param_mem
-  let body_code' = repl_mem_code <> substituteNames (M.fromList $ zip non_param_mem repl_mem_names) body_code
-  red_code <- ImpGen.collect $ do
+  red_code <- collect $ do
       sFor i Int32 (Imp.var num_nodes int32) $ do
-        zipWithM_ (\x y -> ImpGen.copyDWIM x [] y [Imp.var i int32])
+        zipWithM_ (\x y -> copyDWIM x [] y [Imp.var i int32])
                   (map paramName red_next_params) $ map Var interm_red
-        ImpGen.compileBody' red_acc_params $ lambdaBody red_op
-      zipWithM_ (\x y -> ImpGen.copyDWIM x [] y []) (map patElemName red_pes) $
+        compileBody' red_acc_params $ lambdaBody red_op
+      zipWithM_ (\x y -> copyDWIM x [] y []) (map patElemName red_pes) $
                   map (Var . paramName) red_acc_params
   bparams <- catMaybes <$> mapM (\x -> getParam x <$> lookupType x)
-    (S.toList $ freeIn body_code' `S.difference` S.fromList (Imp.hfunctionParams husk_func))
-  sOp $ Imp.Husk (interm_red ++ interm_red_mem) num_nodes bparams husk_func interm_code body_code' red_code
+    (S.toList $ freeIn body_code `S.difference` S.fromList (Imp.hfunctionParams husk_func))
+  sOp $ Imp.Husk (interm_red ++ interm_red_mem) num_nodes bparams non_param_mem husk_func interm_code body_code red_code
   where HuskSpace src src_elems parts parts_elems parts_offset parts_mem parts_sizes = hspace
         one_val = ValueExp $ IntValue $ Int32Value 1
         zero_val = ValueExp $ IntValue $ Int32Value 0
@@ -120,42 +109,34 @@
         getVarNames (Var n : vs) = n : getVarNames vs
         getVarNames (_ : vs) = getVarNames vs
         getParam name (Prim t) = Just $ Imp.ScalarParam name t
-        getParam name (Mem _ space) = Just $ Imp.MemParam name space
+        getParam name (Mem space) = Just $ Imp.MemParam name space
         getParam _ Array{} = Nothing
         isMem name = do
-          v <- ImpGen.lookupVar name
+          v <- lookupVar name
           case v of
-            ImpGen.MemVar{} -> return True
+            MemVar{} -> return True
             _ -> return False
-        memSize pt s = Imp.LeafExp (Imp.SizeOf pt) int32 * product (map (ImpGen.compileSubExpOfType int32) (shapeDims s))
+        memSize pt s = Imp.LeafExp (Imp.SizeOf pt) int32 * product (map (toExp' int32) (shapeDims s))
         allocAndPart hfunc (Param part (MemArray t s _ _), Param part_mem _, part_size, src_mem) = do
-          ImpGen.dPrimV_ part_size $ memSize t s
+          dPrimV_ part_size $ memSize t s
           let part_size_b = Imp.bytes $ Imp.var part_size int32
               offset_bytes = Imp.bytes $ memSize t $ Shape $ map (replaceVar parts_elems parts_offset) $ shapeDims s
-          ImpGen.sAllocNamedArray part part_mem t s part_size_b DefaultSpace
-          ImpGen.emit $ Imp.PeerCopy part_mem (Imp.bytes zero_val) (Imp.var (Imp.hfunctionNodeId hfunc) int32)
+          sAllocNamedArray part part_mem t s part_size_b DefaultSpace
+          emit $ Imp.PeerCopy part_mem (Imp.bytes zero_val) (Imp.var (Imp.hfunctionNodeId hfunc) int32)
             DefaultSpace src_mem offset_bytes zero_val DefaultSpace part_size_b
         allocAndPart _ _ = fail "Peer destination is not an array."
-        allocAndRepl hfunc mem = do
-          ImpGen.MemEntry mem_size mem_space <- ImpGen.lookupMemory mem
-          let mem_size_b = Imp.memSizeToExp mem_size
-              zero_b = Imp.bytes zero_val
-          repl_mem <- ImpGen.sAlloc "repl_mem" mem_size_b DefaultSpace
-          ImpGen.emit $ Imp.PeerCopy repl_mem zero_b (Imp.var (Imp.hfunctionNodeId hfunc) int32) DefaultSpace
-            mem zero_b zero_val mem_space mem_size_b
-          return repl_mem
         allocInterm name mem (Array et size _) =
-          ImpGen.sAllocNamedArray name mem et size (Imp.bytes $ memSize et size) DefaultSpace
+          sAllocNamedArray name mem et size (Imp.bytes $ memSize et size) DefaultSpace
         allocInterm _ _ _ = fail "Intermediate is not an array."
-        getArrayMemLocs arr = map (ImpGen.memLocationName . ImpGen.entryArrayLocation) <$> mapM ImpGen.lookupArray arr
+        getArrayMemLocs arr = map (memLocationName . entryArrayLocation) <$> mapM lookupArray arr
         replaceVar n1 r (Var n2) = if n1 == n2 then Var r else Var n2
         replaceVar _ _ e = e
-        combineMapResult hfunc res_arr@(ImpGen.ArrayEntry res_mem_loc t) pe_mem =
-          let res_arr_dims = map ImpGen.dimSizeToSubExp $ ImpGen.entryArrayShape res_arr
+        combineMapResult hfunc res_arr@(ArrayEntry res_mem_loc t) pe_mem =
+          let res_arr_dims = map dimSizeToSubExp $ entryArrayShape res_arr
               res_bytes = Imp.bytes $ memSize t $ Shape res_arr_dims
               offset_bytes = Imp.bytes $ memSize t $ Shape $ map (replaceVar parts_elems parts_offset) res_arr_dims
-              res_mem = ImpGen.memLocationName res_mem_loc
-          in ImpGen.emit $ Imp.PeerCopy pe_mem offset_bytes zero_val DefaultSpace res_mem (Imp.bytes zero_val)
+              res_mem = memLocationName res_mem_loc
+          in emit $ Imp.PeerCopy pe_mem offset_bytes zero_val DefaultSpace res_mem (Imp.bytes zero_val)
               (Imp.var (Imp.hfunctionNodeId hfunc) int32) DefaultSpace res_bytes
 opCompiler pat e =
   compilerBugS $ "opCompiler: Invalid pattern\n  " ++
@@ -244,15 +225,10 @@
           num_arrays, size_x, size_y,
           src_elems, dest_elems) <- isMapTransposeKernel bt destloc srcloc = do
 
-      node_id <- ImpGen.getNodeId
+      node_id <- getNodeId
       fname <- mapTransposeForType bt
-<<<<<<< HEAD
-      ImpGen.emit $ Imp.Call [] fname
+      emit $ Imp.Call [] fname
         [Imp.ExpArg node_id, Imp.MemArg destmem, Imp.ExpArg destoffset,
-=======
-      emit $ Imp.Call [] fname
-        [Imp.MemArg destmem, Imp.ExpArg destoffset,
->>>>>>> e65ff99c
          Imp.MemArg srcmem, Imp.ExpArg srcoffset,
          Imp.ExpArg num_arrays, Imp.ExpArg size_x, Imp.ExpArg size_y,
          Imp.ExpArg src_elems, Imp.ExpArg dest_elems]
