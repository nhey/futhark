{-# LANGUAGE QuasiQuotes, GeneralizedNewtypeDeriving, TypeSynonymInstances, FlexibleInstances #-}
{-# LANGUAGE TemplateHaskell #-}
{-# OPTIONS_GHC -fno-warn-orphans #-}
-- | C code generator framework.
module Futhark.CodeGen.Backends.GenericC
  ( compileProg
  , CParts(..)
  , asLibrary
  , asExecutable

  -- * Pluggable compiler
  , Operations (..)
  , defaultOperations
  , OpCompiler

  , PointerQuals
  , MemoryType
  , WriteScalar
  , writeScalarPointerWithQuals
  , ReadScalar
  , readScalarPointerWithQuals
  , Allocate
  , Deallocate
  , Copy
  , StaticArray

  -- * Monadic compiler interface
  , CompilerM
  , CompilerState (compUserState)
  , getUserState
  , putUserState
  , modifyUserState
  , contextContents
  , contextFinalInits
  , runCompilerM
  , blockScope
  , compileFun
  , compileCode
  , compileExp
  , compilePrimExp
  , compilePrimValue
  , compileExpToName
  , dimSizeToExp
  , rawMem
  , item
  , stm
  , stms
  , decl
  , atInit
  , headerDecl
  , debugReport
  , HeaderSection(..)
  , libDecl
  , earlyDecls
  , publicName
  , contextType
  , contextField

  -- * Building Blocks
  , primTypeToCType
  , copyMemoryDefaultSpace
  ) where

import Control.Applicative
import Control.Monad.Identity
import Control.Monad.State
import Control.Monad.Reader
import Control.Monad.Writer
import Control.Monad.RWS
import qualified Data.Map.Strict as M
import qualified Data.DList as DL
import Data.List
import Data.Maybe
import Data.FileEmbed
import Data.Ord
import Data.Hashable

import Prelude

import qualified Language.C.Syntax as C
import qualified Language.C.Quote.OpenCL as C

import Futhark.CodeGen.ImpCode hiding (dimSizeToExp)
import Futhark.MonadFreshNames
import Futhark.CodeGen.Backends.SimpleRepresentation
import Futhark.CodeGen.Backends.GenericC.Options
import Futhark.Util (zEncodeString, mapAccumLM)
import Futhark.Representation.AST.Attributes (isBuiltInFunction, builtInFunctions)


data CompilerState s = CompilerState {
    compTypeStructs :: [([Type], (C.Type, C.Definition))]
  , compArrayStructs :: [((C.Type, Int), (C.Type, [C.Definition]))]
  , compOpaqueStructs :: [(String, (C.Type, [C.Definition]))]
  , compEarlyDecls :: DL.DList C.Definition
  , compInit :: [C.Stm]
  , compNameSrc :: VNameSource
  , compUserState :: s
  , compHeaderDecls :: M.Map HeaderSection (DL.DList C.Definition)
  , compLibDecls :: DL.DList C.Definition
  , compCtxFields :: DL.DList (String, C.Type, Maybe C.Exp)
  , compDebugItems :: DL.DList C.BlockItem
  }

newCompilerState :: VNameSource -> s -> CompilerState s
newCompilerState src s = CompilerState { compTypeStructs = []
                                       , compArrayStructs = []
                                       , compOpaqueStructs = []
                                       , compEarlyDecls = mempty
                                       , compInit = []
                                       , compNameSrc = src
                                       , compUserState = s
                                       , compHeaderDecls = mempty
                                       , compLibDecls = mempty
                                       , compCtxFields = mempty
                                       , compDebugItems = mempty
                                       }

-- | In which part of the header file we put the declaration.  This is
-- to ensure that the header file remains structured and readable.
data HeaderSection = ArrayDecl String
                   | OpaqueDecl String
                   | EntryDecl
                   | MiscDecl
                   | InitDecl
                   deriving (Eq, Ord)

-- | A substitute expression compiler, tried before the main
-- compilation function.
type OpCompiler op s = op -> CompilerM op s ()

-- | The address space qualifiers for a pointer of the given type with
-- the given annotation.
type PointerQuals op s = String -> CompilerM op s [C.TypeQual]

-- | The type of a memory block in the given memory space.
type MemoryType op s = SpaceId -> CompilerM op s C.Type

-- | Write a scalar to the given memory block with the given index and
-- in the given memory space.
type WriteScalar op s =
  C.Exp -> C.Exp -> C.Type -> SpaceId -> Volatility -> C.Exp -> CompilerM op s ()

-- | Read a scalar from the given memory block with the given index and
-- in the given memory space.
type ReadScalar op s =
  C.Exp -> C.Exp -> C.Type -> SpaceId -> Volatility -> CompilerM op s C.Exp

-- | Allocate a memory block of the given size in the given memory
-- space, saving a reference in the given variable name.
type Allocate op s = C.Exp -> C.Exp -> SpaceId
                     -> CompilerM op s ()

-- | De-allocate the given memory block which is in the given memory
-- space.
type Deallocate op s = C.Exp -> SpaceId -> CompilerM op s ()

-- | Create a static array of values - initialised at load time.
type StaticArray op s = VName -> SpaceId -> PrimType -> [PrimValue] -> CompilerM op s ()

-- | Copy from one memory block to another.
type Copy op s = C.Exp -> C.Exp -> Space ->
                 C.Exp -> C.Exp -> Space ->
                 C.Exp ->
                 CompilerM op s ()

data Operations op s =
  Operations { opsWriteScalar :: WriteScalar op s
             , opsReadScalar :: ReadScalar op s
             , opsAllocate :: Allocate op s
             , opsDeallocate :: Deallocate op s
             , opsCopy :: Copy op s
             , opsStaticArray :: StaticArray op s

             , opsMemoryType :: MemoryType op s
             , opsCompiler :: OpCompiler op s

             , opsFatMemory :: Bool
               -- ^ If true, use reference counting.  Otherwise, bare
               -- pointers.
             }

-- | A set of operations that fail for every operation involving
-- non-default memory spaces.  Uses plain pointers and @malloc@ for
-- memory management.
defaultOperations :: Operations op s
defaultOperations = Operations { opsWriteScalar = defWriteScalar
                               , opsReadScalar = defReadScalar
                               , opsAllocate  = defAllocate
                               , opsDeallocate  = defDeallocate
                               , opsCopy = defCopy
                               , opsStaticArray = defStaticArray
                               , opsMemoryType = defMemoryType
                               , opsCompiler = defCompiler
                               , opsFatMemory = True
                               }
  where defWriteScalar _ _ _ _ _ =
          fail "Cannot write to non-default memory space because I am dumb"
        defReadScalar _ _ _ _ =
          fail "Cannot read from non-default memory space"
        defAllocate _ _ _ =
          fail "Cannot allocate in non-default memory space"
        defDeallocate _ _ =
          fail "Cannot deallocate in non-default memory space"
        defCopy destmem destoffset DefaultSpace srcmem srcoffset DefaultSpace size =
          copyMemoryDefaultSpace destmem destoffset srcmem srcoffset size
        defCopy _ _ _ _ _ _ _ =
          fail "Cannot copy to or from non-default memory space"
        defStaticArray _ _ _ _ =
          fail "Cannot create static array in non-default memory space"
        defMemoryType _ =
          fail "Has no type for non-default memory space"
        defCompiler _ =
          fail "The default compiler cannot compile extended operations"

data CompilerEnv op s = CompilerEnv {
    envOperations :: Operations op s
  , envFtable     :: M.Map Name [Type]
  }

data CompilerAcc op s = CompilerAcc {
    accItems :: DL.DList C.BlockItem
  , accDeclaredMem :: [(VName,Space)]
  }

instance Monoid (CompilerAcc op s) where
  CompilerAcc items1 declared1 `mappend` CompilerAcc items2 declared2 =
    CompilerAcc (items1<>items2) (declared1<>declared2)
  mempty = CompilerAcc mempty mempty

envOpCompiler :: CompilerEnv op s -> OpCompiler op s
envOpCompiler = opsCompiler . envOperations

envMemoryType :: CompilerEnv op s -> MemoryType op s
envMemoryType = opsMemoryType . envOperations

envReadScalar :: CompilerEnv op s -> ReadScalar op s
envReadScalar = opsReadScalar . envOperations

envWriteScalar :: CompilerEnv op s -> WriteScalar op s
envWriteScalar = opsWriteScalar . envOperations

envAllocate :: CompilerEnv op s -> Allocate op s
envAllocate = opsAllocate . envOperations

envDeallocate :: CompilerEnv op s -> Deallocate op s
envDeallocate = opsDeallocate . envOperations

envCopy :: CompilerEnv op s -> Copy op s
envCopy = opsCopy . envOperations

envStaticArray :: CompilerEnv op s -> StaticArray op s
envStaticArray = opsStaticArray . envOperations

envFatMemory :: CompilerEnv op s -> Bool
envFatMemory = opsFatMemory . envOperations

newCompilerEnv :: Functions op -> Operations op s
               -> CompilerEnv op s
newCompilerEnv (Functions funs) ops =
  CompilerEnv { envOperations = ops
              , envFtable = ftable <> builtinFtable
              }
  where ftable = M.fromList $ map funReturn funs
        funReturn (name, fun) =
          (name, paramsTypes $ functionOutput fun)
        builtinFtable =
          M.map (map Scalar . snd) builtInFunctions

tupleDefinitions, arrayDefinitions, opaqueDefinitions :: CompilerState s -> [C.Definition]
tupleDefinitions = map (snd . snd) . compTypeStructs
arrayDefinitions = concatMap (snd . snd) . compArrayStructs
opaqueDefinitions = concatMap (snd . snd) . compOpaqueStructs

initDecls, arrayDecls, opaqueDecls, entryDecls, miscDecls :: CompilerState s -> [C.Definition]
initDecls = concatMap (DL.toList . snd) . filter ((==InitDecl) . fst) . M.toList . compHeaderDecls
arrayDecls = concatMap (DL.toList . snd) . filter (isArrayDecl . fst) . M.toList . compHeaderDecls
  where isArrayDecl ArrayDecl{} = True
        isArrayDecl _           = False
opaqueDecls = concatMap (DL.toList . snd) . filter (isOpaqueDecl . fst) . M.toList . compHeaderDecls
  where isOpaqueDecl OpaqueDecl{} = True
        isOpaqueDecl _           = False
entryDecls = concatMap (DL.toList . snd) . filter ((==EntryDecl) . fst) . M.toList . compHeaderDecls
miscDecls = concatMap (DL.toList . snd) . filter ((==MiscDecl) . fst) . M.toList . compHeaderDecls

contextContents :: CompilerM op s ([C.FieldGroup], [C.Stm])
contextContents = do
  (field_names, field_types, field_values) <- gets $ unzip3 . DL.toList . compCtxFields
  let fields = [ [C.csdecl|$ty:ty $id:name;|]
               | (name, ty) <- zip field_names field_types ]
      init_fields = [ [C.cstm|ctx->$id:name = $exp:e;|]
                    | (name, Just e) <- zip field_names field_values ]
  return (fields, init_fields)

contextFinalInits :: CompilerM op s [C.Stm]
contextFinalInits = gets compInit

newtype CompilerM op s a = CompilerM (RWS
                                      (CompilerEnv op s)
                                      (CompilerAcc op s)
                                      (CompilerState s) a)
  deriving (Functor, Applicative, Monad,
            MonadState (CompilerState s),
            MonadReader (CompilerEnv op s),
            MonadWriter (CompilerAcc op s))

instance MonadFreshNames (CompilerM op s) where
  getNameSource = gets compNameSrc
  putNameSource src = modify $ \s -> s { compNameSrc = src }

runCompilerM :: Functions op -> Operations op s -> VNameSource -> s
             -> CompilerM op s a
             -> (a, CompilerState s)
runCompilerM prog ops src userstate (CompilerM m) =
  let (x, s, _) = runRWS m (newCompilerEnv prog ops) (newCompilerState src userstate)
  in (x, s)

getUserState :: CompilerM op s s
getUserState = gets compUserState

putUserState :: s -> CompilerM op s ()
putUserState s = modify $ \compstate -> compstate { compUserState = s }

modifyUserState :: (s -> s) -> CompilerM op s ()
modifyUserState f = modify $ \compstate ->
  compstate { compUserState = f $ compUserState compstate }

atInit :: C.Stm -> CompilerM op s ()
atInit x = modify $ \s ->
  s { compInit = compInit s ++ [x] }

collect :: CompilerM op s () -> CompilerM op s [C.BlockItem]
collect m = pass $ do
  ((), w) <- listen m
  return (DL.toList $ accItems w,
          const w { accItems = mempty })

collect' :: CompilerM op s a -> CompilerM op s (a, [C.BlockItem])
collect' m = pass $ do
  (x, w) <- listen m
  return ((x, DL.toList $ accItems w),
          const w { accItems = mempty})

lookupFunction :: Name -> CompilerM op s [Type]
lookupFunction name = do
  res <- asks $ M.lookup name . envFtable
  case res of
    Nothing -> fail $ "Function " ++ nameToString name ++ " not found."
    Just ts -> return ts

item :: C.BlockItem -> CompilerM op s ()
item x = tell $ mempty { accItems = DL.singleton x }

instance C.ToIdent VName where
  toIdent = C.toIdent . zEncodeString . pretty

instance C.ToExp VName where
  toExp v _ = [C.cexp|$id:v|]

instance C.ToExp IntValue where
  toExp (Int8Value v) = C.toExp v
  toExp (Int16Value v) = C.toExp v
  toExp (Int32Value v) = C.toExp v
  toExp (Int64Value v) = C.toExp v

instance C.ToExp FloatValue where
  toExp (Float32Value v) = C.toExp v
  toExp (Float64Value v) = C.toExp v

instance C.ToExp PrimValue where
  toExp (IntValue v) = C.toExp v
  toExp (FloatValue v) = C.toExp v
  toExp (BoolValue True) = C.toExp (1::Int8)
  toExp (BoolValue False) = C.toExp (0::Int8)
  toExp Checked = C.toExp (1::Int8)

headerDecl :: HeaderSection -> C.Definition -> CompilerM op s ()
headerDecl sec def = modify $ \s ->
  s { compHeaderDecls = M.unionWith (<>) (compHeaderDecls s)
                              (M.singleton sec (DL.singleton def)) }

libDecl :: C.Definition -> CompilerM op s ()
libDecl def = modify $ \s ->
  s { compLibDecls = compLibDecls s <> DL.singleton def }

earlyDecls :: [C.Definition] -> CompilerM op s ()
earlyDecls def = modify $ \s ->
  s { compEarlyDecls = compEarlyDecls s <> DL.fromList def }

contextField :: String -> C.Type -> Maybe C.Exp -> CompilerM op s ()
contextField name ty initial = modify $ \s ->
  s { compCtxFields = compCtxFields s <> DL.singleton (name,ty,initial) }

debugReport :: C.BlockItem -> CompilerM op s ()
debugReport x = modify $ \s ->
  s { compDebugItems = compDebugItems s <> DL.singleton x }

stm :: C.Stm -> CompilerM op s ()
stm (C.Block items _) = mapM_ item items
stm (C.Default s _) = stm s
stm s = item [C.citem|$stm:s|]

stms :: [C.Stm] -> CompilerM op s ()
stms = mapM_ stm

decl :: C.InitGroup -> CompilerM op s ()
decl x = item [C.citem|$decl:x;|]

addrOf :: C.Exp -> C.Exp
addrOf e = [C.cexp|&$exp:e|]

-- | Public names must have a consitent prefix.
publicName :: String -> CompilerM op s String
publicName s = return $ "futhark_" ++ s

-- | The generated code must define a struct with this name.
contextType :: CompilerM op s C.Type
contextType = do
  name <- publicName "context"
  return [C.cty|struct $id:name|]

memToCType :: Space -> CompilerM op s C.Type
memToCType space = do
  refcount <- asks envFatMemory
  if refcount
     then return $ fatMemType space
     else rawMemCType space

rawMemCType :: Space -> CompilerM op s C.Type
rawMemCType DefaultSpace = return defaultMemBlockType
rawMemCType (Space sid) = join $ asks envMemoryType <*> pure sid

fatMemType :: Space -> C.Type
fatMemType space =
  [C.cty|struct $id:name|]
  where name = case space of
          DefaultSpace -> "memblock"
          Space sid    -> "memblock_" ++ sid

fatMemSet :: Space -> String
fatMemSet DefaultSpace = "memblock_set"
fatMemSet (Space sid) = "memblock_set_" ++ sid

fatMemAlloc :: Space -> String
fatMemAlloc DefaultSpace = "memblock_alloc"
fatMemAlloc (Space sid) = "memblock_alloc_" ++ sid

fatMemUnRef :: Space -> String
fatMemUnRef DefaultSpace = "memblock_unref"
fatMemUnRef (Space sid) = "memblock_unref_" ++ sid

rawMem :: C.ToExp a => a -> CompilerM op s C.Exp
rawMem v = rawMem' <$> asks envFatMemory <*> pure v

rawMem' :: C.ToExp a => Bool -> a -> C.Exp
rawMem' True  e = [C.cexp|$exp:e.mem|]
rawMem' False e = [C.cexp|$exp:e|]

<<<<<<< HEAD
defineMemorySpace :: Space -> CompilerM op s ([C.Definition], C.BlockItem, C.BlockItem)
=======
defineMemorySpace :: Space -> CompilerM op s (C.Definition, [C.Definition], C.BlockItem)
>>>>>>> 5acec623
defineMemorySpace space = do
  rm <- rawMemCType space
  let structdef =
        [C.cedecl|struct $id:sname { int *references;
                                     $ty:rm mem;
                                     typename int64_t size; };|]

  contextField peakname [C.cty|typename int64_t|] $ Just [C.cexp|0|]
  contextField usagename [C.cty|typename int64_t|] $ Just [C.cexp|0|]

  -- Unreferencing a memory block consists of decreasing its reference
  -- count and freeing the corresponding memory if the count reaches
  -- zero.
  free <- case space of
    Space sid -> do free_mem <- asks envDeallocate
                    collect $ free_mem [C.cexp|block->mem|] sid
    DefaultSpace -> return [[C.citem|free(block->mem);|]]
  ctx_ty <- contextType
  let unrefdef = [C.cedecl|static void $id:(fatMemUnRef space) ($ty:ctx_ty *ctx, $ty:mty *block) {
  if (block->references != NULL) {
    *(block->references) -= 1;
    if (ctx->detail_memory) {
      fprintf(stderr, $string:("Unreferencing block in " ++ spacedesc ++ ": %d references remaining.\n"),
              *(block->references));
    }
    if (*(block->references) == 0) {
      ctx->$id:usagename -= block->size;
      $items:free
      free(block->references);
      block->references = NULL;
      if (ctx->detail_memory) {
        fprintf(stderr, "%ld bytes freed (now allocated: %ld bytes)\n",
                block->size, ctx->$id:usagename);
      }
      if (detail_memory_simple) {
        detail_memory_simple_total_freed += block->size;
      }
    }
  }
}|]

  -- When allocating a memory block we initialise the reference count to 1.
  alloc <- collect $
    case space of
      DefaultSpace ->
        stm [C.cstm|block->mem = (char*) malloc(size);|]
      Space sid ->
        join $ asks envAllocate <*> pure [C.cexp|block->mem|] <*>
        pure [C.cexp|size|] <*> pure sid
  let allocdef = [C.cedecl|static void $id:(fatMemAlloc space) ($ty:ctx_ty *ctx, $ty:mty *block, typename int32_t size) {
  $id:(fatMemUnRef space)(ctx, block);
  $items:alloc
  block->references = (int*) malloc(sizeof(int));
  *(block->references) = 1;
  block->size = size;
  ctx->$id:usagename += size;
  if (ctx->detail_memory) {
    fprintf(stderr, $string:("Allocated %d bytes in " ++ spacedesc ++ " (now allocated: %ld bytes)"), size, ctx->$id:usagename);
  }
<<<<<<< HEAD
  if (detail_memory_simple) {
    detail_memory_simple_total_allocated += size;
  }
  if ($id:usagename > $id:peakname) {
    $id:peakname = $id:usagename;
    if (detail_memory) {
=======
  if (ctx->$id:usagename > ctx->$id:peakname) {
    ctx->$id:peakname = ctx->$id:usagename;
    if (ctx->detail_memory) {
>>>>>>> 5acec623
      fprintf(stderr, " (new peak).\n");
    }
  } else if (ctx->detail_memory) {
    fprintf(stderr, ".\n");
  }
  }|]

  -- Memory setting - unreference the destination and increase the
  -- count of the source by one.
  let setdef = [C.cedecl|static void $id:(fatMemSet space) ($ty:ctx_ty *ctx, $ty:mty *lhs, $ty:mty *rhs) {
  $id:(fatMemUnRef space)(ctx, lhs);
  (*(rhs->references))++;
  *lhs = *rhs;
}
|]

  return (structdef,
          [unrefdef, allocdef, setdef],
          [C.citem|fprintf(stderr, $string:("Peak memory usage for " ++ spacedesc ++ ": %ld bytes.\n"),
<<<<<<< HEAD
                           $id:peakname);|],
          [C.citem|fprintf(stderr, $string:("%ld " ++ spacedesc ++ "\n"),
                           $id:peakname);|])
=======
                           ctx->$id:peakname);|])
>>>>>>> 5acec623
  where mty = fatMemType space
        (peakname, usagename, sname, spacedesc) = case space of
          DefaultSpace -> ("peak_mem_usage_default",
                           "cur_mem_usage_default",
                            "memblock",
                            "default space")
          Space sid    -> ("peak_mem_usage_" ++ sid,
                           "cur_mem_usage_" ++ sid,
                           "memblock_" ++ sid,
                           "space '" ++ sid ++ "'")

declMem :: VName -> Space -> CompilerM op s ()
declMem name space = do
  ty <- memToCType space
  decl [C.cdecl|$ty:ty $id:name;|]
  resetMem name
  tell $ mempty { accDeclaredMem = [(name, space)] }

resetMem :: C.ToExp a => a -> CompilerM op s ()
resetMem mem = do
  refcount <- asks envFatMemory
  when refcount $
    stm [C.cstm|$exp:mem.references = NULL;|]

setMem :: (C.ToExp a, C.ToExp b) => a -> b -> Space -> CompilerM op s ()
setMem dest src space = do
  refcount <- asks envFatMemory
  if refcount
    then stm [C.cstm|$id:(fatMemSet space)(ctx, &$exp:dest, &$exp:src);|]
    else stm [C.cstm|$exp:dest = $exp:src;|]

unRefMem :: C.ToExp a => a -> Space -> CompilerM op s ()
unRefMem mem space =
  stm [C.cstm|$id:(fatMemUnRef space)(ctx, &$exp:mem);|]

allocMem :: (C.ToExp a, C.ToExp b) =>
            a -> b -> Space -> CompilerM op s ()
allocMem name size space = do
  refcount <- asks envFatMemory
  if refcount
    then stm [C.cstm|$id:(fatMemAlloc space)(ctx, &$exp:name, $exp:size);|]
    else alloc name
  where alloc dest = case space of
          DefaultSpace ->
            stm [C.cstm|$exp:dest = (char*) malloc($exp:size);|]
          Space sid ->
            join $ asks envAllocate <*> rawMem name <*>
            pure [C.cexp|$exp:size|] <*> pure sid

oneTypeToCType :: Type -> CompilerM op s C.Type
oneTypeToCType (Scalar bt) = return $ primTypeToCType bt
oneTypeToCType (Mem _ space) = memToCType space

typeToCType :: [Type] -> CompilerM op s C.Type
typeToCType t = do
  ty <- gets $ find (sameRepresentation t . fst) . compTypeStructs
  case ty of
    Just (_, (cty, _)) -> return cty
    Nothing -> do
      members <- zipWithM field t [(0::Int)..]
      let name = "futrts_" ++ intercalate "_" (map valueTypeName t)
          struct = [C.cedecl|struct $id:name { $sdecls:members };|]
          stype  = [C.cty|struct $id:name|]
      modify $ \s -> s { compTypeStructs = (t, (stype,struct)) : compTypeStructs s }
      return stype
        where field et i = do
                ct <- oneTypeToCType et
                return [C.csdecl|$ty:ct $id:(tupleField i);|]

  where valueTypeName (Scalar bt) = pretty $ primTypeToCType bt
        valueTypeName (Mem _ (Space space)) = space ++ "_mem"
        valueTypeName (Mem _ DefaultSpace) = "mem"

primTypeInfo :: PrimType -> Signedness -> C.Exp
primTypeInfo (IntType it) t = case (it, t) of
  (Int8,  TypeUnsigned) -> [C.cexp|u8|]
  (Int16, TypeUnsigned) -> [C.cexp|u16|]
  (Int32, TypeUnsigned) -> [C.cexp|u32|]
  (Int64, TypeUnsigned) -> [C.cexp|u64|]
  (Int8,  _) -> [C.cexp|i8|]
  (Int16, _) -> [C.cexp|i16|]
  (Int32, _) -> [C.cexp|i32|]
  (Int64, _) -> [C.cexp|i64|]
primTypeInfo (FloatType Float32) _ = [C.cexp|f32|]
primTypeInfo (FloatType Float64) _ = [C.cexp|f64|]
primTypeInfo Bool _ = [C.cexp|bool|]
primTypeInfo Cert _ = [C.cexp|bool|]

copyMemoryDefaultSpace :: C.Exp -> C.Exp -> C.Exp -> C.Exp -> C.Exp ->
                          CompilerM op s ()
copyMemoryDefaultSpace destmem destidx srcmem srcidx nbytes =
  stm [C.cstm|memmove($exp:destmem + $exp:destidx,
                      $exp:srcmem + $exp:srcidx,
                      $exp:nbytes);|]

paramsTypes :: [Param] -> [Type]
paramsTypes = map paramType
  -- Let's hope we don't need the size for anything, because we are
  -- just making something up.
  where paramType (MemParam _ space) = Mem (ConstSize 0) space
        paramType (ScalarParam _ t) = Scalar t

--- Entry points.

arrayName :: PrimType -> Signedness -> Int -> String
arrayName pt signed rank =
  prettySigned (signed==TypeUnsigned) pt ++ "_" ++ show rank ++ "d"

opaqueName :: String -> [ValueDesc] -> String
opaqueName s vds = "opaque_" ++ zEncodeString (show (hash $ s ++ concatMap p vds)) -- FIXME
  where p (ScalarValue pt signed _) =
          show (pt, signed)
        p (ArrayValue _ _ space pt signed dims) =
          show (space, pt, signed, length dims)

arrayLibraryFunctions :: Space -> PrimType -> Signedness -> [DimSize]
                      -> CompilerM op s [C.Definition]
arrayLibraryFunctions space pt signed shape = do
  let rank = length shape
      pt' = signedPrimTypeToCType signed pt
      name = arrayName pt signed rank
      array_type = [C.cty|struct $id:("futhark_" ++ arrayName pt signed rank)|]

      new_array = "futhark_new_" ++ name
      free_array = "futhark_free_" ++ name
      values_array = "futhark_values_" ++ name
      shape_array = "futhark_shape_" ++ name

      shape_names = [ "dim"++show i | i <- [0..rank-1] ]
      shape_params = [ [C.cparam|int $id:k|] | k <- shape_names ]
      arr_size = cproduct [ [C.cexp|$id:k|] | k <- shape_names ]
      arr_size_array = cproduct [ [C.cexp|arr->shape[$int:i]|] | i <- [0..rank-1] ]
  copy <- asks envCopy

  arr_raw_mem <- rawMem [C.cexp|arr->mem|]

  new_body <- collect $ do
    resetMem [C.cexp|arr->mem|]
    allocMem [C.cexp|arr->mem|] [C.cexp|$exp:arr_size * sizeof($ty:pt')|] space
    copy arr_raw_mem [C.cexp|0|] space
         [C.cexp|data|] [C.cexp|0|] DefaultSpace
         [C.cexp|$exp:arr_size * sizeof($ty:pt')|]
    forM_ [0..rank-1] $ \i ->
      stm [C.cstm|arr->shape[$int:i] = $id:("dim"++show i);|]

  free_body <- collect $ unRefMem [C.cexp|arr->mem|] space

  values_body <- collect $
    copy [C.cexp|data|] [C.cexp|0|] DefaultSpace
         arr_raw_mem [C.cexp|0|] space
         [C.cexp|$exp:arr_size_array * sizeof($ty:pt')|]

  ctx_ty <- contextType

  headerDecl (ArrayDecl name)
    [C.cedecl|$ty:array_type* $id:new_array($ty:ctx_ty *ctx, $ty:pt' *data, $params:shape_params);|]
  headerDecl (ArrayDecl name)
    [C.cedecl|int $id:free_array($ty:ctx_ty *ctx, $ty:array_type *arr);|]
  headerDecl (ArrayDecl name)
    [C.cedecl|int $id:values_array($ty:ctx_ty *ctx, $ty:array_type *arr, $ty:pt' *data);|]
  headerDecl (ArrayDecl name)
    [C.cedecl|typename int64_t* $id:shape_array($ty:ctx_ty *ctx, $ty:array_type *arr);|]

  return [C.cunit|
          $ty:array_type* $id:new_array($ty:ctx_ty *ctx, $ty:pt' *data, $params:shape_params) {
            $ty:array_type *arr = malloc(sizeof($ty:array_type));
            if (arr == NULL) {
              return NULL;
            }
            $items:new_body
            return arr;
          }

          int $id:free_array($ty:ctx_ty *ctx, $ty:array_type *arr) {
            $items:free_body
            free(arr);
            return 0;
          }

          int $id:values_array($ty:ctx_ty *ctx, $ty:array_type *arr, $ty:pt' *data) {
            $items:values_body
            return 0;
          }

          typename int64_t* $id:shape_array($ty:ctx_ty *ctx, $ty:array_type *arr) {
            return arr->shape;
          }
          |]

opaqueLibraryFunctions :: String -> [ValueDesc]
                       -> CompilerM op s [C.Definition]
opaqueLibraryFunctions desc vds = do
  let name = "futhark_" ++ opaqueName desc vds
      free_opaque = "futhark_free_" ++ opaqueName desc vds
      opaque_type = [C.cty|struct $id:name|]

  let freeComponent _ ScalarValue{} =
        return ()
      freeComponent i (ArrayValue _ _ _ pt signed shape) = do
        let rank = length shape
            free_array = "futhark_free_" ++ arrayName pt signed rank
        stm [C.cstm|if ((tmp = $id:free_array(ctx, &(obj->$id:(tupleField i)))) != 0) {
                ret = tmp;
             }|]

  ctx_ty <- contextType

  free_body <- collect $ zipWithM_ freeComponent [0..] vds

  headerDecl (OpaqueDecl desc)
    [C.cedecl|int $id:free_opaque($ty:ctx_ty *ctx, $ty:opaque_type *obj);|]

  return [C.cunit|
          int $id:free_opaque($ty:ctx_ty *ctx, $ty:opaque_type *obj) {
            int ret = 0, tmp;
            $items:free_body
            free(obj);
            return ret;
          }
           |]

valueDescToCType :: ValueDesc -> CompilerM op s C.Type
valueDescToCType (ScalarValue pt signed _) =
  return $ signedPrimTypeToCType signed pt
valueDescToCType (ArrayValue _ _ space pt signed shape) = do
  let pt' = signedPrimTypeToCType signed pt
      rank = length shape
  exists <- gets $ lookup (pt',rank) . compArrayStructs
  case exists of
    Just (cty, _) -> return cty
    Nothing -> do
      memty <- memToCType space
      let name = "futhark_" ++ arrayName pt signed rank
          struct = [C.cedecl|struct $id:name { $ty:memty mem; typename int64_t shape[$int:rank]; };|]
          stype = [C.cty|struct $id:name|]
      headerDecl (ArrayDecl name) [C.cedecl|struct $id:name;|]
      library <- arrayLibraryFunctions space pt signed shape
      modify $ \s -> s { compArrayStructs =
                           ((pt', rank), (stype, struct : library)) : compArrayStructs s
                       }
      return stype

opaqueToCType :: String -> [ValueDesc] -> CompilerM op s C.Type
opaqueToCType desc vds = do
  let name = "futhark_" ++ opaqueName desc vds
  exists <- gets $ lookup name . compOpaqueStructs
  case exists of
    Just (ty, _) -> return ty
    Nothing -> do
      ts <- mapM valueDescToCType vds
      let members = zipWith field ts [(0::Int)..]
          struct = [C.cedecl|struct $id:name { $sdecls:members };|]
          stype = [C.cty|struct $id:name|]
      headerDecl (OpaqueDecl desc) [C.cedecl|struct $id:name;|]
      library <- opaqueLibraryFunctions desc vds
      modify $ \s -> s { compOpaqueStructs =
                           (name, (stype, struct : library)) :
                           compOpaqueStructs s }
      return stype
  where field ct i = [C.csdecl|$ty:ct $id:(tupleField i);|]

externalValueToCType :: ExternalValue -> CompilerM op s C.Type
externalValueToCType (TransparentValue vd) = valueDescToCType vd
externalValueToCType (OpaqueValue desc vds) = opaqueToCType desc vds

prepareEntryInputs :: [ExternalValue] -> CompilerM op s [C.Param]
prepareEntryInputs = fmap snd . mapAccumLM prepare mempty . zip [(0::Int)..]
  where prepare known_sizes (pno, TransparentValue vd) = do
          let pname = "in" ++ show pno
          (known_sizes', ty) <- prepareValue known_sizes ([C.cexp|$id:pname|], vd)
          return (known_sizes',
                  [C.cparam|$ty:ty $id:pname|])

        prepare known_sizes (pno, OpaqueValue desc vds) = do
          ty <- opaqueToCType desc vds
          let pname = "in" ++ show pno
              field i ScalarValue{} = [C.cexp|$id:pname->$id:(tupleField i)|]
              field i ArrayValue{} = [C.cexp|&($id:pname->$id:(tupleField i))|]
          (known_sizes', _) <-
            mapAccumLM prepareValue known_sizes $ zip (zipWith field [0..] vds) vds
          return (known_sizes',
                  [C.cparam|$ty:ty *$id:pname|])

        prepareValue known_sizes (src, ScalarValue pt signed name) = do
          let pt' = signedPrimTypeToCType signed pt
          stm [C.cstm|$id:name = $exp:src;|]
          return (known_sizes, pt')

        prepareValue known_sizes (src, vd@(ArrayValue mem mem_size _ _ _ shape)) = do
          ty <- valueDescToCType vd

          stm [C.cstm|$exp:mem = $exp:src->mem;|]
          case mem_size of
            VarSize v -> stm [C.cstm|$id:v = $exp:src->mem.size;|]
            ConstSize _ -> return ()


          let rank = length shape
              maybeCopyDim (ConstSize x) i =
                assertSameSize x [C.cexp|$exp:src->shape[$int:i]|]
              maybeCopyDim (VarSize d) i
                | d `elem` known_sizes =
                    assertSameSize d [C.cexp|$exp:src->shape[$int:i]|]
                | otherwise =
                    [C.cstm|$id:d = $exp:src->shape[$int:i];|]

          stms $ zipWith maybeCopyDim shape [0..rank-1]

          return (known_sizes ++ wrote_sizes, [C.cty|$ty:ty*|])

          where wrote_sizes = mapMaybe isVarSize shape
                isVarSize ConstSize{} = Nothing
                isVarSize (VarSize d) = Just d

                assertSameSize expected got =
                  [C.cstm|if ($exp:expected != $exp:got) {
                            fprintf(stderr, "Parameter %s has bad dimension (expected %d, got %d).\n",
                                    $string:(pretty src), $exp:expected, $exp:got);
                            exit(1);
                          }|]

prepareEntryOutputs :: [ExternalValue] -> CompilerM op s [C.Param]
prepareEntryOutputs = zipWithM prepare [(0::Int)..]
  where prepare pno (TransparentValue vd) = do
          let pname = "out" ++ show pno
          ty <- valueDescToCType vd

          case vd of
            ArrayValue{} -> do
              stm [C.cstm|assert((*$id:pname = malloc(sizeof($ty:ty))) != NULL);|]
              prepareValue [C.cexp|*$id:("out" ++ show pno)|] vd
              return [C.cparam|$ty:ty **$id:pname|]
            ScalarValue{} -> do
              prepareValue [C.cexp|$id:("out" ++ show pno)|] vd
              return [C.cparam|$ty:ty *$id:pname|]

        prepare pno (OpaqueValue desc vds) = do
          let pname = "out" ++ show pno
          ty <- opaqueToCType desc vds

          stm [C.cstm|assert((*$id:pname = malloc(sizeof($ty:ty))) != NULL);|]

          forM_ (zip [0..] vds) $ \(i,vd) ->
            prepareValue [C.cexp|&((*$id:("out" ++ show pno))->$id:(tupleField i))|] vd

          return [C.cparam|$ty:ty **$id:pname|]

        prepareValue dest (ScalarValue _ _ name) =
          stm [C.cstm|*$exp:dest = $id:name;|]

        prepareValue dest (ArrayValue mem _ _ _ _ shape) = do
          stm [C.cstm|$exp:dest->mem = $id:mem;|]

          let rank = length shape
              maybeCopyDim (ConstSize x) i =
                [C.cstm|$exp:dest->shape[$int:i] = $int:x;|]
              maybeCopyDim (VarSize d) i =
                [C.cstm|$exp:dest->shape[$int:i] = $id:d;|]
          stms $ zipWith maybeCopyDim shape [0..rank-1]

unpackResults :: VName -> [Param] -> [C.Stm]
unpackResults ret outparams =
  zipWith assign outparams [0..]
  where assign p i = [C.cstm|$id:(paramName p) = $exp:(tupleFieldExp ret i);|]

onEntryPoint :: Name -> Function op
             -> CompilerM op s (C.Definition, C.Definition, C.Initializer)
onEntryPoint fname function@(Function _ outputs inputs _ results args) = do
  ret <- newVName "ret"
  crettype <- typeToCType $ paramsTypes outputs

  let argexps = map (\p -> [C.cexp|$id:(paramName p)|]) inputs

  inputdecls <- collect $ mapM_ stubParam inputs
  outputdecls <- collect $ mapM_ stubParam outputs

  let entry_point_name = nameToString fname
      entry_point_function_name = "futhark_" ++ entry_point_name

  (entry_point_input_params, unpack_entry_inputs) <-
    collect' $ prepareEntryInputs args
  (entry_point_output_params, pack_entry_outputs) <-
    collect' $ prepareEntryOutputs results

  let unpack_ret = unpackResults ret outputs

  (cli_entry_point, cli_init) <- cliEntryPoint fname function

  ctx_ty <- contextType

  headerDecl EntryDecl [C.cedecl|int $id:entry_point_function_name
                                     ($ty:ctx_ty *ctx,
                                      $params:entry_point_output_params,
                                      $params:entry_point_input_params);|]

  return ([C.cedecl|int $id:entry_point_function_name
                         ($ty:ctx_ty *ctx,
                          $params:entry_point_output_params,
                          $params:entry_point_input_params) {
    $items:inputdecls
    $items:outputdecls

    $items:unpack_entry_inputs

    $ty:crettype $id:ret;
    $id:ret = $id:(funName fname)(ctx, $args:argexps);

    $stms:unpack_ret
    $items:pack_entry_outputs

    return 0;
}
    |],
          cli_entry_point,
          cli_init)
  where stubParam (MemParam name space) =
          declMem name space
        stubParam (ScalarParam name ty) = do
          let ty' = primTypeToCType ty
          decl [C.cdecl|$ty:ty' $id:name;|]

--- CLI interface
--
-- Our strategy for CLI entry points is to parse everything into
-- host memory ('DefaultSpace') and copy the result into host memory
-- after the entry point has returned.  We have some ad-hoc frobbery
-- to copy the host-level memory blocks to another memory space if
-- necessary.  This will break if the Futhark entry point uses
-- non-trivial index functions for its input or output.
--
-- The idea here is to keep the nastyness in the wrapper, whilst not
-- messing up anything else.

printPrimStm :: (C.ToExp a, C.ToExp b) => a -> b -> PrimType -> Signedness -> C.Stm
printPrimStm dest val bt ept =
  [C.cstm|write_scalar($exp:dest, binary_output, &$exp:(primTypeInfo bt ept), &$exp:val);|]

-- | Return a statement printing the given external value.
printStm :: ExternalValue -> C.Exp -> CompilerM op s C.Stm
printStm (OpaqueValue desc _) _ =
  return [C.cstm|printf("#<opaque %s>", $string:desc);|]
printStm (TransparentValue (ScalarValue bt ept _)) e =
  return $ printPrimStm [C.cexp|stdout|] e bt ept
printStm (TransparentValue (ArrayValue _ _ _ bt ept shape)) e =
  return [C.cstm|{
      $ty:bt' *arr = calloc(sizeof($ty:bt'), $exp:num_elems);
      assert(arr != NULL);
      assert($id:values_array(ctx, $exp:e, arr) == 0);
      write_array(stdout, binary_output, &$exp:(primTypeInfo bt ept), arr,
                  $id:shape_array(ctx, $exp:e), $int:rank);
      free(arr);
  }|]
  where rank = length shape
        bt' = primTypeToCType bt
        num_elems = cproduct [ [C.cexp|$id:shape_array(ctx, $exp:e)[$int:i]|] | i <- [0..rank-1] ]
        name = arrayName bt ept rank
        values_array = "futhark_values_" ++ name
        shape_array = "futhark_shape_" ++ name

readPrimStm :: C.ToExp a => a -> PrimType -> Signedness -> C.Stm
readPrimStm place t ept =
  [C.cstm|if (read_scalar(&$exp:(primTypeInfo t ept),&$exp:place) != 0) {
        panic(1, "Error when reading input of type %s (errno: %s).\n",
              $exp:(primTypeInfo t ept).type_name,
              strerror(errno));
      }|]

readInputs :: [ExternalValue] -> CompilerM op s [(C.Stm, C.Stm, C.Stm, C.Exp)]
readInputs = mapM readInput

readInput :: ExternalValue -> CompilerM op s (C.Stm, C.Stm, C.Stm, C.Exp)
readInput (OpaqueValue desc _) = do
  stm [C.cstm|panic(1, "Cannot read value of type %s\n", $string:desc);|]
  return ([C.cstm|;|], [C.cstm|;|], [C.cstm|;|], [C.cexp|NULL|])
readInput (TransparentValue (ScalarValue t ept _)) = do
  dest <- newVName "read_value"
  item [C.citem|$ty:(primTypeToCType t) $id:dest;|]
  stm $ readPrimStm dest t ept
  return ([C.cstm|;|], [C.cstm|;|], [C.cstm|;|], [C.cexp|$id:dest|])
readInput (TransparentValue vd@(ArrayValue _ _ _ t ept dims)) = do
  dest <- newVName "read_value"
  shape <- newVName "read_shape"
  arr <- newVName "read_arr"
  ty <- valueDescToCType vd
  item [C.citem|$ty:ty *$id:dest;|]

  let t' = primTypeToCType t
      rank = length dims
      name = arrayName t ept rank
      new_array = "futhark_new_" ++ name
      free_array = "futhark_free_" ++ name
      dims_exps = [ [C.cexp|$id:shape[$int:i]|] | i <- [0..rank-1] ]

  stm [C.cstm|{
     typename int64_t $id:shape[$int:rank];
     $ty:t' *$id:arr = NULL;
     errno = 0;
     if (read_array(&$exp:(primTypeInfo t ept),
                    (void**) &$id:arr,
                    $id:shape,
                    $int:(length dims))
         != 0) {
       panic(1, "Failed reading input of type %s%s (errno: %s).\n",
                 $string:(concat $ replicate rank "[]"),
                 $exp:(primTypeInfo t ept).type_name,
                 strerror(errno));
     }
   }|]

  return ([C.cstm|assert(($exp:dest = $id:new_array(ctx, $id:arr, $args:dims_exps)) != 0);|],
          [C.cstm|assert($id:free_array(ctx, $exp:dest) == 0);|],
          [C.cstm|free($id:arr);|],
          [C.cexp|$id:dest|])

prepareOutputs :: [ExternalValue] -> CompilerM op s [(C.Exp, C.Stm)]
prepareOutputs = mapM prepareResult
  where prepareResult ev = do
          ty <- externalValueToCType ev
          result <- newVName "result"

          case ev of
            TransparentValue ScalarValue{} -> do
              item [C.citem|$ty:ty $id:result;|]
              return ([C.cexp|$id:result|], [C.cstm|;|])
            TransparentValue (ArrayValue _ _ _ t ept dims) -> do
              let name = arrayName t ept $ length dims
                  free_array = "futhark_free_" ++ name
              item [C.citem|$ty:ty *$id:result;|]
              return ([C.cexp|$id:result|],
                      [C.cstm|assert($id:free_array(ctx, $exp:result) == 0);|])
            OpaqueValue desc vds -> do
              let free_opaque = "futhark_free_" ++ opaqueName desc vds
              item [C.citem|$ty:ty *$id:result;|]
              return ([C.cexp|$id:result|],
                      [C.cstm|assert($id:free_opaque(ctx, $exp:result) == 0);|])

printResult :: [(ExternalValue,C.Exp)] -> CompilerM op s [C.Stm]
printResult vs = fmap concat $ forM vs $ \(v,e) -> do
  p <- printStm v e
  return [p, [C.cstm|printf("\n");|]]

cliEntryPoint :: Name
              -> FunctionT a
              -> CompilerM op s (C.Definition, C.Initializer)
cliEntryPoint fname (Function _ _ _ _ results args) = do
  ((pack_input, free_input, free_parsed, input_args), input_items) <-
    collect' $ unzip4 <$> readInputs args

  ((output_vals, free_outputs), output_decls) <-
    collect' $ unzip <$> prepareOutputs results
  printstms <- printResult $ zip results output_vals

  ctx_ty <- contextType
  sync_ctx <- publicName "context_sync"

  let entry_point_name = nameToString fname
      cli_entry_point_function_name = "futrts_cli_entry_" ++ entry_point_name
      entry_point_function_name = "futhark_" ++ entry_point_name

      run_it = [C.citems|
                  /* Run the program once. */
                  $stms:pack_input
                  assert($id:sync_ctx(ctx) == 0);
                  t_start = get_wall_time();
                  assert($id:entry_point_function_name(ctx,
                                                       $args:(map addrOf output_vals),
                                                       $args:input_args) == 0);
                  assert($id:sync_ctx(ctx) == 0);
                  t_end = get_wall_time();
                  long int elapsed_usec = t_end - t_start;
                  if (time_runs && runtime_file != NULL) {
                    fprintf(runtime_file, "%ld\n", elapsed_usec);
                  }
                  $stms:free_input
                |]

  return ([C.cedecl|static void $id:cli_entry_point_function_name($ty:ctx_ty *ctx) {
    typename int64_t t_start, t_end;
    int time_runs;

    /* Declare and read input. */
    $items:input_items
    $items:output_decls

    /* Warmup run */
    if (perform_warmup) {
      time_runs = 0;
      $items:run_it
      $stms:free_outputs
    }
    time_runs = 1;
    /* Proper run. */
    for (int run = 0; run < num_runs; run++) {
      $items:run_it
      if (run < num_runs-1) {
        $stms:free_outputs
      }
    }

    /* Free the parsed input. */
    $stms:free_parsed

    /* Print the final result. */
    $stms:printstms

    $stms:free_outputs
  }
                |],
          [C.cinit|{ .name = $string:entry_point_name,
                      .fun = $id:cli_entry_point_function_name }|]
    )

benchmarkOptions :: [Option]
benchmarkOptions =
   [ Option { optionLongName = "write-runtime-to"
            , optionShortName = Just 't'
            , optionArgument = RequiredArgument
            , optionAction = set_runtime_file
            }
   , Option { optionLongName = "runs"
            , optionShortName = Just 'r'
            , optionArgument = RequiredArgument
            , optionAction = set_num_runs
            }
   , Option { optionLongName = "debugging"
            , optionShortName = Just 'D'
            , optionArgument = NoArgument
            , optionAction = [C.cstm|futhark_context_config_set_debugging(cfg, 1);|]
            }
   , Option { optionLongName = "memory-reporting-simple"
            , optionShortName = Just 'M'
            , optionArgument = NoArgument
            , optionAction = [C.cstm|detail_memory_simple = 1;|]
            }
   , Option { optionLongName = "entry-point"
            , optionShortName = Just 'e'
            , optionArgument = RequiredArgument
            , optionAction = [C.cstm|entry_point = optarg;|]
            }
   , Option { optionLongName = "binary-output"
            , optionShortName = Just 'b'
            , optionArgument = NoArgument
            , optionAction = [C.cstm|binary_output = 1;|]
            }
   ]
  where set_runtime_file = [C.cstm|{
          runtime_file = fopen(optarg, "w");
          if (runtime_file == NULL) {
            panic(1, "Cannot open %s: %s\n", optarg, strerror(errno));
          }
        }|]
        set_num_runs = [C.cstm|{
          num_runs = atoi(optarg);
          perform_warmup = 1;
          if (num_runs <= 0) {
            panic(1, "Need a positive number of runs, not %s\n", optarg);
          }
        }|]

-- | The result of compilation to C is four parts, which can be put
-- together in various ways.  The obvious way is to concatenate all of
-- them, which yields a CLI program.  Another is to compile the
-- library part by itself, and use the header file to call into it.
data CParts = CParts { cHeader :: String
                     , cUtils :: String
                       -- ^ Utility definitions that must be visible
                       -- to both CLI and library parts.
                     , cCLI :: String
                     , cLib :: String
                     }

-- | Produce header and implementation files.
asLibrary :: CParts -> (String, String)
asLibrary parts = (cHeader parts, cUtils parts <> cLib parts)

-- | As executable with command-line interface.
asExecutable :: CParts -> String
asExecutable (CParts a b c d) = a <> b <> c <> d

-- | Compile imperative program to a C program.  Always uses the
-- function named "main" as entry point, so make sure it is defined.
compileProg :: MonadFreshNames m =>
               Operations op s
            -> CompilerM op s ()
            -> s
            -> [Space]
            -> [Option]
            -> Functions op
            -> m CParts
compileProg ops extra userstate spaces options prog@(Functions funs) = do
  src <- getNameSource
<<<<<<< HEAD
  let ((memtypes, memreport, memreport_simple, prototypes, definitions,
        entry_points), endstate) =
=======
  let ((prototypes, definitions, entry_points), endstate) =
>>>>>>> 5acec623
        runCompilerM prog ops src userstate compileProg'
      (entry_point_decls, cli_entry_point_decls, entry_point_inits) =
        unzip3 entry_points

  let headerdefs = [C.cunit|
$esc:("#include <stdint.h>")
<<<<<<< HEAD
$esc:("#include <inttypes.h>")
$esc:("#include <math.h>")
$esc:("#include <ctype.h>")
$esc:("#include <errno.h>")
$esc:("#include <assert.h>")
$esc:("#include <getopt.h>")

static int detail_memory = 0;
static int detail_memory_simple = 0;
static size_t detail_memory_simple_total_allocated = 0;
static size_t detail_memory_simple_total_freed = 0;
static int debugging = 0;
static int binary_output = 0;

$esc:panic_h
=======
>>>>>>> 5acec623

$esc:("\n/*\n * Initialisation\n*/\n")
$edecls:(initDecls endstate)

$esc:("\n/*\n * Arrays\n*/\n")
$edecls:(arrayDecls endstate)

$esc:("\n/*\n * Opaque values\n*/\n")
$edecls:(opaqueDecls endstate)

$esc:("\n/*\n * Entry points\n*/\n")
$edecls:(entryDecls endstate)

$esc:("\n/*\n * Miscellaneous\n*/\n")
$edecls:(miscDecls endstate)
                           |]

  let utildefs = [C.cunit|
$esc:("#include <stdio.h>")
$esc:("#include <stdlib.h>")
$esc:("#include <assert.h>")

$esc:panic_h

$esc:timing_h
|]

  let clidefs = [C.cunit|
$esc:("#include <string.h>")
$esc:("#include <stdint.h>")
$esc:("#include <inttypes.h>")
$esc:("#include <errno.h>")
$esc:("#include <ctype.h>")
$esc:("#include <errno.h>")
$esc:("#include <getopt.h>")

$esc:values_h

static int binary_output = 0;
static typename FILE *runtime_file;
static int perform_warmup = 0;
static int num_runs = 1;
static const char *entry_point = "main";

$func:(generateOptionParser "parse_options" (benchmarkOptions++options))

$edecls:cli_entry_point_decls

typedef void entry_point_fun(struct futhark_context*);

struct entry_point_entry {
  const char *name;
  entry_point_fun *fun;
};

int main(int argc, char** argv) {
  fut_progname = argv[0];

  struct entry_point_entry entry_points[] = {
    $inits:entry_point_inits
  };

  struct futhark_context_config *cfg = futhark_context_config_new();
  assert(cfg != NULL);

  int parsed_options = parse_options(cfg, argc, argv);
  argc -= parsed_options;
  argv += parsed_options;

  struct futhark_context *ctx = futhark_context_new(cfg);
  assert (ctx != NULL);

  int num_entry_points = sizeof(entry_points) / sizeof(entry_points[0]);
  entry_point_fun *entry_point_fun = NULL;
  for (int i = 0; i < num_entry_points; i++) {
    if (strcmp(entry_points[i].name, entry_point) == 0) {
      entry_point_fun = entry_points[i].fun;
      break;
    }
  }

  if (entry_point_fun == NULL) {
    fprintf(stderr, "No entry point '%s'.  Select another with --entry-point.  Options are:\n",
                    entry_point);
    for (int i = 0; i < num_entry_points; i++) {
      fprintf(stderr, "%s\n", entry_points[i].name);
    }
    return 1;
  }

  entry_point_fun(ctx);

  if (runtime_file != NULL) {
    fclose(runtime_file);
  }
<<<<<<< HEAD
  $items:post_main_items
  if (detail_memory) {
    $items:memreport
  }
  if (detail_memory_simple) {
    fprintf(stderr, "%ld\n%ld\n",
            detail_memory_simple_total_allocated,
            detail_memory_simple_total_freed);
    $items:memreport_simple
  }
=======

  futhark_debugging_report(ctx);

  futhark_context_free(ctx);
  futhark_context_config_free(cfg);
>>>>>>> 5acec623
  return 0;
}
                        |]

  let libdefs = [C.cunit|
$esc:("#ifdef _MSC_VER\n#define inline __inline\n#endif")
$esc:("#include <string.h>")
$esc:("#include <stdint.h>")
$esc:("#include <inttypes.h>")
$esc:("#include <math.h>")
$esc:("#include <ctype.h>")
$esc:("#include <errno.h>")
$esc:("#include <assert.h>")

$edecls:(DL.toList (compEarlyDecls endstate))

$edecls:(DL.toList (compLibDecls endstate))

$edecls:(tupleDefinitions endstate)

$edecls:prototypes

$edecls:builtin

$edecls:(map funcToDef definitions)

$edecls:(arrayDefinitions endstate)

$edecls:(opaqueDefinitions endstate)

$edecls:entry_point_decls
  |]

  return $ CParts (pretty headerdefs) (pretty utildefs) (pretty clidefs) (pretty libdefs)
  where compileProg' = do
          (memstructs, memfuns, memreport) <- unzip3 <$> mapM defineMemorySpace spaces

          (prototypes, definitions) <- unzip <$> mapM compileFun funs

          mapM_ libDecl memstructs
          extra
          mapM_ libDecl $ concat memfuns
          debugreport <- gets $ DL.toList . compDebugItems

          ctx_ty <- contextType
          headerDecl MiscDecl [C.cedecl|void futhark_debugging_report($ty:ctx_ty *ctx);|]
          libDecl [C.cedecl|void futhark_debugging_report($ty:ctx_ty *ctx) {
  if (ctx->detail_memory) {
    $items:memreport
  }
  if (ctx->debugging) {
    $items:debugreport
  }
}|]

          entry_points <- mapM (uncurry onEntryPoint) $
                          filter (functionEntry . snd) funs
<<<<<<< HEAD
          (memtypes, memreport, memreport_simple) <- unzip3 <$> mapM defineMemorySpace spaces
          return (concat memtypes, memreport, memreport_simple, prototypes, definitions, entry_points)
=======

          return (prototypes, definitions, entry_points)
>>>>>>> 5acec623
        funcToDef func = C.FuncDef func loc
          where loc = case func of
                        C.OldFunc _ _ _ _ _ _ l -> l
                        C.Func _ _ _ _ _ l      -> l

        builtin = map asDecl builtInFunctionDefs ++
                  cIntOps ++ cFloat32Ops ++ cFloat64Ops ++ cFloatConvOps
          where asDecl fun = [C.cedecl|$func:fun|]

        panic_h = $(embedStringFile "rts/c/panic.h")
        values_h = $(embedStringFile "rts/c/values.h")
        timing_h = $(embedStringFile "rts/c/timing.h")

compileFun :: (Name, Function op) -> CompilerM op s (C.Definition, C.Func)
compileFun (fname, Function _ outputs inputs body _ _) = do
  args' <- mapM compileInput inputs
  (retval, body') <- blockScope' $ do
    mapM_ compileOutput outputs
    compileFunBody outputs body
  crettype <- typeToCType $ paramsTypes outputs
  ctx_ty <- contextType
  return ([C.cedecl|static $ty:crettype $id:(funName fname)($ty:ctx_ty *ctx, $params:args');|],
          [C.cfun|static $ty:crettype $id:(funName fname)($ty:ctx_ty *ctx, $params:args') {
             $items:body'
             return $id:retval;
}|])
  where compileInput (ScalarParam name bt) = do
          let ctp = primTypeToCType bt
          return [C.cparam|$ty:ctp $id:name|]
        compileInput (MemParam name space) = do
          ty <- memToCType space
          return [C.cparam|$ty:ty $id:name|]

        compileOutput (ScalarParam name bt) = do
          let ctp = primTypeToCType bt
          decl [C.cdecl|$ty:ctp $id:name;|]
        compileOutput (MemParam name space) =
          declMem name space

compilePrimValue :: PrimValue -> C.Exp

compilePrimValue (IntValue (Int8Value k)) = [C.cexp|$int:k|]
compilePrimValue (IntValue (Int16Value k)) = [C.cexp|$int:k|]
compilePrimValue (IntValue (Int32Value k)) = [C.cexp|$int:k|]
compilePrimValue (IntValue (Int64Value k)) = [C.cexp|$int:k|]

compilePrimValue (FloatValue (Float64Value x))
  | isInfinite x =
      if x > 0 then [C.cexp|INFINITY|] else [C.cexp|-INFINITY|]
  | isNaN x =
      [C.cexp|NAN|]
  | otherwise =
      [C.cexp|$double:x|]
compilePrimValue (FloatValue (Float32Value x))
  | isInfinite x =
      if x > 0 then [C.cexp|INFINITY|] else [C.cexp|-INFINITY|]
  | isNaN x =
      [C.cexp|NAN|]
  | otherwise =
      [C.cexp|$float:x|]

compilePrimValue (BoolValue b) =
  [C.cexp|$int:b'|]
  where b' :: Int
        b' = if b then 1 else 0

compilePrimValue Checked =
  [C.cexp|0|]

dimSizeToExp :: DimSize -> C.Exp
dimSizeToExp (ConstSize x) = [C.cexp|$int:x|]
dimSizeToExp (VarSize v)   = [C.cexp|$exp:v|]

derefPointer :: C.Exp -> C.Exp -> C.Type -> C.Exp
derefPointer ptr i res_t =
  [C.cexp|*(($ty:res_t)&($exp:ptr[$exp:i]))|]

writeScalarPointerWithQuals :: PointerQuals op s -> WriteScalar op s
writeScalarPointerWithQuals quals_f dest i elemtype space vol v = do
  quals <- quals_f space
  let quals' = case vol of Volatile -> [C.ctyquals|volatile|] ++ quals
                           Nonvolatile -> quals
      deref = derefPointer dest i
              [C.cty|$tyquals:quals' $ty:elemtype*|]
  stm [C.cstm|$exp:deref = $exp:v;|]

readScalarPointerWithQuals :: PointerQuals op s -> ReadScalar op s
readScalarPointerWithQuals quals_f dest i elemtype space vol = do
  quals <- quals_f space
  let quals' = case vol of Volatile -> [C.ctyquals|volatile|] ++ quals
                           Nonvolatile -> quals
  return $ derefPointer dest i [C.cty|$tyquals:quals' $ty:elemtype*|]

compileExpToName :: String -> PrimType -> Exp -> CompilerM op s VName
compileExpToName _ _ (LeafExp (ScalarVar v) _) =
  return v
compileExpToName desc t e = do
  desc' <- newVName desc
  e' <- compileExp e
  decl [C.cdecl|$ty:(primTypeToCType t) $id:desc' = $e';|]
  return desc'

compileExp :: Exp -> CompilerM op s C.Exp

compileExp = compilePrimExp compileLeaf
  where compileLeaf (ScalarVar src) =
          return [C.cexp|$id:src|]

        compileLeaf (Index src (Count iexp) restype DefaultSpace vol) = do
          src' <- rawMem src
          derefPointer src'
            <$> compileExp iexp
            <*> pure [C.cty|$tyquals:vol' $ty:(primTypeToCType restype)*|]
            where vol' = case vol of Volatile -> [C.ctyquals|volatile|]
                                     Nonvolatile -> []

        compileLeaf (Index src (Count iexp) restype (Space space) vol) =
          join $ asks envReadScalar
          <*> rawMem src <*> compileExp iexp
          <*> pure (primTypeToCType restype) <*> pure space <*> pure vol

        compileLeaf (SizeOf t) =
          return [C.cexp|(sizeof($ty:t'))|]
          where t' = primTypeToCType t

-- | Tell me how to compile a @v@, and I'll Compile any @PrimExp v@ for you.
compilePrimExp :: Monad m => (v -> m C.Exp) -> PrimExp v -> m C.Exp

compilePrimExp _ (ValueExp val) =
  return $ compilePrimValue val

compilePrimExp f (LeafExp v _) =
  f v

compilePrimExp f (UnOpExp Complement{} x) = do
  x' <- compilePrimExp f x
  return [C.cexp|~$exp:x'|]

compilePrimExp f (UnOpExp Not{} x) = do
  x' <- compilePrimExp f x
  return [C.cexp|!$exp:x'|]

compilePrimExp f (UnOpExp Abs{} x) = do
  x' <- compilePrimExp f x
  return [C.cexp|abs($exp:x')|]

compilePrimExp f (UnOpExp (FAbs Float32) x) = do
  x' <- compilePrimExp f x
  return [C.cexp|(float)fabs($exp:x')|]

compilePrimExp f (UnOpExp (FAbs Float64) x) = do
  x' <- compilePrimExp f x
  return [C.cexp|fabs($exp:x')|]

compilePrimExp f (UnOpExp SSignum{} x) = do
  x' <- compilePrimExp f x
  return [C.cexp|($exp:x' > 0) - ($exp:x' < 0)|]

compilePrimExp f (UnOpExp USignum{} x) = do
  x' <- compilePrimExp f x
  return [C.cexp|($exp:x' > 0) - ($exp:x' < 0) != 0|]

compilePrimExp f (CmpOpExp cmp x y) = do
  x' <- compilePrimExp f x
  y' <- compilePrimExp f y
  return $ case cmp of
    CmpEq{} -> [C.cexp|$exp:x' == $exp:y'|]

    FCmpLt{} -> [C.cexp|$exp:x' < $exp:y'|]
    FCmpLe{} -> [C.cexp|$exp:x' <= $exp:y'|]

    _ -> [C.cexp|$id:(pretty cmp)($exp:x', $exp:y')|]

compilePrimExp f (ConvOpExp conv x) = do
  x' <- compilePrimExp f x
  return [C.cexp|$id:(pretty conv)($exp:x')|]

compilePrimExp f (BinOpExp bop x y) = do
  x' <- compilePrimExp f x
  y' <- compilePrimExp f y
  return $ case bop of
             Add{} -> [C.cexp|$exp:x' + $exp:y'|]
             FAdd{} -> [C.cexp|$exp:x' + $exp:y'|]
             Sub{} -> [C.cexp|$exp:x' - $exp:y'|]
             FSub{} -> [C.cexp|$exp:x' - $exp:y'|]
             Mul{} -> [C.cexp|$exp:x' * $exp:y'|]
             FMul{} -> [C.cexp|$exp:x' * $exp:y'|]
             FDiv{} -> [C.cexp|$exp:x' / $exp:y'|]
             Xor{} -> [C.cexp|$exp:x' ^ $exp:y'|]
             And{} -> [C.cexp|$exp:x' & $exp:y'|]
             Or{} -> [C.cexp|$exp:x' | $exp:y'|]
             Shl{} -> [C.cexp|$exp:x' << $exp:y'|]
             LogAnd{} -> [C.cexp|$exp:x' && $exp:y'|]
             LogOr{} -> [C.cexp|$exp:x' || $exp:y'|]
             _ -> [C.cexp|$id:(pretty bop)($exp:x', $exp:y')|]

compileCode :: Code op -> CompilerM op s ()

compileCode (Op op) =
  join $ asks envOpCompiler <*> pure op

compileCode Skip = return ()

compileCode (Comment s code) = do
  items <- blockScope $ compileCode code
  stm [C.cstm|$comment:("// " ++ s)
              { $items:items }
             |]

compileCode (DebugPrint s _ e) = do
  e' <- compileExp e
  stm [C.cstm|if (ctx->debugging) {
          fprintf(stderr, "%s: %d\n", $exp:s, (int)$exp:e');
       }|]

compileCode c
  | Just (name, t, e, c') <- declareAndSet c = do
    let ct = primTypeToCType t
    e' <- compileExp e
    item [C.citem|$ty:ct $id:name = $exp:e';|]
    compileCode c'

compileCode (c1 :>>: c2) = compileCode c1 >> compileCode c2

compileCode (Assert e msg loc) = do
  e' <- compileExp e
  stm [C.cstm|if (!$exp:e') {
                   fprintf(stderr, "Assertion failed at %s: %s\n",
                                   $string:(locStr loc), $string:msg);
                   exit(1);
                 }|]

compileCode (Allocate name (Count e) space) = do
  size <- compileExp e
  allocMem name size space

compileCode (For i it bound body) = do
  let i' = C.toIdent i
      it' = intTypeToCType it
  bound' <- compileExp bound
  body'  <- blockScope $ compileCode body
  stm [C.cstm|for ($ty:it' $id:i' = 0; $id:i' < $exp:bound'; $id:i'++) {
            $items:body'
          }|]

compileCode (While cond body) = do
  cond' <- compileExp cond
  body' <- blockScope $ compileCode body
  stm [C.cstm|while ($exp:cond') {
            $items:body'
          }|]

compileCode (If cond tbranch fbranch) = do
  cond' <- compileExp cond
  tbranch' <- blockScope $ compileCode tbranch
  fbranch' <- blockScope $ compileCode fbranch
  stm $ case (tbranch', fbranch') of
    (_, []) ->
      [C.cstm|if ($exp:cond') { $items:tbranch' }|]
    ([], _) ->
      [C.cstm|if (!($exp:cond')) { $items:fbranch' }|]
    _ ->
      [C.cstm|if ($exp:cond') { $items:tbranch' } else { $items:fbranch' }|]

compileCode (Copy dest (Count destoffset) DefaultSpace src (Count srcoffset) DefaultSpace (Count size)) = do
  destoffset' <- compileExp destoffset
  srcoffset' <- compileExp srcoffset
  size' <- compileExp size
  dest' <- rawMem dest
  src' <- rawMem src
  stm [C.cstm|memmove($exp:dest' + $exp:destoffset',
                      $exp:src' + $exp:srcoffset',
                      $exp:size');|]

compileCode (Copy dest (Count destoffset) destspace src (Count srcoffset) srcspace (Count size)) = do
  copy <- asks envCopy
  join $ copy
    <$> rawMem dest <*> compileExp destoffset <*> pure destspace
    <*> rawMem src <*> compileExp srcoffset <*> pure srcspace
    <*> compileExp size

compileCode (Write dest (Count idx) elemtype DefaultSpace vol elemexp) = do
  dest' <- rawMem dest
  deref <- derefPointer dest'
           <$> compileExp idx
           <*> pure [C.cty|$tyquals:vol' $ty:(primTypeToCType elemtype)*|]
  elemexp' <- compileExp elemexp
  stm [C.cstm|$exp:deref = $exp:elemexp';|]
  where vol' = case vol of Volatile -> [C.ctyquals|volatile|]
                           Nonvolatile -> []

compileCode (Write dest (Count idx) elemtype (Space space) vol elemexp) =
  join $ asks envWriteScalar
    <*> rawMem dest
    <*> compileExp idx
    <*> pure (primTypeToCType elemtype)
    <*> pure space
    <*> pure vol
    <*> compileExp elemexp

compileCode (DeclareMem name space) =
  declMem name space

compileCode (DeclareScalar name t) = do
  let ct = primTypeToCType t
  decl [C.cdecl|$ty:ct $id:name;|]

compileCode (DeclareArray name DefaultSpace t vs) = do
  let ct = primTypeToCType t
      vs' = [[C.cinit|$exp:(compilePrimValue v)|] | v <- vs]
  name_realtype <- newVName $ baseString name ++ "_realtype"
  libDecl [C.cedecl|static $ty:ct $id:name_realtype[$int:(length vs)] = {$inits:vs'};|]
  -- Fake a memory block.
  contextField (pretty name)
    [C.cty|struct memblock|] $
    Just [C.cexp|(struct memblock){NULL, (char*)$id:name_realtype, 0}|]
  item [C.citem|struct memblock $id:name = ctx->$id:name;|]

compileCode (DeclareArray name (Space space) t vs) =
  join $ asks envStaticArray <*>
  pure name <*> pure space <*> pure t <*> pure vs

-- For assignments of the form 'x = x OP e', we generate C assignment
-- operators to make the resulting code slightly nicer.  This has no
-- effect on performance.
compileCode (SetScalar dest (BinOpExp op (LeafExp (ScalarVar x) _) y))
  | dest == x, Just f <- assignmentOperator op = do
      y' <- compileExp y
      stm [C.cstm|$exp:(f dest y');|]

compileCode (SetScalar dest src) = do
  src' <- compileExp src
  stm [C.cstm|$id:dest = $exp:src';|]

compileCode (SetMem dest src space) =
  setMem dest src space

compileCode (Call dests fname args) = do
  args' <- mapM compileArg args
  outtypes <- lookupFunction fname
  crestype <- typeToCType outtypes
  let args'' | isBuiltInFunction fname = args'
             | otherwise = [C.cexp|ctx|] : args'
  case dests of
    [dest] ->
      stm [C.cstm|$id:dest = $id:(funName fname)($args:args'');|]
    _        -> do
      ret <- newVName "call_ret"
      decl [C.cdecl|$ty:crestype $id:ret;|]
      stm [C.cstm|$id:ret = $id:(funName fname)($args:args'');|]
      forM_ (zip [0..] dests) $ \(i,dest) ->
        stm [C.cstm|$id:dest = $exp:(tupleFieldExp ret i);|]
  where compileArg (MemArg m) = return [C.cexp|$exp:m|]
        compileArg (ExpArg e) = compileExp e

blockScope :: CompilerM op s () -> CompilerM op s [C.BlockItem]
blockScope = fmap snd . blockScope'

blockScope' :: CompilerM op s a -> CompilerM op s (a, [C.BlockItem])
blockScope' m = pass $ do
  (x, w) <- listen m
  let items = DL.toList $ accItems w
  releases <- collect $ mapM_ (uncurry unRefMem) $ accDeclaredMem w
  return ((x, items ++ releases),
          const mempty)

compileFunBody :: [Param] -> Code op -> CompilerM op s VName
compileFunBody outputs code = do
  retval <- newVName "retval"
  bodytype <- typeToCType $ paramsTypes outputs
  compileCode code
  decl [C.cdecl|$ty:bodytype $id:retval;|]
  let setRetVal' i (MemParam name space) = do
        let field = tupleFieldExp retval i
        resetMem field
        setMem field name space
      setRetVal' i (ScalarParam name _) =
        stm [C.cstm|$exp:(tupleFieldExp retval i) = $id:name;|]
  zipWithM_ setRetVal' [0..] outputs
  return retval

declareAndSet :: Code op -> Maybe (VName, PrimType, Exp, Code op)
declareAndSet (DeclareScalar name t :>>: (SetScalar dest e :>>: c))
  | name == dest = Just (name, t, e, c)
declareAndSet ((DeclareScalar name t :>>: SetScalar dest e) :>>: c)
  | name == dest = Just (name, t, e, c)
declareAndSet _ = Nothing

assignmentOperator :: BinOp -> Maybe (VName -> C.Exp -> C.Exp)
assignmentOperator Add{}  = Just $ \d e -> [C.cexp|$id:d += $exp:e|]
assignmentOperator Sub{} = Just $ \d e -> [C.cexp|$id:d -= $exp:e|]
assignmentOperator Mul{} = Just $ \d e -> [C.cexp|$id:d *= $exp:e|]
assignmentOperator _     = Nothing

-- | Return an expression multiplying together the given expressions.
-- If an empty list is given, the expression @1@ is returned.
cproduct :: [C.Exp] -> C.Exp
cproduct []     = [C.cexp|1|]
cproduct (e:es) = foldl mult e es
  where mult x y = [C.cexp|$exp:x * $exp:y|]<|MERGE_RESOLUTION|>--- conflicted
+++ resolved
@@ -456,11 +456,7 @@
 rawMem' True  e = [C.cexp|$exp:e.mem|]
 rawMem' False e = [C.cexp|$exp:e|]
 
-<<<<<<< HEAD
-defineMemorySpace :: Space -> CompilerM op s ([C.Definition], C.BlockItem, C.BlockItem)
-=======
 defineMemorySpace :: Space -> CompilerM op s (C.Definition, [C.Definition], C.BlockItem)
->>>>>>> 5acec623
 defineMemorySpace space = do
   rm <- rawMemCType space
   let structdef =
@@ -520,18 +516,9 @@
   if (ctx->detail_memory) {
     fprintf(stderr, $string:("Allocated %d bytes in " ++ spacedesc ++ " (now allocated: %ld bytes)"), size, ctx->$id:usagename);
   }
-<<<<<<< HEAD
-  if (detail_memory_simple) {
-    detail_memory_simple_total_allocated += size;
-  }
-  if ($id:usagename > $id:peakname) {
-    $id:peakname = $id:usagename;
-    if (detail_memory) {
-=======
   if (ctx->$id:usagename > ctx->$id:peakname) {
     ctx->$id:peakname = ctx->$id:usagename;
     if (ctx->detail_memory) {
->>>>>>> 5acec623
       fprintf(stderr, " (new peak).\n");
     }
   } else if (ctx->detail_memory) {
@@ -551,13 +538,7 @@
   return (structdef,
           [unrefdef, allocdef, setdef],
           [C.citem|fprintf(stderr, $string:("Peak memory usage for " ++ spacedesc ++ ": %ld bytes.\n"),
-<<<<<<< HEAD
-                           $id:peakname);|],
-          [C.citem|fprintf(stderr, $string:("%ld " ++ spacedesc ++ "\n"),
-                           $id:peakname);|])
-=======
                            ctx->$id:peakname);|])
->>>>>>> 5acec623
   where mty = fatMemType space
         (peakname, usagename, sname, spacedesc) = case space of
           DefaultSpace -> ("peak_mem_usage_default",
@@ -1249,36 +1230,13 @@
             -> m CParts
 compileProg ops extra userstate spaces options prog@(Functions funs) = do
   src <- getNameSource
-<<<<<<< HEAD
-  let ((memtypes, memreport, memreport_simple, prototypes, definitions,
-        entry_points), endstate) =
-=======
   let ((prototypes, definitions, entry_points), endstate) =
->>>>>>> 5acec623
         runCompilerM prog ops src userstate compileProg'
       (entry_point_decls, cli_entry_point_decls, entry_point_inits) =
         unzip3 entry_points
 
   let headerdefs = [C.cunit|
 $esc:("#include <stdint.h>")
-<<<<<<< HEAD
-$esc:("#include <inttypes.h>")
-$esc:("#include <math.h>")
-$esc:("#include <ctype.h>")
-$esc:("#include <errno.h>")
-$esc:("#include <assert.h>")
-$esc:("#include <getopt.h>")
-
-static int detail_memory = 0;
-static int detail_memory_simple = 0;
-static size_t detail_memory_simple_total_allocated = 0;
-static size_t detail_memory_simple_total_freed = 0;
-static int debugging = 0;
-static int binary_output = 0;
-
-$esc:panic_h
-=======
->>>>>>> 5acec623
 
 $esc:("\n/*\n * Initialisation\n*/\n")
 $edecls:(initDecls endstate)
@@ -1374,24 +1332,12 @@
   if (runtime_file != NULL) {
     fclose(runtime_file);
   }
-<<<<<<< HEAD
-  $items:post_main_items
-  if (detail_memory) {
-    $items:memreport
-  }
-  if (detail_memory_simple) {
-    fprintf(stderr, "%ld\n%ld\n",
-            detail_memory_simple_total_allocated,
-            detail_memory_simple_total_freed);
-    $items:memreport_simple
-  }
-=======
 
   futhark_debugging_report(ctx);
 
   futhark_context_free(ctx);
   futhark_context_config_free(cfg);
->>>>>>> 5acec623
+
   return 0;
 }
                         |]
@@ -1449,13 +1395,9 @@
 
           entry_points <- mapM (uncurry onEntryPoint) $
                           filter (functionEntry . snd) funs
-<<<<<<< HEAD
-          (memtypes, memreport, memreport_simple) <- unzip3 <$> mapM defineMemorySpace spaces
-          return (concat memtypes, memreport, memreport_simple, prototypes, definitions, entry_points)
-=======
 
           return (prototypes, definitions, entry_points)
->>>>>>> 5acec623
+
         funcToDef func = C.FuncDef func loc
           where loc = case func of
                         C.OldFunc _ _ _ _ _ _ l -> l
