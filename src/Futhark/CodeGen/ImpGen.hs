{-# LANGUAGE ConstraintKinds #-}
{-# LANGUAGE FlexibleContexts #-}
{-# LANGUAGE FlexibleInstances #-}
{-# LANGUAGE GeneralizedNewtypeDeriving #-}
{-# LANGUAGE LambdaCase #-}
{-# LANGUAGE MultiParamTypeClasses #-}
{-# LANGUAGE OverloadedStrings #-}
{-# LANGUAGE Strict #-}
{-# LANGUAGE Trustworthy #-}
{-# LANGUAGE TypeFamilies #-}

module Futhark.CodeGen.ImpGen
  ( -- * Entry Points
    compileProg,

    -- * Pluggable Compiler
    OpCompiler,
    ExpCompiler,
    CopyCompiler,
    StmsCompiler,
    AllocCompiler,
    Operations (..),
    defaultOperations,
    MemLocation (..),
    MemEntry (..),
    ScalarEntry (..),

    -- * Monadic Compiler Interface
    ImpM,
    localDefaultSpace,
    askFunction,
    newVNameForFun,
    nameForFun,
    askEnv,
    localEnv,
    localOps,
    VTable,
    getVTable,
    localVTable,
    subImpM,
    subImpM_,
    emit,
    emitFunction,
    hasFunction,
    collect,
    collect',
    comment,
    VarEntry (..),
    ArrayEntry (..),

    -- * Lookups
    lookupVar,
    lookupArray,
    lookupMemory,

    -- * Building Blocks
    ToExp (..),
    compileAlloc,
    everythingVolatile,
    compileBody,
    compileBody',
    compileLoopBody,
    defCompileStms,
    compileStms,
    compileExp,
    defCompileExp,
    fullyIndexArray,
    fullyIndexArray',
    copy,
    copyDWIM,
    copyDWIMFix,
    copyElementWise,
    typeSize,

    -- * Constructing code.
    dLParams,
    dFParams,
    dScope,
    dArray,
    dPrim,
    dPrimVol_,
    dPrim_,
    dPrimV_,
    dPrimV,
    dPrimVE,
    sFor,
    sWhile,
    sComment,
    sIf,
    sWhen,
    sUnless,
    sOp,
    sDeclareMem,
    sAlloc,
    sAlloc_,
    sArray,
    sArrayInMem,
    sAllocArray,
    sAllocArrayPerm,
    sStaticArray,
    sWrite,
    sUpdate,
    sLoopNest,
    (<--),
    (<~~),
    function,
    warn,
    module Language.Futhark.Warnings,
  )
where

import Control.Monad.Reader
import Control.Monad.State
import Control.Monad.Writer
import Control.Parallel.Strategies
import Data.Bifunctor (first)
import qualified Data.DList as DL
import Data.Either
import Data.List (find, genericLength, sortOn)
import qualified Data.Map.Strict as M
import Data.Maybe
import qualified Data.Set as S
import Futhark.CodeGen.ImpCode
  ( Bytes,
    Count,
    Elements,
    bytes,
    elements,
    withElemType,
  )
import qualified Futhark.CodeGen.ImpCode as Imp
import Futhark.Construct (fullSliceNum)
import Futhark.IR.Mem
import qualified Futhark.IR.Mem.IxFun as IxFun
import Futhark.IR.SOACS (SOACS)
import Futhark.MonadFreshNames
import Futhark.Util
import Futhark.Util.Loc (noLoc)
import Language.Futhark.Warnings

-- | How to compile an t'Op'.
type OpCompiler lore r op = Pattern lore -> Op lore -> ImpM lore r op ()

-- | How to compile some 'Stms'.
type StmsCompiler lore r op = Names -> Stms lore -> ImpM lore r op () -> ImpM lore r op ()

-- | How to compile an 'Exp'.
type ExpCompiler lore r op = Pattern lore -> Exp lore -> ImpM lore r op ()

type CopyCompiler lore r op =
  PrimType ->
  MemLocation ->
  Slice (Imp.TExp Int32) ->
  MemLocation ->
  Slice (Imp.TExp Int32) ->
  ImpM lore r op ()

-- | An alternate way of compiling an allocation.
type AllocCompiler lore r op = VName -> Count Bytes (Imp.TExp Int64) -> ImpM lore r op ()

data Operations lore r op = Operations
  { opsExpCompiler :: ExpCompiler lore r op,
    opsOpCompiler :: OpCompiler lore r op,
    opsStmsCompiler :: StmsCompiler lore r op,
    opsCopyCompiler :: CopyCompiler lore r op,
    opsAllocCompilers :: M.Map Space (AllocCompiler lore r op)
  }

-- | An operations set for which the expression compiler always
-- returns 'defCompileExp'.
defaultOperations ::
  (Mem lore, FreeIn op) =>
  OpCompiler lore r op ->
  Operations lore r op
defaultOperations opc =
  Operations
    { opsExpCompiler = defCompileExp,
      opsOpCompiler = opc,
      opsStmsCompiler = defCompileStms,
      opsCopyCompiler = defaultCopy,
      opsAllocCompilers = mempty
    }

-- | When an array is dared, this is where it is stored.
data MemLocation = MemLocation
  { memLocationName :: VName,
    memLocationShape :: [Imp.DimSize],
    memLocationIxFun :: IxFun.IxFun (Imp.TExp Int32)
  }
  deriving (Eq, Show)

data ArrayEntry = ArrayEntry
  { entryArrayLocation :: MemLocation,
    entryArrayElemType :: PrimType
  }
  deriving (Show)

entryArrayShape :: ArrayEntry -> [Imp.DimSize]
entryArrayShape = memLocationShape . entryArrayLocation

newtype MemEntry = MemEntry {entryMemSpace :: Imp.Space}
  deriving (Show)

newtype ScalarEntry = ScalarEntry
  { entryScalarType :: PrimType
  }
  deriving (Show)

-- | Every non-scalar variable must be associated with an entry.
data VarEntry lore
  = ArrayVar (Maybe (Exp lore)) ArrayEntry
  | ScalarVar (Maybe (Exp lore)) ScalarEntry
  | MemVar (Maybe (Exp lore)) MemEntry
  deriving (Show)

-- | When compiling an expression, this is a description of where the
-- result should end up.  The integer is a reference to the construct
-- that gave rise to this destination (for patterns, this will be the
-- tag of the first name in the pattern).  This can be used to make
-- the generated code easier to relate to the original code.
data Destination = Destination
  { destinationTag :: Maybe Int,
    valueDestinations :: [ValueDestination]
  }
  deriving (Show)

data ValueDestination
  = ScalarDestination VName
  | MemoryDestination VName
  | -- | The 'MemLocation' is 'Just' if a copy if
    -- required.  If it is 'Nothing', then a
    -- copy/assignment of a memory block somewhere
    -- takes care of this array.
    ArrayDestination (Maybe MemLocation)
  deriving (Show)

data Env lore r op = Env
  { envExpCompiler :: ExpCompiler lore r op,
    envStmsCompiler :: StmsCompiler lore r op,
    envOpCompiler :: OpCompiler lore r op,
    envCopyCompiler :: CopyCompiler lore r op,
    envAllocCompilers :: M.Map Space (AllocCompiler lore r op),
    envDefaultSpace :: Imp.Space,
    envVolatility :: Imp.Volatility,
    -- | User-extensible environment.
    envEnv :: r,
    -- | Name of the function we are compiling, if any.
    envFunction :: Maybe Name,
    -- | The set of attributes that are active on the enclosing
    -- statements (including the one we are currently compiling).
    envAttrs :: Attrs
  }

newEnv :: r -> Operations lore r op -> Imp.Space -> Env lore r op
newEnv r ops ds =
  Env
    { envExpCompiler = opsExpCompiler ops,
      envStmsCompiler = opsStmsCompiler ops,
      envOpCompiler = opsOpCompiler ops,
      envCopyCompiler = opsCopyCompiler ops,
      envAllocCompilers = mempty,
      envDefaultSpace = ds,
      envVolatility = Imp.Nonvolatile,
      envEnv = r,
      envFunction = Nothing,
      envAttrs = mempty
    }

-- | The symbol table used during compilation.
type VTable lore = M.Map VName (VarEntry lore)

data ImpState lore r op = ImpState
  { stateVTable :: VTable lore,
    stateFunctions :: Imp.Functions op,
    stateCode :: Imp.Code op,
    stateWarnings :: Warnings,
    stateNameSource :: VNameSource
  }

newState :: VNameSource -> ImpState lore r op
newState = ImpState mempty mempty mempty mempty

newtype ImpM lore r op a
  = ImpM (ReaderT (Env lore r op) (State (ImpState lore r op)) a)
  deriving
    ( Functor,
      Applicative,
      Monad,
      MonadState (ImpState lore r op),
      MonadReader (Env lore r op)
    )

instance MonadFreshNames (ImpM lore r op) where
  getNameSource = gets stateNameSource
  putNameSource src = modify $ \s -> s {stateNameSource = src}

-- Cannot be an KernelsMem scope because the index functions have
-- the wrong leaves (VName instead of Imp.Exp).
instance HasScope SOACS (ImpM lore r op) where
  askScope = gets $ M.map (LetName . entryType) . stateVTable
    where
      entryType (MemVar _ memEntry) =
        Mem (entryMemSpace memEntry)
      entryType (ArrayVar _ arrayEntry) =
        Array
          (entryArrayElemType arrayEntry)
          (Shape $ entryArrayShape arrayEntry)
          NoUniqueness
      entryType (ScalarVar _ scalarEntry) =
        Prim $ entryScalarType scalarEntry

runImpM ::
  ImpM lore r op a ->
  r ->
  Operations lore r op ->
  Imp.Space ->
  ImpState lore r op ->
  (a, ImpState lore r op)
runImpM (ImpM m) r ops space = runState (runReaderT m $ newEnv r ops space)

subImpM_ ::
  r' ->
  Operations lore r' op' ->
  ImpM lore r' op' a ->
  ImpM lore r op (Imp.Code op')
subImpM_ r ops m = snd <$> subImpM r ops m

subImpM ::
  r' ->
  Operations lore r' op' ->
  ImpM lore r' op' a ->
  ImpM lore r op (a, Imp.Code op')
subImpM r ops (ImpM m) = do
  env <- ask
  s <- get

  let env' =
        env
          { envExpCompiler = opsExpCompiler ops,
            envStmsCompiler = opsStmsCompiler ops,
            envCopyCompiler = opsCopyCompiler ops,
            envOpCompiler = opsOpCompiler ops,
            envAllocCompilers = opsAllocCompilers ops,
            envEnv = r
          }
      s' =
        ImpState
          { stateVTable = stateVTable s,
            stateFunctions = mempty,
            stateCode = mempty,
            stateNameSource = stateNameSource s,
            stateWarnings = mempty
          }
      (x, s'') = runState (runReaderT m env') s'

  putNameSource $ stateNameSource s''
  warnings $ stateWarnings s''
  return (x, stateCode s'')

-- | Execute a code generation action, returning the code that was
-- emitted.
collect :: ImpM lore r op () -> ImpM lore r op (Imp.Code op)
collect = fmap snd . collect'

collect' :: ImpM lore r op a -> ImpM lore r op (a, Imp.Code op)
collect' m = do
  prev_code <- gets stateCode
  modify $ \s -> s {stateCode = mempty}
  x <- m
  new_code <- gets stateCode
  modify $ \s -> s {stateCode = prev_code}
  return (x, new_code)

-- | Execute a code generation action, wrapping the generated code
-- within a 'Imp.Comment' with the given description.
comment :: String -> ImpM lore r op () -> ImpM lore r op ()
comment desc m = do
  code <- collect m
  emit $ Imp.Comment desc code

-- | Emit some generated imperative code.
emit :: Imp.Code op -> ImpM lore r op ()
emit code = modify $ \s -> s {stateCode = stateCode s <> code}

warnings :: Warnings -> ImpM lore r op ()
warnings ws = modify $ \s -> s {stateWarnings = ws <> stateWarnings s}

-- | Emit a warning about something the user should be aware of.
warn :: Located loc => loc -> [loc] -> String -> ImpM lore r op ()
warn loc locs problem =
  warnings $ singleWarning' (srclocOf loc) (map srclocOf locs) problem

-- | Emit a function in the generated code.
emitFunction :: Name -> Imp.Function op -> ImpM lore r op ()
emitFunction fname fun = do
  Imp.Functions fs <- gets stateFunctions
  modify $ \s -> s {stateFunctions = Imp.Functions $ (fname, fun) : fs}

-- | Check if a function of a given name exists.
hasFunction :: Name -> ImpM lore r op Bool
hasFunction fname = gets $ \s ->
  let Imp.Functions fs = stateFunctions s
   in isJust $ lookup fname fs

constsVTable :: Mem lore => Stms lore -> VTable lore
constsVTable = foldMap stmVtable
  where
    stmVtable (Let pat _ e) =
      foldMap (peVtable e) $ patternElements pat
    peVtable e (PatElem name dec) =
      M.singleton name $ memBoundToVarEntry (Just e) dec

compileProg ::
  (Mem lore, FreeIn op, MonadFreshNames m) =>
  r ->
  Operations lore r op ->
  Imp.Space ->
  Prog lore ->
  m (Warnings, Imp.Definitions op)
compileProg r ops space (Prog consts funs) =
  modifyNameSource $ \src ->
    let (_, ss) =
          unzip $ parMap rpar (compileFunDef' src) funs
        free_in_funs =
          freeIn $ mconcat $ map stateFunctions ss
        (consts', s') =
          runImpM (compileConsts free_in_funs consts) r ops space $
            combineStates ss
     in ( ( stateWarnings s',
            Imp.Definitions consts' (stateFunctions s')
          ),
          stateNameSource s'
        )
  where
    compileFunDef' src fdef =
      runImpM
        (compileFunDef fdef)
        r
        ops
        space
        (newState src) {stateVTable = constsVTable consts}

    combineStates ss =
      let Imp.Functions funs' = mconcat $ map stateFunctions ss
          src = mconcat (map stateNameSource ss)
       in (newState src)
            { stateFunctions =
                Imp.Functions $ M.toList $ M.fromList funs',
              stateWarnings =
                mconcat $ map stateWarnings ss
            }

compileConsts :: Names -> Stms lore -> ImpM lore r op (Imp.Constants op)
compileConsts used_consts stms = do
  code <- collect $ compileStms used_consts stms $ pure ()
  pure $ uncurry Imp.Constants $ first DL.toList $ extract code
  where
    -- Fish out those top-level declarations in the constant
    -- initialisation code that are free in the functions.
    extract (x Imp.:>>: y) =
      extract x <> extract y
    extract (Imp.DeclareMem name space)
      | name `nameIn` used_consts =
        ( DL.singleton $ Imp.MemParam name space,
          mempty
        )
    extract (Imp.DeclareScalar name _ t)
      | name `nameIn` used_consts =
        ( DL.singleton $ Imp.ScalarParam name t,
          mempty
        )
    extract s =
      (mempty, s)

compileInParam ::
  Mem lore =>
  FParam lore ->
  ImpM lore r op (Either Imp.Param ArrayDecl)
compileInParam fparam = case paramDec fparam of
  MemPrim bt ->
    return $ Left $ Imp.ScalarParam name bt
  MemMem space ->
    return $ Left $ Imp.MemParam name space
  MemArray bt shape _ (ArrayIn mem ixfun) ->
    return $
      Right $
        ArrayDecl name bt $
          MemLocation mem (shapeDims shape) $ fmap (fmap Imp.ScalarVar) ixfun
  where
    name = paramName fparam

data ArrayDecl = ArrayDecl VName PrimType MemLocation

fparamSizes :: Typed dec => Param dec -> S.Set VName
fparamSizes = S.fromList . subExpVars . arrayDims . paramType

compileInParams ::
  Mem lore =>
  [FParam lore] ->
  [EntryPointType] ->
  ImpM lore r op ([Imp.Param], [ArrayDecl], [Imp.ExternalValue])
compileInParams params orig_epts = do
  let (ctx_params, val_params) =
        splitAt (length params - sum (map entryPointSize orig_epts)) params
  (inparams, arrayds) <- partitionEithers <$> mapM compileInParam (ctx_params ++ val_params)
  let findArray x = find (isArrayDecl x) arrayds
      sizes = mconcat $ map fparamSizes $ ctx_params ++ val_params

      summaries = M.fromList $ mapMaybe memSummary params
        where
          memSummary param
            | MemMem space <- paramDec param =
              Just (paramName param, space)
            | otherwise =
              Nothing

      findMemInfo :: VName -> Maybe Space
      findMemInfo = flip M.lookup summaries

      mkValueDesc fparam signedness =
        case (findArray $ paramName fparam, paramType fparam) of
          (Just (ArrayDecl _ bt (MemLocation mem shape _)), _) -> do
            memspace <- findMemInfo mem
            Just $ Imp.ArrayValue mem memspace bt signedness shape
          (_, Prim bt)
            | paramName fparam `S.member` sizes ->
              Nothing
            | otherwise ->
              Just $ Imp.ScalarValue bt signedness $ paramName fparam
          _ ->
            Nothing

      mkExts (TypeOpaque desc n : epts) fparams =
        let (fparams', rest) = splitAt n fparams
         in Imp.OpaqueValue
              desc
              (mapMaybe (`mkValueDesc` Imp.TypeDirect) fparams') :
            mkExts epts rest
      mkExts (TypeUnsigned : epts) (fparam : fparams) =
        maybeToList (Imp.TransparentValue <$> mkValueDesc fparam Imp.TypeUnsigned)
          ++ mkExts epts fparams
      mkExts (TypeDirect : epts) (fparam : fparams) =
        maybeToList (Imp.TransparentValue <$> mkValueDesc fparam Imp.TypeDirect)
          ++ mkExts epts fparams
      mkExts _ _ = []

  return (inparams, arrayds, mkExts orig_epts val_params)
  where
    isArrayDecl x (ArrayDecl y _ _) = x == y

compileOutParams ::
  Mem lore =>
  [RetType lore] ->
  [EntryPointType] ->
  ImpM lore r op ([Imp.ExternalValue], [Imp.Param], Destination)
compileOutParams orig_rts orig_epts = do
  ((extvs, dests), (outparams, ctx_dests)) <-
    runWriterT $ evalStateT (mkExts orig_epts orig_rts) (M.empty, M.empty)
  let ctx_dests' = map snd $ sortOn fst $ M.toList ctx_dests
  return (extvs, outparams, Destination Nothing $ ctx_dests' <> dests)
  where
    imp = lift . lift

    mkExts (TypeOpaque desc n : epts) rts = do
      let (rts', rest) = splitAt n rts
      (evs, dests) <- unzip <$> zipWithM mkParam rts' (repeat Imp.TypeDirect)
      (more_values, more_dests) <- mkExts epts rest
      return
        ( Imp.OpaqueValue desc evs : more_values,
          dests ++ more_dests
        )
    mkExts (TypeUnsigned : epts) (rt : rts) = do
      (ev, dest) <- mkParam rt Imp.TypeUnsigned
      (more_values, more_dests) <- mkExts epts rts
      return
        ( Imp.TransparentValue ev : more_values,
          dest : more_dests
        )
    mkExts (TypeDirect : epts) (rt : rts) = do
      (ev, dest) <- mkParam rt Imp.TypeDirect
      (more_values, more_dests) <- mkExts epts rts
      return
        ( Imp.TransparentValue ev : more_values,
          dest : more_dests
        )
    mkExts _ _ = return ([], [])

    mkParam MemMem {} _ =
      error "Functions may not explicitly return memory blocks."
    mkParam (MemPrim t) ept = do
      out <- imp $ newVName "scalar_out"
      tell ([Imp.ScalarParam out t], mempty)
      return (Imp.ScalarValue t ept out, ScalarDestination out)
    mkParam (MemArray t shape _ dec) ept = do
      space <- asks envDefaultSpace
      memout <- case dec of
        ReturnsNewBlock _ x _ixfun -> do
          memout <- imp $ newVName "out_mem"
          tell
            ( [Imp.MemParam memout space],
              M.singleton x $ MemoryDestination memout
            )
          return memout
        ReturnsInBlock memout _ ->
          return memout
      resultshape <- mapM inspectExtSize $ shapeDims shape
      return
        ( Imp.ArrayValue memout space t ept resultshape,
          ArrayDestination Nothing
        )

    inspectExtSize (Ext x) = do
      (memseen, arrseen) <- get
      case M.lookup x arrseen of
        Nothing -> do
          out <- imp $ newVName "out_arrsize"
          tell
            ( [Imp.ScalarParam out int32],
              M.singleton x $ ScalarDestination out
            )
          put (memseen, M.insert x out arrseen)
          return $ Var out
        Just out ->
          return $ Var out
    inspectExtSize (Free se) =
      return se

compileFunDef ::
  Mem lore =>
  FunDef lore ->
  ImpM lore r op ()
compileFunDef (FunDef entry _ fname rettype params body) =
  local (\env -> env {envFunction = Just fname}) $ do
    ((outparams, inparams, results, args), body') <- collect' compile
    emitFunction fname $ Imp.Function (isJust entry) outparams inparams body' results args
  where
    params_entry = maybe (replicate (length params) TypeDirect) fst entry
    ret_entry = maybe (replicate (length rettype) TypeDirect) snd entry
    compile = do
      (inparams, arrayds, args) <- compileInParams params params_entry
      (results, outparams, Destination _ dests) <- compileOutParams rettype ret_entry
      addFParams params
      addArrays arrayds

      let Body _ stms ses = body
      compileStms (freeIn ses) stms $
        forM_ (zip dests ses) $ \(d, se) -> copyDWIMDest d [] se []

      return (outparams, inparams, results, args)

compileBody :: (Mem lore) => Pattern lore -> Body lore -> ImpM lore r op ()
compileBody pat (Body _ bnds ses) = do
  Destination _ dests <- destinationFromPattern pat
  compileStms (freeIn ses) bnds $
    forM_ (zip dests ses) $ \(d, se) -> copyDWIMDest d [] se []

compileBody' :: [Param dec] -> Body lore -> ImpM lore r op ()
compileBody' params (Body _ bnds ses) =
  compileStms (freeIn ses) bnds $
    forM_ (zip params ses) $ \(param, se) -> copyDWIM (paramName param) [] se []

compileLoopBody :: Typed dec => [Param dec] -> Body lore -> ImpM lore r op ()
compileLoopBody mergeparams (Body _ bnds ses) = do
  -- We cannot write the results to the merge parameters immediately,
  -- as some of the results may actually *be* merge parameters, and
  -- would thus be clobbered.  Therefore, we first copy to new
  -- variables mirroring the merge parameters, and then copy this
  -- buffer to the merge parameters.  This is efficient, because the
  -- operations are all scalar operations.
  tmpnames <- mapM (newVName . (++ "_tmp") . baseString . paramName) mergeparams
  compileStms (freeIn ses) bnds $ do
    copy_to_merge_params <- forM (zip3 mergeparams tmpnames ses) $ \(p, tmp, se) ->
      case typeOf p of
        Prim pt -> do
          emit $ Imp.DeclareScalar tmp Imp.Nonvolatile pt
          emit $ Imp.SetScalar tmp $ toExp' pt se
          return $ emit $ Imp.SetScalar (paramName p) $ Imp.var tmp pt
        Mem space | Var v <- se -> do
          emit $ Imp.DeclareMem tmp space
          emit $ Imp.SetMem tmp v space
          return $ emit $ Imp.SetMem (paramName p) tmp space
        _ -> return $ return ()
    sequence_ copy_to_merge_params

compileStms :: Names -> Stms lore -> ImpM lore r op () -> ImpM lore r op ()
compileStms alive_after_stms all_stms m = do
  cb <- asks envStmsCompiler
  cb alive_after_stms all_stms m

defCompileStms ::
  (Mem lore, FreeIn op) =>
  Names ->
  Stms lore ->
  ImpM lore r op () ->
  ImpM lore r op ()
defCompileStms alive_after_stms all_stms m =
  -- We keep track of any memory blocks produced by the statements,
  -- and after the last time that memory block is used, we insert a
  -- Free.  This is very conservative, but can cut down on lifetimes
  -- in some cases.
  void $ compileStms' mempty $ stmsToList all_stms
  where
    compileStms' allocs (Let pat aux e : bs) = do
      dVars (Just e) (patternElements pat)

      e_code <-
        localAttrs (stmAuxAttrs aux) $
          collect $ compileExp pat e
      (live_after, bs_code) <- collect' $ compileStms' (patternAllocs pat <> allocs) bs
      let dies_here v =
            not (v `nameIn` live_after)
              && v `nameIn` freeIn e_code
          to_free = S.filter (dies_here . fst) allocs

      emit e_code
      mapM_ (emit . uncurry Imp.Free) to_free
      emit bs_code

      return $ freeIn e_code <> live_after
    compileStms' _ [] = do
      code <- collect m
      emit code
      return $ freeIn code <> alive_after_stms

    patternAllocs = S.fromList . mapMaybe isMemPatElem . patternElements
    isMemPatElem pe = case patElemType pe of
      Mem space -> Just (patElemName pe, space)
      _ -> Nothing

compileExp :: Pattern lore -> Exp lore -> ImpM lore r op ()
compileExp pat e = do
  ec <- asks envExpCompiler
  ec pat e

defCompileExp ::
  (Mem lore) =>
  Pattern lore ->
  Exp lore ->
  ImpM lore r op ()
defCompileExp pat (If cond tbranch fbranch _) =
  sIf (toBoolExp cond) (compileBody pat tbranch) (compileBody pat fbranch)
defCompileExp pat (Apply fname args _ _) = do
  dest <- destinationFromPattern pat
  targets <- funcallTargets dest
  args' <- catMaybes <$> mapM compileArg args
  emit $ Imp.Call targets fname args'
  where
    compileArg (se, _) = do
      t <- subExpType se
      case (se, t) of
        (_, Prim pt) -> return $ Just $ Imp.ExpArg $ toExp' pt se
        (Var v, Mem {}) -> return $ Just $ Imp.MemArg v
        _ -> return Nothing
defCompileExp pat (BasicOp op) = defCompileBasicOp pat op
defCompileExp pat (DoLoop ctx val form body) = do
  attrs <- askAttrs
  when ("unroll" `inAttrs` attrs) $
    warn (noLoc :: SrcLoc) [] "#[unroll] on loop with unknown number of iterations." -- FIXME: no location.
  dFParams mergepat
  forM_ merge $ \(p, se) ->
    when ((== 0) $ arrayRank $ paramType p) $
      copyDWIM (paramName p) [] se []

  let doBody = compileLoopBody mergepat body

  case form of
    ForLoop i _ bound loopvars -> do
      let setLoopParam (p, a)
            | Prim _ <- paramType p =
              copyDWIM (paramName p) [] (Var a) [DimFix $ Imp.vi32 i]
            | otherwise =
              return ()

      bound' <- toExp bound

      dLParams $ map fst loopvars
      sFor' i bound' $
        mapM_ setLoopParam loopvars >> doBody
    WhileLoop cond ->
      sWhile (TPrimExp $ Imp.var cond Bool) doBody

  Destination _ pat_dests <- destinationFromPattern pat
  forM_ (zip pat_dests $ map (Var . paramName . fst) merge) $ \(d, r) ->
    copyDWIMDest d [] r []
  where
    merge = ctx ++ val
    mergepat = map fst merge
defCompileExp pat (Op op) = do
  opc <- asks envOpCompiler
  opc pat op

defCompileBasicOp ::
  Mem lore =>
  Pattern lore ->
  BasicOp ->
  ImpM lore r op ()
defCompileBasicOp (Pattern _ [pe]) (SubExp se) =
  copyDWIM (patElemName pe) [] se []
defCompileBasicOp (Pattern _ [pe]) (Opaque se) =
  copyDWIM (patElemName pe) [] se []
defCompileBasicOp (Pattern _ [pe]) (UnOp op e) = do
  e' <- toExp e
  patElemName pe <~~ Imp.UnOpExp op e'
defCompileBasicOp (Pattern _ [pe]) (ConvOp conv e) = do
  e' <- toExp e
  patElemName pe <~~ Imp.ConvOpExp conv e'
defCompileBasicOp (Pattern _ [pe]) (BinOp bop x y) = do
  x' <- toExp x
  y' <- toExp y
  patElemName pe <~~ Imp.BinOpExp bop x' y'
defCompileBasicOp (Pattern _ [pe]) (CmpOp bop x y) = do
  x' <- toExp x
  y' <- toExp y
  patElemName pe <~~ Imp.CmpOpExp bop x' y'
defCompileBasicOp _ (Assert e msg loc) = do
  e' <- toExp e
  msg' <- traverse toExp msg
  emit $ Imp.Assert e' msg' loc

  attrs <- askAttrs
  when (AttrComp "warn" ["safety_checks"] `inAttrs` attrs) $
    uncurry warn loc "Safety check required at run-time."
defCompileBasicOp (Pattern _ [pe]) (Index src slice)
  | Just idxs <- sliceIndices slice =
    copyDWIM (patElemName pe) [] (Var src) $ map (DimFix . isInt32 . toExp' int32) idxs
defCompileBasicOp _ Index {} =
  return ()
defCompileBasicOp (Pattern _ [pe]) (Update _ slice se) =
  sUpdate (patElemName pe) (map (fmap toInt32Exp) slice) se
defCompileBasicOp (Pattern _ [pe]) (Replicate (Shape ds) se) = do
  ds' <- mapM toExp ds
  is <- replicateM (length ds) (newVName "i")
  copy_elem <- collect $ copyDWIM (patElemName pe) (map (DimFix . Imp.vi32) is) se []
  emit $ foldl (.) id (zipWith Imp.For is ds') copy_elem
defCompileBasicOp _ Scratch {} =
  return ()
defCompileBasicOp (Pattern [] [pe]) (Iota n e s it) = do
  e' <- toExp e
  s' <- toExp s
  sFor "i" (toInt32Exp n) $ \i -> do
    let i' = sExt it $ untyped i
    x <-
      dPrimV "x" $
        TPrimExp $
          BinOpExp (Add it OverflowUndef) e' $
            BinOpExp (Mul it OverflowUndef) i' s'
    copyDWIM (patElemName pe) [DimFix i] (Var x) []
defCompileBasicOp (Pattern _ [pe]) (Copy src) =
  copyDWIM (patElemName pe) [] (Var src) []
defCompileBasicOp (Pattern _ [pe]) (Manifest _ src) =
  copyDWIM (patElemName pe) [] (Var src) []
defCompileBasicOp (Pattern _ [pe]) (Concat i x ys _) = do
  offs_glb <- dPrim "tmp_offs" int32
  emit $ Imp.SetScalar offs_glb $ untyped (0 :: Imp.TExp Int32)

  forM_ (x : ys) $ \y -> do
    y_dims <- arrayDims <$> lookupType y
    let rows = case drop i y_dims of
          [] -> error $ "defCompileBasicOp Concat: empty array shape for " ++ pretty y
          r : _ -> toInt32Exp r
        skip_dims = take i y_dims
        sliceAllDim d = DimSlice 0 d 1
        skip_slices = map (sliceAllDim . toInt32Exp) skip_dims
        destslice = skip_slices ++ [DimSlice (Imp.vi32 offs_glb) rows 1]
    copyDWIM (patElemName pe) destslice (Var y) []
    emit $ Imp.SetScalar offs_glb $ untyped $ Imp.vi32 offs_glb + rows
defCompileBasicOp (Pattern [] [pe]) (ArrayLit es _)
  | Just vs@(v : _) <- mapM isLiteral es = do
    dest_mem <- entryArrayLocation <$> lookupArray (patElemName pe)
    dest_space <- entryMemSpace <$> lookupMemory (memLocationName dest_mem)
    let t = primValueType v
    static_array <- newVNameForFun "static_array"
    emit $ Imp.DeclareArray static_array dest_space t $ Imp.ArrayValues vs
    let static_src =
          MemLocation static_array [intConst Int32 $ fromIntegral $ length es] $
            IxFun.iota [fromIntegral $ length es]
        entry = MemVar Nothing $ MemEntry dest_space
    addVar static_array entry
    let slice = [DimSlice 0 (genericLength es) 1]
    copy t dest_mem slice static_src slice
  | otherwise =
    forM_ (zip [0 ..] es) $ \(i, e) ->
      copyDWIM (patElemName pe) [DimFix $ fromInteger i] e []
  where
    isLiteral (Constant v) = Just v
    isLiteral _ = Nothing
defCompileBasicOp _ Rearrange {} =
  return ()
defCompileBasicOp _ Rotate {} =
  return ()
defCompileBasicOp _ Reshape {} =
  return ()
defCompileBasicOp pat e =
  error $
    "ImpGen.defCompileBasicOp: Invalid pattern\n  "
      ++ pretty pat
      ++ "\nfor expression\n  "
      ++ pretty e

-- | Note: a hack to be used only for functions.
addArrays :: [ArrayDecl] -> ImpM lore r op ()
addArrays = mapM_ addArray
  where
    addArray (ArrayDecl name bt location) =
      addVar name $
        ArrayVar
          Nothing
          ArrayEntry
            { entryArrayLocation = location,
              entryArrayElemType = bt
            }

-- | Like 'dFParams', but does not create new declarations.
-- Note: a hack to be used only for functions.
addFParams :: Mem lore => [FParam lore] -> ImpM lore r op ()
addFParams = mapM_ addFParam
  where
    addFParam fparam =
      addVar (paramName fparam) $
        memBoundToVarEntry Nothing $ noUniquenessReturns $ paramDec fparam

-- | Another hack.
addLoopVar :: VName -> IntType -> ImpM lore r op ()
addLoopVar i it = addVar i $ ScalarVar Nothing $ ScalarEntry $ IntType it

dVars ::
  Mem lore =>
  Maybe (Exp lore) ->
  [PatElem lore] ->
  ImpM lore r op ()
dVars e = mapM_ dVar
  where
    dVar = dScope e . scopeOfPatElem

dFParams :: Mem lore => [FParam lore] -> ImpM lore r op ()
dFParams = dScope Nothing . scopeOfFParams

dLParams :: Mem lore => [LParam lore] -> ImpM lore r op ()
dLParams = dScope Nothing . scopeOfLParams

dPrimVol_ :: VName -> PrimType -> ImpM lore r op ()
dPrimVol_ name t = do
  emit $ Imp.DeclareScalar name Imp.Volatile t
  addVar name $ ScalarVar Nothing $ ScalarEntry t

dPrim_ :: VName -> PrimType -> ImpM lore r op ()
dPrim_ name t = do
  emit $ Imp.DeclareScalar name Imp.Nonvolatile t
  addVar name $ ScalarVar Nothing $ ScalarEntry t

dPrim :: String -> PrimType -> ImpM lore r op VName
dPrim name t = do
  name' <- newVName name
  dPrim_ name' t
  return name'

dPrimV_ :: VName -> Imp.TExp t -> ImpM lore r op ()
dPrimV_ name e = do
  dPrim_ name $ primExpType $ untyped e
  name <-- e

dPrimV :: String -> Imp.TExp t -> ImpM lore r op VName
dPrimV name e = do
  name' <- dPrim name $ primExpType $ untyped e
  name' <-- e
  return name'

dPrimVE :: String -> Imp.TExp t -> ImpM lore r op (Imp.TExp t)
dPrimVE name e = do
  name' <- dPrim name $ primExpType $ untyped e
  name' <-- e
  return $ TPrimExp $ Imp.var name' $ primExpType $ untyped e

memBoundToVarEntry ::
  Maybe (Exp lore) ->
  MemBound NoUniqueness ->
  VarEntry lore
memBoundToVarEntry e (MemPrim bt) =
  ScalarVar e ScalarEntry {entryScalarType = bt}
memBoundToVarEntry e (MemMem space) =
  MemVar e $ MemEntry space
memBoundToVarEntry e (MemArray bt shape _ (ArrayIn mem ixfun)) =
  let location = MemLocation mem (shapeDims shape) $ fmap (fmap Imp.ScalarVar) ixfun
   in ArrayVar
        e
        ArrayEntry
          { entryArrayLocation = location,
            entryArrayElemType = bt
          }

infoDec ::
  Mem lore =>
  NameInfo lore ->
  MemInfo SubExp NoUniqueness MemBind
infoDec (LetName dec) = dec
infoDec (FParamName dec) = noUniquenessReturns dec
infoDec (LParamName dec) = dec
infoDec (IndexName it) = MemPrim $ IntType it

dInfo ::
  Mem lore =>
  Maybe (Exp lore) ->
  VName ->
  NameInfo lore ->
  ImpM lore r op ()
dInfo e name info = do
  let entry = memBoundToVarEntry e $ infoDec info
  case entry of
    MemVar _ entry' ->
      emit $ Imp.DeclareMem name $ entryMemSpace entry'
    ScalarVar _ entry' ->
      emit $ Imp.DeclareScalar name Imp.Nonvolatile $ entryScalarType entry'
    ArrayVar _ _ ->
      return ()
  addVar name entry

dScope ::
  Mem lore =>
  Maybe (Exp lore) ->
  Scope lore ->
  ImpM lore r op ()
dScope e = mapM_ (uncurry $ dInfo e) . M.toList

dArray :: VName -> PrimType -> ShapeBase SubExp -> MemBind -> ImpM lore r op ()
dArray name bt shape membind =
  addVar name $
    memBoundToVarEntry Nothing $ MemArray bt shape NoUniqueness membind

everythingVolatile :: ImpM lore r op a -> ImpM lore r op a
everythingVolatile = local $ \env -> env {envVolatility = Imp.Volatile}

-- | Remove the array targets.
funcallTargets :: Destination -> ImpM lore r op [VName]
funcallTargets (Destination _ dests) =
  concat <$> mapM funcallTarget dests
  where
    funcallTarget (ScalarDestination name) =
      return [name]
    funcallTarget (ArrayDestination _) =
      return []
    funcallTarget (MemoryDestination name) =
      return [name]

-- | Compile things to 'Imp.Exp'.
class ToExp a where
  -- | Compile to an 'Imp.Exp', where the type (must must still be a
  -- primitive) is deduced monadically.
  toExp :: a -> ImpM lore r op Imp.Exp

  -- | Compile where we know the type in advance.
  toExp' :: PrimType -> a -> Imp.Exp

  toInt32Exp :: a -> Imp.TExp Int32
  toInt32Exp = TPrimExp . toExp' int32

  toInt64Exp :: a -> Imp.TExp Int64
  toInt64Exp = TPrimExp . toExp' int64

  toBoolExp :: a -> Imp.TExp Bool
  toBoolExp = TPrimExp . toExp' Bool

instance ToExp SubExp where
  toExp (Constant v) =
    return $ Imp.ValueExp v
  toExp (Var v) =
    lookupVar v >>= \case
      ScalarVar _ (ScalarEntry pt) ->
        return $ Imp.var v pt
      _ -> error $ "toExp SubExp: SubExp is not a primitive type: " ++ pretty v

  toExp' _ (Constant v) = Imp.ValueExp v
  toExp' t (Var v) = Imp.var v t

instance ToExp (PrimExp VName) where
  toExp = pure . fmap Imp.ScalarVar
  toExp' _ = fmap Imp.ScalarVar

addVar :: VName -> VarEntry lore -> ImpM lore r op ()
addVar name entry =
  modify $ \s -> s {stateVTable = M.insert name entry $ stateVTable s}

localDefaultSpace :: Imp.Space -> ImpM lore r op a -> ImpM lore r op a
localDefaultSpace space = local (\env -> env {envDefaultSpace = space})

askFunction :: ImpM lore r op (Maybe Name)
askFunction = asks envFunction

-- | Generate a 'VName', prefixed with 'askFunction' if it exists.
newVNameForFun :: String -> ImpM lore r op VName
newVNameForFun s = do
  fname <- fmap nameToString <$> askFunction
  newVName $ maybe "" (++ ".") fname ++ s

-- | Generate a 'Name', prefixed with 'askFunction' if it exists.
nameForFun :: String -> ImpM lore r op Name
nameForFun s = do
  fname <- askFunction
  return $ maybe "" (<> ".") fname <> nameFromString s

askEnv :: ImpM lore r op r
askEnv = asks envEnv

localEnv :: (r -> r) -> ImpM lore r op a -> ImpM lore r op a
localEnv f = local $ \env -> env {envEnv = f $ envEnv env}

-- | The active attributes, including those for the statement
-- currently being compiled.
askAttrs :: ImpM lore r op Attrs
askAttrs = asks envAttrs

-- | Add more attributes to what is returning by 'askAttrs'.
localAttrs :: Attrs -> ImpM lore r op a -> ImpM lore r op a
localAttrs attrs = local $ \env -> env {envAttrs = attrs <> envAttrs env}

localOps :: Operations lore r op -> ImpM lore r op a -> ImpM lore r op a
localOps ops = local $ \env ->
  env
    { envExpCompiler = opsExpCompiler ops,
      envStmsCompiler = opsStmsCompiler ops,
      envCopyCompiler = opsCopyCompiler ops,
      envOpCompiler = opsOpCompiler ops,
      envAllocCompilers = opsAllocCompilers ops
    }

-- | Get the current symbol table.
getVTable :: ImpM lore r op (VTable lore)
getVTable = gets stateVTable

putVTable :: VTable lore -> ImpM lore r op ()
putVTable vtable = modify $ \s -> s {stateVTable = vtable}

-- | Run an action with a modified symbol table.  All changes to the
-- symbol table will be reverted once the action is done!
localVTable :: (VTable lore -> VTable lore) -> ImpM lore r op a -> ImpM lore r op a
localVTable f m = do
  old_vtable <- getVTable
  putVTable $ f old_vtable
  a <- m
  putVTable old_vtable
  return a

lookupVar :: VName -> ImpM lore r op (VarEntry lore)
lookupVar name = do
  res <- gets $ M.lookup name . stateVTable
  case res of
    Just entry -> return entry
    _ -> error $ "Unknown variable: " ++ pretty name

lookupArray :: VName -> ImpM lore r op ArrayEntry
lookupArray name = do
  res <- lookupVar name
  case res of
    ArrayVar _ entry -> return entry
    _ -> error $ "ImpGen.lookupArray: not an array: " ++ pretty name

lookupMemory :: VName -> ImpM lore r op MemEntry
lookupMemory name = do
  res <- lookupVar name
  case res of
    MemVar _ entry -> return entry
    _ -> error $ "Unknown memory block: " ++ pretty name

destinationFromPattern :: Mem lore => Pattern lore -> ImpM lore r op Destination
destinationFromPattern pat =
  fmap (Destination (baseTag <$> maybeHead (patternNames pat))) . mapM inspect $
    patternElements pat
  where
    inspect patElem = do
      let name = patElemName patElem
      entry <- lookupVar name
      case entry of
        ArrayVar _ (ArrayEntry MemLocation {} _) ->
          return $ ArrayDestination Nothing
        MemVar {} ->
          return $ MemoryDestination name
        ScalarVar {} ->
          return $ ScalarDestination name

fullyIndexArray ::
  VName ->
  [Imp.TExp Int32] ->
  ImpM lore r op (VName, Imp.Space, Count Elements (Imp.TExp Int64))
fullyIndexArray name indices = do
  arr <- lookupArray name
  fullyIndexArray' (entryArrayLocation arr) indices

fullyIndexArray' ::
  MemLocation ->
  [Imp.TExp Int32] ->
  ImpM lore r op (VName, Imp.Space, Count Elements (Imp.TExp Int64))
fullyIndexArray' (MemLocation mem _ ixfun) indices = do
  space <- entryMemSpace <$> lookupMemory mem
  let indices' = case space of
        ScalarSpace ds _ ->
          let (zero_is, is) = splitFromEnd (length ds) indices
           in map (const 0) zero_is ++ is
        _ -> indices

      ixfun64 = fmap sExt64 ixfun
      indices64 = fmap sExt64 indices'
  return
    ( mem,
      space,
      elements $ IxFun.index ixfun64 indices64
    )

-- More complicated read/write operations that use index functions.

copy :: CopyCompiler lore r op
copy bt dest destslice src srcslice = do
  cc <- asks envCopyCompiler
  cc bt dest destslice src srcslice

-- | Use an 'Imp.Copy' if possible, otherwise 'copyElementWise'.
defaultCopy :: CopyCompiler lore r op
defaultCopy bt dest destslice src srcslice
  | Just destoffset <-
      IxFun.linearWithOffset (IxFun.slice dest_ixfun64 destslice64) bt_size,
    Just srcoffset <-
      IxFun.linearWithOffset (IxFun.slice src_ixfun64 srcslice64) bt_size = do
    srcspace <- entryMemSpace <$> lookupMemory srcmem
    destspace <- entryMemSpace <$> lookupMemory destmem
    if isScalarSpace srcspace || isScalarSpace destspace
      then copyElementWise bt dest destslice src srcslice
      else
        emit $
          Imp.Copy
            destmem
            (bytes destoffset)
            destspace
            srcmem
            (bytes srcoffset)
            srcspace
            $ num_elems `withElemType` bt
  | otherwise =
    copyElementWise bt dest destslice src srcslice
  where
    bt_size = primByteSize bt
    num_elems = Imp.elements $ product $ sliceDims srcslice

    MemLocation destmem _ dest_ixfun = dest
    MemLocation srcmem _ src_ixfun = src

    dest_ixfun64 = fmap sExt64 dest_ixfun
    destslice64 = map (fmap sExt64) destslice
    src_ixfun64 = fmap sExt64 src_ixfun
    srcslice64 = map (fmap sExt64) srcslice

    isScalarSpace ScalarSpace {} = True
    isScalarSpace _ = False

copyElementWise :: CopyCompiler lore r op
copyElementWise bt dest destslice src srcslice = do
  let bounds = sliceDims srcslice
  is <- replicateM (length bounds) (newVName "i")
  let ivars = map Imp.vi32 is
  (destmem, destspace, destidx) <-
    fullyIndexArray' dest $ fixSlice destslice ivars
  (srcmem, srcspace, srcidx) <-
    fullyIndexArray' src $ fixSlice srcslice ivars
  vol <- asks envVolatility
  emit $
    foldl (.) id (zipWith Imp.For is $ map untyped bounds) $
      Imp.Write destmem destidx bt destspace vol $
        Imp.index srcmem srcidx bt srcspace vol

-- | Copy from here to there; both destination and source may be
-- indexeded.
copyArrayDWIM ::
  PrimType ->
  MemLocation ->
  [DimIndex (Imp.TExp Int32)] ->
  MemLocation ->
  [DimIndex (Imp.TExp Int32)] ->
  ImpM lore r op (Imp.Code op)
copyArrayDWIM
  bt
  destlocation@(MemLocation _ destshape _)
  destslice
  srclocation@(MemLocation _ srcshape _)
  srcslice
    | Just destis <- mapM dimFix destslice,
      Just srcis <- mapM dimFix srcslice,
      length srcis == length srcshape,
      length destis == length destshape = do
      (targetmem, destspace, targetoffset) <-
        fullyIndexArray' destlocation destis
      (srcmem, srcspace, srcoffset) <-
        fullyIndexArray' srclocation srcis
      vol <- asks envVolatility
      return $
        Imp.Write targetmem targetoffset bt destspace vol $
          Imp.index srcmem srcoffset bt srcspace vol
    | otherwise = do
      let destslice' =
            fullSliceNum (map (isInt32 . toExp' int32) destshape) destslice
          srcslice' =
            fullSliceNum (map (isInt32 . toExp' int32) srcshape) srcslice
          destrank = length $ sliceDims destslice'
          srcrank = length $ sliceDims srcslice'
      if destrank /= srcrank
        then
          error $
            "copyArrayDWIM: cannot copy to "
              ++ pretty (memLocationName destlocation)
              ++ " from "
              ++ pretty (memLocationName srclocation)
              ++ " because ranks do not match ("
              ++ pretty destrank
              ++ " vs "
              ++ pretty srcrank
              ++ ")"
        else
          if destlocation == srclocation && destslice' == srcslice'
            then return mempty -- Copy would be no-op.
            else collect $ copy bt destlocation destslice' srclocation srcslice'

-- | Like 'copyDWIM', but the target is a 'ValueDestination'
-- instead of a variable name.
copyDWIMDest ::
  ValueDestination ->
  [DimIndex (Imp.TExp Int32)] ->
  SubExp ->
  [DimIndex (Imp.TExp Int32)] ->
  ImpM lore r op ()
copyDWIMDest _ _ (Constant v) (_ : _) =
  error $
    unwords ["copyDWIMDest: constant source", pretty v, "cannot be indexed."]
copyDWIMDest pat dest_slice (Constant v) [] =
  case mapM dimFix dest_slice of
    Nothing ->
      error $
        unwords ["copyDWIMDest: constant source", pretty v, "with slice destination."]
    Just dest_is ->
      case pat of
        ScalarDestination name ->
          emit $ Imp.SetScalar name $ Imp.ValueExp v
        MemoryDestination {} ->
          error $
            unwords ["copyDWIMDest: constant source", pretty v, "cannot be written to memory destination."]
        ArrayDestination (Just dest_loc) -> do
          (dest_mem, dest_space, dest_i) <-
            fullyIndexArray' dest_loc dest_is
          vol <- asks envVolatility
          emit $ Imp.Write dest_mem dest_i bt dest_space vol $ Imp.ValueExp v
        ArrayDestination Nothing ->
          error "copyDWIMDest: ArrayDestination Nothing"
  where
    bt = primValueType v
copyDWIMDest dest dest_slice (Var src) src_slice = do
  src_entry <- lookupVar src
  case (dest, src_entry) of
    (MemoryDestination mem, MemVar _ (MemEntry space)) ->
      emit $ Imp.SetMem mem src space
    (MemoryDestination {}, _) ->
      error $
        unwords ["copyDWIMDest: cannot write", pretty src, "to memory destination."]
    (_, MemVar {}) ->
      error $
<<<<<<< HEAD
      unwords ["copyDWIMDest: prim-typed target", pretty name, "with slice", pretty dest_slice]

    (ScalarDestination name, ScalarVar _ (ScalarEntry pt)) -> do
      when (baseTag name == 6654) (error "fart")
=======
        unwords ["copyDWIMDest: source", pretty src, "is a memory block."]
    (_, ScalarVar _ (ScalarEntry _))
      | not $ null src_slice ->
        error $
          unwords ["copyDWIMDest: prim-typed source", pretty src, "with slice", pretty src_slice]
    (ScalarDestination name, _)
      | not $ null dest_slice ->
        error $
          unwords ["copyDWIMDest: prim-typed target", pretty name, "with slice", pretty dest_slice]
    (ScalarDestination name, ScalarVar _ (ScalarEntry pt)) ->
>>>>>>> 87cc1779
      emit $ Imp.SetScalar name $ Imp.var src pt
    (ScalarDestination name, ArrayVar _ arr)
      | Just src_is <- mapM dimFix src_slice,
        length src_slice == length (entryArrayShape arr) -> do
<<<<<<< HEAD
          let bt = entryArrayElemType arr
          (mem, space, i) <-
            fullyIndexArray' (entryArrayLocation arr) src_is
          vol <- asks envVolatility
          when (baseTag name == 6654) (error "fbrt")
          emit $ Imp.SetScalar name $ Imp.index mem i bt space vol
=======
        let bt = entryArrayElemType arr
        (mem, space, i) <-
          fullyIndexArray' (entryArrayLocation arr) src_is
        vol <- asks envVolatility
        emit $ Imp.SetScalar name $ Imp.index mem i bt space vol
>>>>>>> 87cc1779
      | otherwise ->
        error $
          unwords
            [ "copyDWIMDest: prim-typed target",
              pretty name,
              "and array-typed source",
              pretty src,
              "with slice",
              pretty src_slice
            ]
    (ArrayDestination (Just dest_loc), ArrayVar _ src_arr) -> do
      let src_loc = entryArrayLocation src_arr
          bt = entryArrayElemType src_arr
      emit =<< copyArrayDWIM bt dest_loc dest_slice src_loc src_slice
    (ArrayDestination (Just dest_loc), ScalarVar _ (ScalarEntry bt))
      | Just dest_is <- mapM dimFix dest_slice -> do
        (dest_mem, dest_space, dest_i) <- fullyIndexArray' dest_loc dest_is
        vol <- asks envVolatility
        emit $ Imp.Write dest_mem dest_i bt dest_space vol (Imp.var src bt)
      | otherwise ->
        error $
          unwords
            [ "copyDWIMDest: array-typed target and prim-typed source",
              pretty src,
              "with slice",
              pretty dest_slice
            ]
    (ArrayDestination Nothing, _) ->
      return () -- Nothing to do; something else set some memory
      -- somewhere.

-- | Copy from here to there; both destination and source be
-- indexeded.  If so, they better be arrays of enough dimensions.
-- This function will generally just Do What I Mean, and Do The Right
-- Thing.  Both destination and source must be in scope.
copyDWIM ::
  VName ->
  [DimIndex (Imp.TExp Int32)] ->
  SubExp ->
  [DimIndex (Imp.TExp Int32)] ->
  ImpM lore r op ()
copyDWIM dest dest_slice src src_slice = do
  dest_entry <- lookupVar dest
  let dest_target =
        case dest_entry of
          ScalarVar _ _ ->
            ScalarDestination dest
          ArrayVar _ (ArrayEntry (MemLocation mem shape ixfun) _) ->
            ArrayDestination $ Just $ MemLocation mem shape ixfun
          MemVar _ _ ->
            MemoryDestination dest
  copyDWIMDest dest_target dest_slice src src_slice

-- | As 'copyDWIM', but implicitly 'DimFix'es the indexes.
copyDWIMFix ::
  VName ->
  [Imp.TExp Int32] ->
  SubExp ->
  [Imp.TExp Int32] ->
  ImpM lore r op ()
copyDWIMFix dest dest_is src src_is =
  copyDWIM dest (map DimFix dest_is) src (map DimFix src_is)

-- | @compileAlloc pat size space@ allocates @n@ bytes of memory in @space@,
-- writing the result to @dest@, which must be a single
-- 'MemoryDestination',
compileAlloc ::
  Mem lore =>
  Pattern lore ->
  SubExp ->
  Space ->
  ImpM lore r op ()
compileAlloc (Pattern [] [mem]) e space = do
  let e' = Imp.bytes $ toInt64Exp e
  allocator <- asks $ M.lookup space . envAllocCompilers
  case allocator of
    Nothing -> emit $ Imp.Allocate (patElemName mem) e' space
    Just allocator' -> allocator' (patElemName mem) e'
compileAlloc pat _ _ =
  error $ "compileAlloc: Invalid pattern: " ++ pretty pat

-- | The number of bytes needed to represent the array in a
-- straightforward contiguous format, as an 'Int64' expression.
typeSize :: Type -> Count Bytes (Imp.TExp Int64)
typeSize t =
  Imp.bytes $
    isInt64 (Imp.LeafExp (Imp.SizeOf $ elemType t) int64)
      * product (map (sExt64 . toInt32Exp) (arrayDims t))

--- Building blocks for constructing code.

sFor' :: VName -> Imp.Exp -> ImpM lore r op () -> ImpM lore r op ()
sFor' i bound body = do
  let it = case primExpType bound of
        IntType bound_t -> bound_t
        t -> error $ "sFor': bound " ++ pretty bound ++ " is of type " ++ pretty t
  addLoopVar i it
  body' <- collect body
  emit $ Imp.For i bound body'

sFor :: String -> Imp.TExp t -> (Imp.TExp t -> ImpM lore r op ()) -> ImpM lore r op ()
sFor i bound body = do
  i' <- newVName i
  sFor' i' (untyped bound) $
    body $ TPrimExp $ Imp.var i' $ primExpType $ untyped bound

sWhile :: Imp.TExp Bool -> ImpM lore r op () -> ImpM lore r op ()
sWhile cond body = do
  body' <- collect body
  emit $ Imp.While cond body'

sComment :: String -> ImpM lore r op () -> ImpM lore r op ()
sComment s code = do
  code' <- collect code
  emit $ Imp.Comment s code'

sIf :: Imp.TExp Bool -> ImpM lore r op () -> ImpM lore r op () -> ImpM lore r op ()
sIf cond tbranch fbranch = do
  tbranch' <- collect tbranch
  fbranch' <- collect fbranch
  emit $ Imp.If cond tbranch' fbranch'

sWhen :: Imp.TExp Bool -> ImpM lore r op () -> ImpM lore r op ()
sWhen cond tbranch = sIf cond tbranch (return ())

sUnless :: Imp.TExp Bool -> ImpM lore r op () -> ImpM lore r op ()
sUnless cond = sIf cond (return ())

sOp :: op -> ImpM lore r op ()
sOp = emit . Imp.Op

sDeclareMem :: String -> Space -> ImpM lore r op VName
sDeclareMem name space = do
  name' <- newVName name
  emit $ Imp.DeclareMem name' space
  addVar name' $ MemVar Nothing $ MemEntry space
  return name'

sAlloc_ :: VName -> Count Bytes (Imp.TExp Int64) -> Space -> ImpM lore r op ()
sAlloc_ name' size' space = do
  allocator <- asks $ M.lookup space . envAllocCompilers
  case allocator of
    Nothing -> emit $ Imp.Allocate name' size' space
    Just allocator' -> allocator' name' size'

sAlloc :: String -> Count Bytes (Imp.TExp Int64) -> Space -> ImpM lore r op VName
sAlloc name size space = do
  name' <- sDeclareMem name space
  sAlloc_ name' size space
  return name'

sArray :: String -> PrimType -> ShapeBase SubExp -> MemBind -> ImpM lore r op VName
sArray name bt shape membind = do
  name' <- newVName name
  dArray name' bt shape membind
  return name'

-- | Declare an array in row-major order in the given memory block.
sArrayInMem :: String -> PrimType -> ShapeBase SubExp -> VName -> ImpM lore r op VName
sArrayInMem name pt shape mem =
  sArray name pt shape $
    ArrayIn mem $
      IxFun.iota $ map (isInt32 . primExpFromSubExp int32) $ shapeDims shape

-- | Like 'sAllocArray', but permute the in-memory representation of the indices as specified.
sAllocArrayPerm :: String -> PrimType -> ShapeBase SubExp -> Space -> [Int] -> ImpM lore r op VName
sAllocArrayPerm name pt shape space perm = do
  let permuted_dims = rearrangeShape perm $ shapeDims shape
  mem <- sAlloc (name ++ "_mem") (typeSize (Array pt shape NoUniqueness)) space
  let iota_ixfun = IxFun.iota $ map (isInt32 . primExpFromSubExp int32) permuted_dims
  sArray name pt shape $
    ArrayIn mem $ IxFun.permute iota_ixfun $ rearrangeInverse perm

-- | Uses linear/iota index function.
sAllocArray :: String -> PrimType -> ShapeBase SubExp -> Space -> ImpM lore r op VName
sAllocArray name pt shape space =
  sAllocArrayPerm name pt shape space [0 .. shapeRank shape -1]

-- | Uses linear/iota index function.
sStaticArray :: String -> Space -> PrimType -> Imp.ArrayContents -> ImpM lore r op VName
sStaticArray name space pt vs = do
  let num_elems = case vs of
        Imp.ArrayValues vs' -> length vs'
        Imp.ArrayZeros n -> fromIntegral n
      shape = Shape [intConst Int32 $ toInteger num_elems]
  mem <- newVNameForFun $ name ++ "_mem"
  emit $ Imp.DeclareArray mem space pt vs
  addVar mem $ MemVar Nothing $ MemEntry space
  sArray name pt shape $ ArrayIn mem $ IxFun.iota [fromIntegral num_elems]

sWrite :: VName -> [Imp.TExp Int32] -> Imp.Exp -> ImpM lore r op ()
sWrite arr is v = do
  (mem, space, offset) <- fullyIndexArray arr is
  vol <- asks envVolatility
  emit $ Imp.Write mem offset (primExpType v) space vol v

sUpdate :: VName -> Slice (Imp.TExp Int32) -> SubExp -> ImpM lore r op ()
sUpdate arr slice v = copyDWIM arr slice v []

sLoopNest ::
  Shape ->
  ([Imp.TExp Int32] -> ImpM lore r op ()) ->
  ImpM lore r op ()
sLoopNest = sLoopNest' [] . shapeDims
  where
    sLoopNest' is [] f = f $ reverse is
    sLoopNest' is (d : ds) f =
      sFor "nest_i" (toInt32Exp d) $ \i -> sLoopNest' (i : is) ds f

-- | Untyped assignment.
(<~~) :: VName -> Imp.Exp -> ImpM lore r op ()
x <~~ e = emit $ Imp.SetScalar x e

infixl 3 <~~

-- | Typed assignment.
(<--) :: VName -> Imp.TExp t -> ImpM lore r op ()
x <-- e = emit $ Imp.SetScalar x $ untyped e

infixl 3 <--

-- | Constructing an ad-hoc function that does not
-- correspond to any of the IR functions in the input program.
function ::
  Name ->
  [Imp.Param] ->
  [Imp.Param] ->
  ImpM lore r op () ->
  ImpM lore r op ()
function fname outputs inputs m = local newFunction $ do
  body <- collect $ do
    mapM_ addParam $ outputs ++ inputs
    m
  emitFunction fname $ Imp.Function False outputs inputs body [] []
  where
    addParam (Imp.MemParam name space) =
      addVar name $ MemVar Nothing $ MemEntry space
    addParam (Imp.ScalarParam name bt) =
      addVar name $ ScalarVar Nothing $ ScalarEntry bt
    newFunction env = env {envFunction = Just fname}<|MERGE_RESOLUTION|>--- conflicted
+++ resolved
@@ -1357,12 +1357,6 @@
         unwords ["copyDWIMDest: cannot write", pretty src, "to memory destination."]
     (_, MemVar {}) ->
       error $
-<<<<<<< HEAD
-      unwords ["copyDWIMDest: prim-typed target", pretty name, "with slice", pretty dest_slice]
-
-    (ScalarDestination name, ScalarVar _ (ScalarEntry pt)) -> do
-      when (baseTag name == 6654) (error "fart")
-=======
         unwords ["copyDWIMDest: source", pretty src, "is a memory block."]
     (_, ScalarVar _ (ScalarEntry _))
       | not $ null src_slice ->
@@ -1373,25 +1367,15 @@
         error $
           unwords ["copyDWIMDest: prim-typed target", pretty name, "with slice", pretty dest_slice]
     (ScalarDestination name, ScalarVar _ (ScalarEntry pt)) ->
->>>>>>> 87cc1779
       emit $ Imp.SetScalar name $ Imp.var src pt
     (ScalarDestination name, ArrayVar _ arr)
       | Just src_is <- mapM dimFix src_slice,
         length src_slice == length (entryArrayShape arr) -> do
-<<<<<<< HEAD
-          let bt = entryArrayElemType arr
-          (mem, space, i) <-
-            fullyIndexArray' (entryArrayLocation arr) src_is
-          vol <- asks envVolatility
-          when (baseTag name == 6654) (error "fbrt")
-          emit $ Imp.SetScalar name $ Imp.index mem i bt space vol
-=======
         let bt = entryArrayElemType arr
         (mem, space, i) <-
           fullyIndexArray' (entryArrayLocation arr) src_is
         vol <- asks envVolatility
         emit $ Imp.SetScalar name $ Imp.index mem i bt space vol
->>>>>>> 87cc1779
       | otherwise ->
         error $
           unwords
