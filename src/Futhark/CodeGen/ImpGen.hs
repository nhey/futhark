{-# LANGUAGE GeneralizedNewtypeDeriving, FlexibleContexts, LambdaCase, TypeSynonymInstances, FlexibleInstances, MultiParamTypeClasses #-}
{-# LANGUAGE TypeFamilies #-}
{-# LANGUAGE ConstraintKinds #-}
{-# LANGUAGE TupleSections #-}
module Futhark.CodeGen.ImpGen
  ( -- * Entry Points
    compileProg

    -- * Pluggable Compiler
  , OpCompiler
  , ExpCompiler
  , CopyCompiler
  , StmsCompiler
  , AllocCompiler
  , Operations (..)
  , defaultOperations
  , ValueDestination
  , arrayDestination
  , MemLocation (..)
  , MemEntry (..)
  , ScalarEntry (..)

    -- * Monadic Compiler Interface
  , ImpM
  , Env (envDefaultSpace, envFunction)
  , VTable
  , getVTable
  , localVTable
  , subImpM
  , subImpM_
  , emit
  , emitFunction
  , hasFunction
  , collect
  , collect'
  , comment
  , getNodeId
  , VarEntry (..)
  , ArrayEntry (..)
  , entryArrayShape

    -- * Lookups
  , lookupVar
  , lookupArray
  , lookupMemory

    -- * Building Blocks
  , ToExp(..)
  , compileAlloc
  , subExpToDimSize
  , everythingVolatile
  , compileBody
  , compileBody'
  , compileLoopBody
  , defCompileStms
  , compileStms
  , compileExp
  , compileHuskFun
  , defCompileExp
  , offsetArray
  , strideArray
  , fullyIndexArray
  , fullyIndexArray'
  , Imp.dimSizeToExp
  , dimSizeToSubExp
  , copy
  , copyDWIM
  , copyDWIMDest
  , copyElementWise
  , typeSize

  -- * Constructing code.
  , dLParams
  , dFParams
  , dScope
  , dScopes
  , dArray
<<<<<<< HEAD
  , dPrim, dPrim_, dPrimV, dPrimV_
=======
  , dPrim, dPrim_, dPrimV_, dPrimV
>>>>>>> e65ff99c

  , sFor, sWhile
  , sComment
  , sIf, sWhen, sUnless
  , sOp
  , sDeclareNamedMem, sDeclareMem, sAllocNamed, sAlloc, sAlloc_
  , sArray, sAllocArray, sAllocNamedArray, sStaticArray
  , sWrite, sUpdate
  , sLoopNest
  , (<--)
  )
  where

import Control.Monad.RWS    hiding (mapM, forM)
import Control.Monad.State  hiding (mapM, forM, State)
import Control.Monad.Writer hiding (mapM, forM)
import Control.Monad.Except hiding (mapM, forM)
import qualified Control.Monad.Fail as Fail
import Data.Either
import Data.Traversable
import qualified Data.Map.Strict as M
import qualified Data.Set as S
import Data.Maybe
import Data.List

import qualified Futhark.CodeGen.ImpCode as Imp
import Futhark.CodeGen.ImpCode
  (Count (..),
   Bytes, Elements,
   bytes, withElemType)
import Futhark.Representation.ExplicitMemory
import Futhark.Representation.SOACS (SOACS)
import qualified Futhark.Representation.ExplicitMemory.IndexFunction as IxFun
import Futhark.Construct (fullSliceNum)
import Futhark.MonadFreshNames
import Futhark.Error
import Futhark.Util

-- | How to compile an 'Op'.
type OpCompiler lore op = Pattern lore -> Op lore -> ImpM lore op ()

-- | How to compile some 'Stms'.
type StmsCompiler lore op = Names -> Stms lore -> ImpM lore op () -> ImpM lore op ()

-- | How to compile an 'Exp'.
type ExpCompiler lore op = Pattern lore -> Exp lore -> ImpM lore op ()

type CopyCompiler lore op = PrimType
                           -> MemLocation
                           -> MemLocation
                           -> Count Elements -- ^ Number of row elements of the source.
                           -> ImpM lore op ()

-- | An alternate way of compiling an allocation.
type AllocCompiler lore op = VName -> Count Bytes -> ImpM lore op ()

data Operations lore op = Operations { opsExpCompiler :: ExpCompiler lore op
                                     , opsOpCompiler :: OpCompiler lore op
                                     , opsStmsCompiler :: StmsCompiler lore op
                                     , opsCopyCompiler :: CopyCompiler lore op
                                     , opsAllocCompilers :: M.Map Space (AllocCompiler lore op)
                                     }

-- | An operations set for which the expression compiler always
-- returns 'CompileExp'.
defaultOperations :: (ExplicitMemorish lore, FreeIn op) =>
                     OpCompiler lore op -> Operations lore op
defaultOperations opc = Operations { opsExpCompiler = defCompileExp
                                   , opsOpCompiler = opc
                                   , opsStmsCompiler = defCompileStms
                                   , opsCopyCompiler = defaultCopy
                                   , opsAllocCompilers = mempty
                                   }

-- | When an array is dared, this is where it is stored.
data MemLocation = MemLocation { memLocationName :: VName
                               , memLocationShape :: [Imp.DimSize]
                               , memLocationIxFun :: IxFun.IxFun Imp.Exp
                               }
                   deriving (Eq, Show)

data ArrayEntry = ArrayEntry {
    entryArrayLocation :: MemLocation
  , entryArrayElemType :: PrimType
  }
  deriving (Show)

entryArrayShape :: ArrayEntry -> [Imp.DimSize]
entryArrayShape = memLocationShape . entryArrayLocation

newtype MemEntry = MemEntry { entryMemSpace :: Imp.Space }
  deriving (Show)

newtype ScalarEntry = ScalarEntry {
    entryScalarType    :: PrimType
  }
  deriving (Show)

-- | Every non-scalar variable must be associated with an entry.
data VarEntry lore = ArrayVar (Maybe (Exp lore)) ArrayEntry
                   | ScalarVar (Maybe (Exp lore)) ScalarEntry
                   | MemVar (Maybe (Exp lore)) MemEntry
                   deriving (Show)

-- | When compiling an expression, this is a description of where the
-- result should end up.  The integer is a reference to the construct
-- that gave rise to this destination (for patterns, this will be the
-- tag of the first name in the pattern).  This can be used to make
-- the generated code easier to relate to the original code.
data Destination = Destination { destinationTag :: Maybe Int
                               , valueDestinations :: [ValueDestination] }
                    deriving (Show)

data ValueDestination = ScalarDestination VName
                      | MemoryDestination VName
                      | ArrayDestination (Maybe MemLocation)
                        -- ^ The 'MemLocation' is 'Just' if a copy if
                        -- required.  If it is 'Nothing', then a
                        -- copy/assignment of a memory block somewhere
                        -- takes care of this array.
                      deriving (Show)

arrayDestination :: MemLocation -> ValueDestination
arrayDestination = ArrayDestination . Just

data Env lore op = Env {
    envExpCompiler :: ExpCompiler lore op
  , envStmsCompiler :: StmsCompiler lore op
  , envOpCompiler :: OpCompiler lore op
  , envCopyCompiler :: CopyCompiler lore op
  , envAllocCompilers :: M.Map Space (AllocCompiler lore op)
  , envDefaultSpace :: Imp.Space
  , envVolatility :: Imp.Volatility
  , envFunction :: Name
    -- ^ Name of the function we are compiling.
  , envNodeId :: Imp.Exp
  }

newEnv :: Operations lore op -> Imp.Space -> Name -> Env lore op
newEnv ops ds fname =
  Env { envExpCompiler = opsExpCompiler ops
      , envStmsCompiler = opsStmsCompiler ops
      , envOpCompiler = opsOpCompiler ops
      , envCopyCompiler = opsCopyCompiler ops
      , envAllocCompilers = mempty
      , envDefaultSpace = ds
      , envVolatility = Imp.Nonvolatile
      , envFunction = fname
      , envNodeId = ValueExp $ IntValue $ Int32Value 0
      }

-- | The symbol table used during compilation.
type VTable lore = M.Map VName (VarEntry lore)

data State lore op = State { stateVTable :: VTable lore
                           , stateFunctions :: Imp.Functions op
                           , stateNameSource :: VNameSource
                           }

newState :: VNameSource -> State lore op
newState = State mempty mempty

newtype ImpM lore op a = ImpM (RWST (Env lore op) (Imp.Code op) (State lore op) (Either InternalError) a)
  deriving (Functor, Applicative, Monad,
            MonadState (State lore op),
            MonadReader (Env lore op),
            MonadWriter (Imp.Code op),
            MonadError InternalError)

instance Fail.MonadFail (ImpM lore op) where
  fail = error . ("ImpM.fail: "++)

instance MonadFreshNames (ImpM lore op) where
  getNameSource = gets stateNameSource
  putNameSource src = modify $ \s -> s { stateNameSource = src }

-- Cannot be an ExplicitMemory scope because the index functions have
-- the wrong leaves (VName instead of Imp.Exp).
instance HasScope SOACS (ImpM lore op) where
  askScope = M.map (LetInfo . entryType) <$> gets stateVTable
    where entryType (MemVar _ memEntry) =
            Mem (entryMemSpace memEntry)
          entryType (ArrayVar _ arrayEntry) =
            Array
            (entryArrayElemType arrayEntry)
            (Shape $ map dimSizeToSubExp $ entryArrayShape arrayEntry)
            NoUniqueness
          entryType (ScalarVar _ scalarEntry) =
            Prim $ entryScalarType scalarEntry

runImpM :: ImpM lore op a
        -> Operations lore op -> Imp.Space -> Name -> State lore op
        -> Either InternalError (a, State lore op, Imp.Code op)
runImpM (ImpM m) ops space fname = runRWST m $ newEnv ops space fname

subImpM_ :: Operations lore' op' -> ImpM lore' op' a
         -> ImpM lore op (Imp.Code op')
subImpM_ ops m = snd <$> subImpM ops m

subImpM :: Operations lore' op' -> ImpM lore' op' a
        -> ImpM lore op (a, Imp.Code op')
subImpM ops (ImpM m) = do
  env <- ask
  s <- get
  case runRWST m env { envExpCompiler = opsExpCompiler ops
                     , envStmsCompiler = opsStmsCompiler ops
                     , envCopyCompiler = opsCopyCompiler ops
                     , envOpCompiler = opsOpCompiler ops
                     , envAllocCompilers = opsAllocCompilers ops
                     }
                 s { stateVTable = M.map scrubExps $ stateVTable s
                   , stateFunctions = mempty } of
    Left err -> throwError err
    Right (x, s', code) -> do
      putNameSource $ stateNameSource s'
      return (x, code)
  where scrubExps (ArrayVar _ entry) = ArrayVar Nothing entry
        scrubExps (MemVar _ entry) = MemVar Nothing entry
        scrubExps (ScalarVar _ entry) = ScalarVar Nothing entry

-- | Execute a code generation action, returning the code that was
-- emitted.
collect :: ImpM lore op () -> ImpM lore op (Imp.Code op)
collect m = pass $ do
  ((), code) <- listen m
  return (code, const mempty)

collect' :: ImpM lore op a -> ImpM lore op (a, Imp.Code op)
collect' m = pass $ do
  (x, code) <- listen m
  return ((x, code), const mempty)

-- | Execute a code generation action, wrapping the generated code
-- within a 'Imp.Comment' with the given description.
comment :: String -> ImpM lore op () -> ImpM lore op ()
comment desc m = do code <- collect m
                    emit $ Imp.Comment desc code

-- | Emit some generated imperative code.
emit :: Imp.Code op -> ImpM lore op ()
emit = tell

-- | Emit a function in the generated code.
emitFunction :: Name -> Imp.Function op -> ImpM lore op ()
emitFunction fname fun = do
  Imp.Functions fs <- gets stateFunctions
  modify $ \s -> s { stateFunctions = Imp.Functions $ (fname,fun) : fs }

-- | Check if a function of a given name exists.
hasFunction :: Name -> ImpM lore op Bool
hasFunction fname = gets $ \s -> let Imp.Functions fs = stateFunctions s
                                 in isJust $ lookup fname fs

localNodeId :: Imp.Exp -> ImpM lore op a -> ImpM lore op a
localNodeId e = local $ \env -> env { envNodeId = e }

getNodeId :: ImpM lore op Imp.Exp
getNodeId = asks envNodeId

compileProg :: (ExplicitMemorish lore, MonadFreshNames m) =>
               Operations lore op -> Imp.Space
            -> Prog lore -> m (Either InternalError (Imp.Functions op))
compileProg ops space prog =
  modifyNameSource $ \src ->
  case foldM compileFunDef' (newState src) (progFunctions prog) of
    Left err -> (Left err, src)
    Right s -> (Right $ stateFunctions s, stateNameSource s)
  where compileFunDef' s fdef = do
          ((), s', _) <-
            runImpM (compileFunDef fdef) ops space (funDefName fdef) s
          return s'

compileInParam :: ExplicitMemorish lore =>
                  FParam lore -> ImpM lore op (Either Imp.Param ArrayDecl)
compileInParam fparam = case paramAttr fparam of
  MemPrim bt ->
    return $ Left $ Imp.ScalarParam name bt
  MemMem space ->
    return $ Left $ Imp.MemParam name space
  MemArray bt shape _ (ArrayIn mem ixfun) -> do
    shape' <- mapM subExpToDimSize $ shapeDims shape
    return $ Right $ ArrayDecl name bt $
      MemLocation mem shape' $ fmap (toExp' int32) ixfun
  where name = paramName fparam

data ArrayDecl = ArrayDecl VName PrimType MemLocation

fparamSizes :: Typed attr => Param attr -> S.Set VName
fparamSizes = S.fromList . subExpVars . arrayDims . paramType

compileInParams :: ExplicitMemorish lore =>
                   [FParam lore] -> [EntryPointType]
                -> ImpM lore op ([Imp.Param], [ArrayDecl], [Imp.ExternalValue])
compileInParams params orig_epts = do
  let (ctx_params, val_params) =
        splitAt (length params - sum (map entryPointSize orig_epts)) params
  (inparams, arrayds) <- partitionEithers <$> mapM compileInParam (ctx_params++val_params)
  let findArray x = find (isArrayDecl x) arrayds
      sizes = mconcat $ map fparamSizes $ ctx_params++val_params

      summaries = M.fromList $ mapMaybe memSummary params
        where memSummary param
                | MemMem space <- paramAttr param =
                    Just (paramName param, space)
                | otherwise =
                    Nothing

      findMemInfo :: VName -> Maybe Space
      findMemInfo = flip M.lookup summaries

      mkValueDesc fparam signedness =
        case (findArray $ paramName fparam, paramType fparam) of
          (Just (ArrayDecl _ bt (MemLocation mem shape _)), _) -> do
            memspace <- findMemInfo mem
            Just $ Imp.ArrayValue mem memspace bt signedness shape
          (_, Prim bt)
            | paramName fparam `S.member` sizes ->
              Nothing
            | otherwise ->
              Just $ Imp.ScalarValue bt signedness $ paramName fparam
          _ ->
            Nothing

      mkExts (TypeOpaque desc n:epts) fparams =
        let (fparams',rest) = splitAt n fparams
        in Imp.OpaqueValue desc
           (mapMaybe (`mkValueDesc` Imp.TypeDirect) fparams') :
           mkExts epts rest
      mkExts (TypeUnsigned:epts) (fparam:fparams) =
        maybeToList (Imp.TransparentValue <$> mkValueDesc fparam Imp.TypeUnsigned) ++
        mkExts epts fparams
      mkExts (TypeDirect:epts) (fparam:fparams) =
        maybeToList (Imp.TransparentValue <$> mkValueDesc fparam Imp.TypeDirect) ++
        mkExts epts fparams
      mkExts _ _ = []

  return (inparams, arrayds, mkExts orig_epts val_params)
  where isArrayDecl x (ArrayDecl y _ _) = x == y

compileOutParams :: ExplicitMemorish lore =>
                    [RetType lore] -> [EntryPointType]
                 -> ImpM lore op ([Imp.ExternalValue], [Imp.Param], Destination)
compileOutParams orig_rts orig_epts = do
  ((extvs, dests), (outparams,ctx_dests)) <-
    runWriterT $ evalStateT (mkExts orig_epts orig_rts) (M.empty, M.empty)
  let ctx_dests' = map snd $ sortOn fst $ M.toList ctx_dests
  return (extvs, outparams, Destination Nothing $ ctx_dests' <> dests)
  where imp = lift . lift

        mkExts (TypeOpaque desc n:epts) rts = do
          let (rts',rest) = splitAt n rts
          (evs, dests) <- unzip <$> zipWithM mkParam rts' (repeat Imp.TypeDirect)
          (more_values, more_dests) <- mkExts epts rest
          return (Imp.OpaqueValue desc evs : more_values,
                  dests ++ more_dests)
        mkExts (TypeUnsigned:epts) (rt:rts) = do
          (ev,dest) <- mkParam rt Imp.TypeUnsigned
          (more_values, more_dests) <- mkExts epts rts
          return (Imp.TransparentValue ev : more_values,
                  dest : more_dests)
        mkExts (TypeDirect:epts) (rt:rts) = do
          (ev,dest) <- mkParam rt Imp.TypeDirect
          (more_values, more_dests) <- mkExts epts rts
          return (Imp.TransparentValue ev : more_values,
                  dest : more_dests)
        mkExts _ _ = return ([], [])

        mkParam MemMem{} _ =
          compilerBugS "Functions may not explicitly return memory blocks."
        mkParam (MemPrim t) ept = do
          out <- imp $ newVName "scalar_out"
          tell ([Imp.ScalarParam out t], mempty)
          return (Imp.ScalarValue t ept out, ScalarDestination out)
        mkParam (MemArray t shape _ attr) ept = do
          space <- asks envDefaultSpace
          memout <- case attr of
            ReturnsNewBlock _ x _ixfun -> do
              memout <- imp $ newVName "out_mem"
              tell ([Imp.MemParam memout space],
                    M.singleton x $ MemoryDestination memout)
              return memout
            ReturnsInBlock memout _ ->
              return memout
          resultshape <- mapM inspectExtSize $ shapeDims shape
          return (Imp.ArrayValue memout space t ept resultshape,
                  ArrayDestination Nothing)

        inspectExtSize (Ext x) = do
          (memseen,arrseen) <- get
          case M.lookup x arrseen of
            Nothing -> do
              out <- imp $ newVName "out_arrsize"
              tell ([Imp.ScalarParam out int32],
                    M.singleton x $ ScalarDestination out)
              put (memseen, M.insert x out arrseen)
              return $ Imp.VarSize out
            Just out ->
              return $ Imp.VarSize out
        inspectExtSize (Free se) =
          imp $ subExpToDimSize se

compileFunDef :: ExplicitMemorish lore =>
                 FunDef lore
              -> ImpM lore op ()
compileFunDef (FunDef entry fname rettype params body) = do
  ((outparams, inparams, results, args), body') <- collect' compile
  emitFunction fname $ Imp.Function (isJust entry) outparams inparams body' results args $
    ValueExp $ IntValue $ Int32Value 0
  where params_entry = maybe (replicate (length params) TypeDirect) fst entry
        ret_entry = maybe (replicate (length rettype) TypeDirect) snd entry
        compile = do
          (inparams, arrayds, args) <- compileInParams params params_entry
          (results, outparams, Destination _ dests) <- compileOutParams rettype ret_entry
          addFParams params
          addArrays arrayds

          let Body _ stms ses = body
          compileStms (freeIn ses) stms $
            forM_ (zip dests ses) $ \(d, se) -> copyDWIMDest d [] se []

          return (outparams, inparams, results, args)

compileHuskFun :: Imp.HuskFunction -> ImpM lore op () -> ImpM lore op (Imp.Code op)
compileHuskFun husk_func content = collect $ do
  mapM_ addHuskParam $ Imp.hfunctionParams husk_func
  localNodeId (Imp.var (Imp.hfunctionNodeId husk_func) int32) content
  where addHuskParam n = addVar n $ ScalarVar Nothing $ ScalarEntry int32

compileBody :: (ExplicitMemorish lore) => Pattern lore -> Body lore -> ImpM lore op ()
compileBody pat (Body _ bnds ses) = do
  Destination _ dests <- destinationFromPattern pat
  compileStms (freeIn ses) bnds $
    forM_ (zip dests ses) $ \(d, se) -> copyDWIMDest d [] se []

compileBody' :: (ExplicitMemorish lore, attr ~ LetAttr lore)
             => [Param attr] -> Body lore -> ImpM lore op ()
compileBody' = compileBody . patternFromParams

compileLoopBody :: Typed attr => [Param attr] -> Body lore -> ImpM lore op ()
compileLoopBody mergeparams (Body _ bnds ses) = do
  -- We cannot write the results to the merge parameters immediately,
  -- as some of the results may actually *be* merge parameters, and
  -- would thus be clobbered.  Therefore, we first copy to new
  -- variables mirroring the merge parameters, and then copy this
  -- buffer to the merge parameters.  This is efficient, because the
  -- operations are all scalar operations.
  tmpnames <- mapM (newVName . (++"_tmp") . baseString . paramName) mergeparams
  compileStms (freeIn ses) bnds $ do
    copy_to_merge_params <- forM (zip3 mergeparams tmpnames ses) $ \(p,tmp,se) ->
      case typeOf p of
        Prim pt  -> do
          emit $ Imp.DeclareScalar tmp pt
          emit $ Imp.SetScalar tmp $ toExp' pt se
          return $ emit $ Imp.SetScalar (paramName p) $ Imp.var tmp pt
        Mem space | Var v <- se -> do
          emit $ Imp.DeclareMem tmp space
          emit $ Imp.SetMem tmp v space
          return $ emit $ Imp.SetMem (paramName p) tmp space
        _ -> return $ return ()
    sequence_ copy_to_merge_params

compileStms :: Names -> Stms lore -> ImpM lore op () -> ImpM lore op ()
compileStms alive_after_stms all_stms m = do
  cb <- asks envStmsCompiler
  cb alive_after_stms all_stms m

defCompileStms :: (ExplicitMemorish lore, FreeIn op) =>
                  Names -> Stms lore -> ImpM lore op () -> ImpM lore op ()
defCompileStms alive_after_stms all_stms m =
  -- We keep track of any memory blocks produced by the statements,
  -- and after the last time that memory block is used, we insert a
  -- Free.  This is very conservative, but can cut down on lifetimes
  -- in some cases.
  void $ compileStms' mempty $ stmsToList all_stms
  where compileStms' allocs (Let pat _ e:bs) = do
          dVars (Just e) (patternElements pat)

          e_code <- collect $ compileExp pat e
          (live_after, bs_code) <- collect' $ compileStms' (patternAllocs pat <> allocs) bs
          let dies_here v = not (v `S.member` live_after) &&
                            v `S.member` freeIn e_code
              to_free = S.filter (dies_here . fst) allocs

          emit e_code
          mapM_ (emit . uncurry Imp.Free) to_free
          emit bs_code

          return $ freeIn e_code <> live_after
        compileStms' _ [] = do
          code <- collect m
          emit code
          return $ freeIn code <> alive_after_stms

        patternAllocs = S.fromList . mapMaybe isMemPatElem . patternElements
        isMemPatElem pe = case patElemType pe of
                            Mem space -> Just (patElemName pe, space)
                            _         -> Nothing

compileExp :: Pattern lore -> Exp lore -> ImpM lore op ()
compileExp pat e = do
  ec <- asks envExpCompiler
  ec pat e

defCompileExp :: (ExplicitMemorish lore) =>
                 Pattern lore -> Exp lore -> ImpM lore op ()

defCompileExp pat (If cond tbranch fbranch _) = do
  tcode <- collect $ compileBody pat tbranch
  fcode <- collect $ compileBody pat fbranch
  emit $ Imp.If (toExp' Bool cond) tcode fcode

defCompileExp pat (Apply fname args _ _) = do
  dest <- destinationFromPattern pat
  targets <- funcallTargets dest
  args' <- catMaybes <$> mapM compileArg args
  emit $ Imp.Call targets fname args'
  where compileArg (se, _) = do
          t <- subExpType se
          case (se, t) of
            (_, Prim pt)   -> return $ Just $ Imp.ExpArg $ toExp' pt se
            (Var v, Mem{}) -> return $ Just $ Imp.MemArg v
            _              -> return Nothing

defCompileExp pat (BasicOp op) = defCompileBasicOp pat op

defCompileExp pat (DoLoop ctx val form body) = do
  dFParams mergepat
  forM_ merge $ \(p, se) ->
    when ((==0) $ arrayRank $ paramType p) $
    copyDWIM (paramName p) [] se []

  let doBody = compileLoopBody mergepat body

  case form of
    ForLoop i it bound loopvars -> do
      let setLoopParam (p,a)
            | Prim _ <- paramType p =
                copyDWIM (paramName p) [] (Var a) [Imp.vi32 i]
            | otherwise =
                return ()

      dLParams $ map fst loopvars
      sFor i it (toExp' (IntType it) bound) $
        mapM_ setLoopParam loopvars >> doBody
    WhileLoop cond ->
      sWhile (Imp.var cond Bool) doBody

  Destination _ pat_dests <- destinationFromPattern pat
  forM_ (zip pat_dests $ map (Var . paramName . fst) merge) $ \(d, r) ->
    copyDWIMDest d [] r []

  where merge = ctx ++ val
        mergepat = map fst merge

defCompileExp pat (Op op) = do
  opc <- asks envOpCompiler
  opc pat op

defCompileBasicOp :: ExplicitMemorish lore =>
                     Pattern lore -> BasicOp lore -> ImpM lore op ()

defCompileBasicOp (Pattern _ [pe]) (SubExp se) =
  copyDWIM (patElemName pe) [] se []

defCompileBasicOp (Pattern _ [pe]) (Opaque se) =
  copyDWIM (patElemName pe) [] se []

defCompileBasicOp (Pattern _ [pe]) (UnOp op e) = do
  e' <- toExp e
  patElemName pe <-- Imp.UnOpExp op e'

defCompileBasicOp (Pattern _ [pe]) (ConvOp conv e) = do
  e' <- toExp e
  patElemName pe <-- Imp.ConvOpExp conv e'

defCompileBasicOp (Pattern _ [pe]) (BinOp bop x y) = do
  x' <- toExp x
  y' <- toExp y
  patElemName pe <-- Imp.BinOpExp bop x' y'

defCompileBasicOp (Pattern _ [pe]) (CmpOp bop x y) = do
  x' <- toExp x
  y' <- toExp y
  patElemName pe <-- Imp.CmpOpExp bop x' y'

defCompileBasicOp _ (Assert e msg loc) = do
  e' <- toExp e
  msg' <- traverse toExp msg
  emit $ Imp.Assert e' msg' loc

defCompileBasicOp (Pattern _ [pe]) (Index src slice)
  | Just idxs <- sliceIndices slice =
      copyDWIM (patElemName pe) [] (Var src) $ map (toExp' int32) idxs

defCompileBasicOp _ Index{} =
  return ()

defCompileBasicOp (Pattern _ [pe]) (Update _ slice se) =
  sUpdate (patElemName pe) (map (fmap (toExp' int32)) slice) se

defCompileBasicOp (Pattern _ [pe]) (Replicate (Shape ds) se) = do
  ds' <- mapM toExp ds
  is <- replicateM (length ds) (newVName "i")
  copy_elem <- collect $ copyDWIM (patElemName pe) (map Imp.vi32 is) se []
  emit $ foldl (.) id (zipWith (`Imp.For` Int32) is ds') copy_elem

defCompileBasicOp _ Scratch{} =
  return ()

defCompileBasicOp (Pattern [] [pe]) (Iota n e s et) = do
  i <- newVName "i"
  x <- newVName "x"
  n' <- toExp n
  e' <- toExp e
  s' <- toExp s
  let i' = ConvOpExp (SExt Int32 et) $ Imp.var i $ IntType Int32
  dPrim_ x $ IntType et
  sFor i Int32 n' $ do
    x <-- e' + i' * s'
    copyDWIM (patElemName pe) [Imp.vi32 i] (Var x) []

defCompileBasicOp (Pattern _ [pe]) (Copy src) =
  copyDWIM (patElemName pe) [] (Var src) []

defCompileBasicOp (Pattern _ [pe]) (Manifest _ src) =
  copyDWIM (patElemName pe) [] (Var src) []

defCompileBasicOp (Pattern _ [pe]) (Concat i x ys _) = do
    MemLocation destmem destshape destixfun <-
      entryArrayLocation <$> lookupArray (patElemName pe)
    offs_glb <- dPrim "tmp_offs" int32
    emit $ Imp.SetScalar offs_glb 0
    let perm = [i] ++ [0..i-1] ++ [i+1..length destshape-1]
        invperm = rearrangeInverse perm
        destloc = MemLocation destmem destshape
                  (IxFun.permute (IxFun.offsetIndex (IxFun.permute destixfun perm) $
                                  Imp.vi32 offs_glb)
                   invperm)

    forM_ (x:ys) $ \y -> do
      yentry <- lookupArray y
      let srcloc = entryArrayLocation yentry
          rows = case drop i $ entryArrayShape yentry of
                  []  -> error $ "defCompileBasicOp Concat: empty array shape for " ++ pretty y
                  r:_ -> innerExp $ Imp.dimSizeToExp r
      copy (elemType $ patElemType pe) destloc srcloc $ arrayOuterSize yentry
      emit $ Imp.SetScalar offs_glb $ Imp.var offs_glb int32 + rows

defCompileBasicOp (Pattern [] [pe]) (ArrayLit es _)
  | Just vs@(v:_) <- mapM isLiteral es = do
      dest_mem <- entryArrayLocation <$> lookupArray (patElemName pe)
      dest_space <- entryMemSpace <$> lookupMemory (memLocationName dest_mem)
      let t = primValueType v
      static_array <- newVName "static_array"
      emit $ Imp.DeclareArray static_array dest_space t $ Imp.ArrayValues vs
      let static_src = MemLocation static_array [Imp.ConstSize $ fromIntegral $ length es] $
                       IxFun.iota [fromIntegral $ length es]
          entry = MemVar Nothing $ MemEntry dest_space
      addVar static_array entry
      copy t dest_mem static_src $ fromIntegral $ length es
  | otherwise =
    forM_ (zip [0..] es) $ \(i,e) ->
      copyDWIM (patElemName pe) [fromInteger i] e []

  where isLiteral (Constant v) = Just v
        isLiteral _ = Nothing

defCompileBasicOp _ Rearrange{} =
  return ()

defCompileBasicOp _ Rotate{} =
  return ()

defCompileBasicOp _ Reshape{} =
  return ()

defCompileBasicOp _ Repeat{} =
  return ()

defCompileBasicOp pat e =
  compilerBugS $ "ImpGen.defCompileBasicOp: Invalid pattern\n  " ++
  pretty pat ++ "\nfor expression\n  " ++ pretty e

-- | Note: a hack to be used only for functions.
addArrays :: [ArrayDecl] -> ImpM lore op ()
addArrays = mapM_ addArray
  where addArray (ArrayDecl name bt location) =
          addVar name $
          ArrayVar Nothing ArrayEntry
          { entryArrayLocation = location
          , entryArrayElemType = bt
          }

-- | Like 'daringFParams', but does not create new declarations.
-- Note: a hack to be used only for functions.
addFParams :: ExplicitMemorish lore => [FParam lore] -> ImpM lore op ()
addFParams = mapM_ addFParam
  where addFParam fparam = do
          entry <- memBoundToVarEntry Nothing $ noUniquenessReturns $ paramAttr fparam
          addVar (paramName fparam) entry

-- | Another hack.
addLoopVar :: VName -> IntType -> ImpM lore op ()
addLoopVar i it = addVar i $ ScalarVar Nothing $ ScalarEntry $ IntType it

dVars :: ExplicitMemorish lore =>
            Maybe (Exp lore) -> [PatElem lore] -> ImpM lore op ()
dVars e = mapM_ dVar
  where dVar = dScope e . scopeOfPatElem

dFParams :: ExplicitMemorish lore => [FParam lore] -> ImpM lore op ()
dFParams = dScope Nothing . scopeOfFParams

dLParams :: ExplicitMemorish lore => [LParam lore] -> ImpM lore op ()
dLParams = dScope Nothing . scopeOfLParams

dPrim_ :: VName -> PrimType -> ImpM lore op ()
dPrim_ name t = do
 emit $ Imp.DeclareScalar name t
 addVar name $ ScalarVar Nothing $ ScalarEntry t

dPrim :: String -> PrimType -> ImpM lore op VName
dPrim name t = do name' <- newVName name
                  dPrim_ name' t
                  return name'

dPrimV_ :: VName -> Imp.Exp -> ImpM lore op ()
dPrimV_ name e = do dPrim_ name $ primExpType e
                    name <-- e

dPrimV :: String -> Imp.Exp -> ImpM lore op VName
dPrimV name e = do name' <- dPrim name $ primExpType e
                   name' <-- e
                   return name'

memBoundToVarEntry :: Maybe (Exp lore) -> MemBound NoUniqueness
                   -> ImpM lore op (VarEntry lore)
memBoundToVarEntry e (MemPrim bt) =
  return $ ScalarVar e ScalarEntry { entryScalarType = bt }
memBoundToVarEntry e (MemMem space) =
  return $ MemVar e $ MemEntry space
memBoundToVarEntry e (MemArray bt shape _ (ArrayIn mem ixfun)) = do
  shape' <- mapM subExpToDimSize $ shapeDims shape
  let location = MemLocation mem shape' $ fmap (toExp' int32) ixfun
  return $ ArrayVar e ArrayEntry { entryArrayLocation = location
                                 , entryArrayElemType = bt
                                 }

dInfo :: Maybe (Exp lore) -> VName -> NameInfo ExplicitMemory
         -> ImpM lore op ()
dInfo e name info = do
  entry <- memBoundToVarEntry e $ infoAttr info
  case entry of
    MemVar _ entry' ->
      emit $ Imp.DeclareMem name $ entryMemSpace entry'
    ScalarVar _ entry' ->
      emit $ Imp.DeclareScalar name $ entryScalarType entry'
    ArrayVar _ _ ->
      return ()
  addVar name entry
  where infoAttr (LetInfo attr) = attr
        infoAttr (FParamInfo attr) = noUniquenessReturns attr
        infoAttr (LParamInfo attr) = attr
        infoAttr (IndexInfo it) = MemPrim $ IntType it

dScope :: Maybe (Exp lore) -> Scope ExplicitMemory -> ImpM lore op ()
dScope e = mapM_ (uncurry $ dInfo e) . M.toList

dScopes :: [(Maybe (Exp lore), Scope ExplicitMemory)] -> ImpM lore op ()
dScopes = mapM_ $ uncurry dScope

dArray :: VName -> PrimType -> ShapeBase SubExp -> MemBind -> ImpM lore op ()
dArray name bt shape membind = do
  entry <- memBoundToVarEntry Nothing $ MemArray bt shape NoUniqueness membind
  addVar name entry

everythingVolatile :: ImpM lore op a -> ImpM lore op a
everythingVolatile = local $ \env -> env { envVolatility = Imp.Volatile }

-- | Remove the array targets.
funcallTargets :: Destination -> ImpM lore op [VName]
funcallTargets (Destination _ dests) =
  concat <$> mapM funcallTarget dests
  where funcallTarget (ScalarDestination name) =
          return [name]
        funcallTarget (ArrayDestination _) =
          return []
        funcallTarget (MemoryDestination name) =
          return [name]

subExpToDimSize :: SubExp -> ImpM lore op Imp.DimSize
subExpToDimSize (Var v) =
  return $ Imp.VarSize v
subExpToDimSize (Constant (IntValue (Int64Value i))) =
  return $ Imp.ConstSize $ fromIntegral i
subExpToDimSize (Constant (IntValue (Int32Value i))) =
  return $ Imp.ConstSize $ fromIntegral i
subExpToDimSize Constant{} =
  compilerBugS "Size subexp is not an int32 or int64 constant."

-- | Compile things to 'Imp.Exp'.
class ToExp a where
  -- | Compile to an 'Imp.Exp', where the type (must must still be a
  -- primitive) is deduced monadically.
  toExp :: a -> ImpM lore op Imp.Exp
  -- | Compile where we know the type in advance.
  toExp' :: PrimType -> a -> Imp.Exp

instance ToExp SubExp where
  toExp (Constant v) =
    return $ Imp.ValueExp v
  toExp (Var v) =
    lookupVar v >>= \case
    ScalarVar _ (ScalarEntry pt) ->
      return $ Imp.var v pt
    _       -> compilerBugS $ "toExp SubExp: SubExp is not a primitive type: " ++ pretty v

  toExp' _ (Constant v) = Imp.ValueExp v
  toExp' t (Var v) = Imp.var v t

instance ToExp (PrimExp VName) where
  toExp = pure . fmap Imp.ScalarVar
  toExp' _ = fmap Imp.ScalarVar

addVar :: VName -> VarEntry lore -> ImpM lore op ()
addVar name entry =
  modify $ \s -> s { stateVTable = M.insert name entry $ stateVTable s }

-- | Get the current symbol table.
getVTable :: ImpM lore op (VTable lore)
getVTable = gets stateVTable

putVTable :: VTable lore -> ImpM lore op ()
putVTable vtable = modify $ \s -> s { stateVTable = vtable }

-- | Run an action with a modified symbol table.  All changes to the
-- symbol table will be reverted once the action is done!
localVTable :: (VTable lore -> VTable lore) -> ImpM lore op a -> ImpM lore op a
localVTable f m = do
  old_vtable <- getVTable
  putVTable $ f old_vtable
  a <- m
  putVTable old_vtable
  return a

lookupVar :: VName -> ImpM lore op (VarEntry lore)
lookupVar name = do
  res <- gets $ M.lookup name . stateVTable
  case res of
    Just entry -> return entry
    _ -> compilerBugS $ "Unknown variable: " ++ pretty name

lookupArray :: VName -> ImpM lore op ArrayEntry
lookupArray name = do
  res <- lookupVar name
  case res of
    ArrayVar _ entry -> return entry
    _                -> compilerBugS $ "ImpGen.lookupArray: not an array: " ++ pretty name

lookupMemory :: VName -> ImpM lore op MemEntry
lookupMemory name = do
  res <- lookupVar name
  case res of
    MemVar _ entry -> return entry
    _              -> compilerBugS $ "Unknown memory block: " ++ pretty name

destinationFromPattern :: ExplicitMemorish lore => Pattern lore -> ImpM lore op Destination
destinationFromPattern pat = fmap (Destination (baseTag <$> maybeHead (patternNames pat))) . mapM inspect $
                             patternElements pat
  where ctx_names = patternContextNames pat
        inspect patElem = do
          let name = patElemName patElem
          entry <- lookupVar name
          case entry of
            ArrayVar _ (ArrayEntry (MemLocation mem shape ixfun) _) ->
              return $ ArrayDestination $
              if mem `elem` ctx_names
              then Nothing
              else Just $ MemLocation mem shape ixfun
            MemVar{} ->
              return $ MemoryDestination name

            ScalarVar{} ->
              return $ ScalarDestination name

fullyIndexArray :: VName -> [Imp.Exp]
                -> ImpM lore op (VName, Imp.Space, Count Bytes)
fullyIndexArray name indices = do
  arr <- lookupArray name
  fullyIndexArray' (entryArrayLocation arr) indices $ entryArrayElemType arr

fullyIndexArray' :: MemLocation -> [Imp.Exp] -> PrimType
                 -> ImpM lore op (VName, Imp.Space, Count Bytes)
fullyIndexArray' (MemLocation mem _ ixfun) indices bt = do
  space <- entryMemSpace <$> lookupMemory mem
  return (mem, space,
          bytes $ IxFun.index ixfun indices $ primByteSize bt)

sliceArray :: MemLocation
           -> Slice Imp.Exp
           -> MemLocation
sliceArray (MemLocation mem shape ixfun) slice =
  MemLocation mem (update shape slice) $ IxFun.slice ixfun slice
  where update (d:ds) (DimSlice{}:is) = d : update ds is
        update (_:ds) (DimFix{}:is) = update ds is
        update _      _               = []

offsetArray :: MemLocation
            -> Imp.Exp
            -> MemLocation
offsetArray (MemLocation mem shape ixfun) offset =
  MemLocation mem shape $ IxFun.offsetIndex ixfun offset

strideArray :: MemLocation
            -> Imp.Exp
            -> MemLocation
strideArray (MemLocation mem shape ixfun) stride =
  MemLocation mem shape $ IxFun.strideIndex ixfun stride

arrayOuterSize :: ArrayEntry -> Count Elements
arrayOuterSize = arrayDimSize 0

arrayDimSize :: Int -> ArrayEntry -> Count Elements
arrayDimSize i =
  product . map Imp.dimSizeToExp . take 1 . drop i . entryArrayShape

-- More complicated read/write operations that use index functions.

copy :: CopyCompiler lore op
copy bt pat src n = do
  cc <- asks envCopyCompiler
  cc bt pat src n

-- | Use an 'Imp.Copy' if possible, otherwise 'copyElementWise'.
defaultCopy :: CopyCompiler lore op
defaultCopy bt dest src n
  | ixFunMatchesInnerShape
      (Shape $ map dimSizeToExp destshape) destIxFun,
    ixFunMatchesInnerShape
      (Shape $ map dimSizeToExp srcshape) srcIxFun,
    Just destoffset <-
      IxFun.linearWithOffset destIxFun bt_size,
    Just srcoffset  <-
      IxFun.linearWithOffset srcIxFun bt_size = do
        srcspace <- entryMemSpace <$> lookupMemory srcmem
        destspace <- entryMemSpace <$> lookupMemory destmem
        emit $ Imp.Copy
          destmem (bytes destoffset) destspace
          srcmem (bytes srcoffset) srcspace $
          (n * row_size) `withElemType` bt
  | otherwise =
      copyElementWise bt dest src n
  where bt_size = primByteSize bt
        row_size = product $ map Imp.dimSizeToExp $ drop 1 srcshape
        MemLocation destmem destshape destIxFun = dest
        MemLocation srcmem srcshape srcIxFun = src

copyElementWise :: CopyCompiler lore op
copyElementWise bt (MemLocation destmem _ destIxFun) (MemLocation srcmem srcshape srcIxFun) n = do
    is <- replicateM (IxFun.rank destIxFun) (newVName "i")
    let ivars = map Imp.vi32 is
        destidx = IxFun.index destIxFun ivars bt_size
        srcidx = IxFun.index srcIxFun ivars bt_size
        bounds = map innerExp $ n : drop 1 (map Imp.dimSizeToExp srcshape)
    srcspace <- entryMemSpace <$> lookupMemory srcmem
    destspace <- entryMemSpace <$> lookupMemory destmem
    vol <- asks envVolatility
    emit $ foldl (.) id (zipWith (`Imp.For` Int32) is bounds) $
      Imp.Write destmem (bytes destidx) bt destspace vol $
      Imp.index srcmem (bytes srcidx) bt srcspace vol
  where bt_size = primByteSize bt

-- | Copy from here to there; both destination and source may be
-- indexeded.
copyArrayDWIM :: PrimType
              -> MemLocation -> [Imp.Exp]
              -> MemLocation -> [Imp.Exp]
              -> ImpM lore op (Imp.Code op)
copyArrayDWIM bt
  destlocation@(MemLocation _ destshape dest_ixfun) destis
  srclocation@(MemLocation _ srcshape src_ixfun) srcis

  | length srcis == length srcshape, length destis == length destshape = do
  (targetmem, destspace, targetoffset) <-
    fullyIndexArray' destlocation destis bt
  (srcmem, srcspace, srcoffset) <-
    fullyIndexArray' srclocation srcis bt
  vol <- asks envVolatility
  return $ Imp.Write targetmem targetoffset bt destspace vol $
    Imp.index srcmem srcoffset bt srcspace vol

  | otherwise = do
      let destlocation' =
            sliceArray destlocation $
            fullSliceNum (IxFun.shape dest_ixfun) $ map DimFix destis
          srclocation'  =
            sliceArray srclocation $
            fullSliceNum (IxFun.shape src_ixfun) $ map DimFix srcis
          destrank = length (memLocationShape destlocation')
          srcrank = length (memLocationShape srclocation')
      if destrank /= srcrank
        then fail $ "copyArrayDWIM: cannot copy to " ++
             pretty (memLocationName destlocation') ++
             " from " ++ pretty (memLocationName srclocation') ++
             " because ranks do not match (" ++ pretty destrank ++
             " vs " ++ pretty srcrank ++ ")"
      else if destlocation' == srclocation'
        then return mempty -- Copy would be no-op.
        else collect $ copy bt destlocation' srclocation' $
             product $ map Imp.dimSizeToExp $
             take 1 $ drop (length srcis) srcshape

-- | Like 'copyDWIM', but the target is a 'ValueDestination'
-- instead of a variable name.
copyDWIMDest :: ValueDestination -> [Imp.Exp] -> SubExp -> [Imp.Exp]
             -> ImpM lore op ()

copyDWIMDest _ _ (Constant v) (_:_) =
  compilerBugS $
  unwords ["copyDWIMDest: constant source", pretty v, "cannot be indexed."]
copyDWIMDest pat dest_is (Constant v) [] =
  case pat of
  ScalarDestination name ->
    emit $ Imp.SetScalar name $ Imp.ValueExp v
  MemoryDestination{} ->
    compilerBugS $
    unwords ["copyDWIMDest: constant source", pretty v, "cannot be written to memory destination."]
  ArrayDestination (Just dest_loc) -> do
    (dest_mem, dest_space, dest_i) <-
      fullyIndexArray' dest_loc dest_is bt
    vol <- asks envVolatility
    emit $ Imp.Write dest_mem dest_i bt dest_space vol $ Imp.ValueExp v
  ArrayDestination Nothing ->
    compilerBugS "copyDWIMDest: ArrayDestination Nothing"
  where bt = primValueType v

copyDWIMDest dest dest_is (Var src) src_is = do
  src_entry <- lookupVar src
  case (dest, src_entry) of
    (MemoryDestination mem, MemVar _ (MemEntry space)) ->
      emit $ Imp.SetMem mem src space

    (MemoryDestination{}, _) ->
      compilerBugS $
      unwords ["copyDWIMDest: cannot write", pretty src, "to memory destination."]

    (_, MemVar{}) ->
      compilerBugS $
      unwords ["copyDWIMDest: source", pretty src, "is a memory block."]

    (_, ScalarVar _ (ScalarEntry _)) | not $ null src_is ->
      compilerBugS $
      unwords ["copyDWIMDest: prim-typed source", pretty src, "with nonzero indices."]


    (ScalarDestination name, _) | not $ null dest_is ->
      compilerBugS $
      unwords ["copyDWIMDest: prim-typed target", pretty name, "with nonzero indices."]

    (ScalarDestination name, ScalarVar _ (ScalarEntry pt)) ->
      emit $ Imp.SetScalar name $ Imp.var src pt

    (ScalarDestination name, ArrayVar _ arr) -> do
      let bt = entryArrayElemType arr
      (mem, space, i) <-
        fullyIndexArray' (entryArrayLocation arr) src_is bt
      vol <- asks envVolatility
      emit $ Imp.SetScalar name $ Imp.index mem i bt space vol

    (ArrayDestination (Just dest_loc), ArrayVar _ src_arr) -> do
      let src_loc = entryArrayLocation src_arr
          bt = entryArrayElemType src_arr
      emit =<< copyArrayDWIM bt dest_loc dest_is src_loc src_is

    (ArrayDestination (Just dest_loc), ScalarVar _ (ScalarEntry bt)) -> do
      (dest_mem, dest_space, dest_i) <-
        fullyIndexArray' dest_loc dest_is bt
      vol <- asks envVolatility
      emit $ Imp.Write dest_mem dest_i bt dest_space vol (Imp.var src bt)

    (ArrayDestination Nothing, _) ->
      return () -- Nothing to do; something else set some memory
                -- somewhere.

-- | Copy from here to there; both destination and source be
-- indexeded.  If so, they better be arrays of enough dimensions.
-- This function will generally just Do What I Mean, and Do The Right
-- Thing.  Both destination and source must be in scope.
copyDWIM :: VName -> [Imp.Exp] -> SubExp -> [Imp.Exp]
         -> ImpM lore op ()
copyDWIM dest dest_is src src_is = do
  dest_entry <- lookupVar dest
  let dest_target =
        case dest_entry of
          ScalarVar _ _ ->
            ScalarDestination dest

          ArrayVar _ (ArrayEntry (MemLocation mem shape ixfun) _) ->
            ArrayDestination $ Just $ MemLocation mem shape ixfun

          MemVar _ _ ->
            MemoryDestination dest
  copyDWIMDest dest_target dest_is src src_is

-- | @compileAlloc pat size space@ allocates @n@ bytes of memory in @space@,
-- writing the result to @dest@, which must be a single
-- 'MemoryDestination',
compileAlloc :: ExplicitMemorish lore =>
                Pattern lore -> SubExp -> Space
             -> ImpM lore op ()
compileAlloc (Pattern [] [mem]) e space = do
  e' <- Imp.bytes <$> toExp e
  allocator <- asks $ M.lookup space . envAllocCompilers
  case allocator of
    Nothing -> emit $ Imp.Allocate (patElemName mem) e' space
    Just allocator' -> allocator' (patElemName mem) e'
compileAlloc pat _ _ =
  compilerBugS $ "compileAlloc: Invalid pattern: " ++ pretty pat

dimSizeToSubExp :: Imp.Size -> SubExp
dimSizeToSubExp (Imp.ConstSize n) = constant n
dimSizeToSubExp (Imp.VarSize v) = Var v

dimSizeToExp :: Imp.Size -> Imp.Exp
dimSizeToExp = toExp' int32 . primExpFromSubExp int32 . dimSizeToSubExp

-- | The number of bytes needed to represent the array in a
-- straightforward contiguous format.
typeSize :: Type -> Count Bytes
typeSize t = Imp.bytes $ Imp.LeafExp (Imp.SizeOf $ elemType t) int32 *
             product (map (toExp' int32) (arrayDims t))

--- Building blocks for constructing code.

sFor :: VName -> IntType -> Imp.Exp -> ImpM lore op () -> ImpM lore op ()
sFor i it bound body = do
  addLoopVar i it
  body' <- collect body
  emit $ Imp.For i it bound body'

sWhile :: Imp.Exp -> ImpM lore op () -> ImpM lore op ()
sWhile cond body = do
  body' <- collect body
  emit $ Imp.While cond body'

sComment :: String -> ImpM lore op () -> ImpM lore op ()
sComment s code = do
  code' <- collect code
  emit $ Imp.Comment s code'

sIf :: Imp.Exp -> ImpM lore op () -> ImpM lore op () -> ImpM lore op ()
sIf cond tbranch fbranch = do
  tbranch' <- collect tbranch
  fbranch' <- collect fbranch
  emit $ Imp.If cond tbranch' fbranch'

sWhen :: Imp.Exp -> ImpM lore op () -> ImpM lore op ()
sWhen cond tbranch = sIf cond tbranch (return ())

sUnless :: Imp.Exp -> ImpM lore op () -> ImpM lore op ()
sUnless cond = sIf cond (return ())

sOp :: op -> ImpM lore op ()
sOp = emit . Imp.Op

<<<<<<< HEAD
dSize :: Imp.Count u -> ImpM lore op Imp.Size
dSize size =
  case Imp.innerExp size of
    Imp.LeafExp (Imp.ScalarVar size') _ -> return $ Imp.VarSize size'
    Imp.ValueExp (IntValue (Int64Value v)) -> return $ Imp.ConstSize v
    _ -> do size_var <- dPrim "local_buf_size" int32
            size_var <-- Imp.innerExp size
            return $ Imp.VarSize size_var

sDeclareNamedMem :: VName -> Count Bytes -> Space -> ImpM lore op Imp.MemSize
sDeclareNamedMem name size space = do
  size' <- dSize size
  emit $ Imp.DeclareMem name space
  addVar name $ MemVar Nothing $ MemEntry size' space
  return size'

sDeclareMem :: String -> Count Bytes -> Space -> ImpM lore op (VName, Imp.MemSize)
sDeclareMem name size space = do
  name' <- newVName name
  (name',) <$> sDeclareNamedMem name' size space
=======
sDeclareMem :: String -> Space -> ImpM lore op VName
sDeclareMem name space = do
  name' <- newVName name
  emit $ Imp.DeclareMem name' space
  addVar name' $ MemVar Nothing $ MemEntry space
  return name'
>>>>>>> e65ff99c

sAlloc_ :: VName -> Count Bytes -> Space -> ImpM lore op ()
sAlloc_ name' size' space = do
  allocator <- asks $ M.lookup space . envAllocCompilers
  case allocator of
    Nothing -> emit $ Imp.Allocate name' size' space
    Just allocator' -> allocator' name' size'

sAlloc :: String -> Count Bytes -> Space -> ImpM lore op VName
sAlloc name size space = do
  name' <- sDeclareMem name space
  sAlloc_ name' size space
  return name'

sAllocNamed :: VName -> Count Bytes -> Space -> ImpM lore op ()
sAllocNamed name size space = do
  size' <- sDeclareNamedMem name size space
  sAlloc_ name size' space

sArray :: String -> PrimType -> ShapeBase SubExp -> MemBind -> ImpM lore op VName
sArray name bt shape membind = do
  name' <- newVName name
  dArray name' bt shape membind
  return name'

-- | Uses linear/iota index function.
sAllocArray :: String -> PrimType -> ShapeBase SubExp -> Space -> ImpM lore op VName
sAllocArray name pt shape space = do
<<<<<<< HEAD
  let arr_bytes = Imp.bytes $ Imp.LeafExp (Imp.SizeOf pt) int32 *
                  product (map (compileSubExpOfType int32) (shapeDims shape))
  name' <- newVName name
  mname <- newVName $ name ++ "_mem"
  sAllocNamedArray name' mname pt shape arr_bytes space
  return name'

-- | Uses linear/iota index function.
sAllocNamedArray :: VName -> VName -> PrimType -> ShapeBase SubExp
                    -> Count Bytes -> Space -> ImpM lore op ()
sAllocNamedArray name mname pt shape arr_bytes space = do
  sAllocNamed mname arr_bytes space
  dArray name pt shape $
    ArrayIn mname $ IxFun.iota $ map (primExpFromSubExp int32) $ shapeDims shape
=======
  mem <- sAlloc (name ++ "_mem") (typeSize (Array pt shape NoUniqueness)) space
  sArray name pt shape $
    ArrayIn mem $ IxFun.iota $ map (primExpFromSubExp int32) $ shapeDims shape
>>>>>>> e65ff99c

-- | Uses linear/iota index function.
sStaticArray :: String -> Space -> PrimType -> Imp.ArrayContents -> ImpM lore op VName
sStaticArray name space pt vs = do
  let num_elems = case vs of Imp.ArrayValues vs' -> length vs'
                             Imp.ArrayZeros n -> fromIntegral n
      shape = Shape [intConst Int32 $ toInteger num_elems]
  mem <- newVName $ name ++ "_mem"
  emit $ Imp.DeclareArray mem space pt vs
  addVar mem $ MemVar Nothing $ MemEntry space
  sArray name pt shape $ ArrayIn mem $ IxFun.iota [fromIntegral num_elems]

sWrite :: VName -> [Imp.Exp] -> PrimExp Imp.ExpLeaf -> ImpM lore op ()
sWrite arr is v = do
  (mem, space, offset) <- fullyIndexArray arr is
  vol <- asks envVolatility
  emit $ Imp.Write mem offset (primExpType v) space vol v

sUpdate :: VName -> Slice Imp.Exp -> SubExp -> ImpM lore op ()
sUpdate arr slice v = do
  MemLocation mem shape ixfun <- entryArrayLocation <$> lookupArray arr
  let memdest = sliceArray (MemLocation mem shape ixfun) slice
  copyDWIMDest (ArrayDestination $ Just memdest) [] v []

sLoopNest :: Shape
          -> ([Imp.Exp] -> ImpM lore op ())
          -> ImpM lore op ()
sLoopNest = sLoopNest' [] . shapeDims
  where sLoopNest' is [] f = f $ reverse is
        sLoopNest' is (d:ds) f = do
          i <- newVName "nest_i"
          d' <- toExp d
          sFor i Int32 d' $ sLoopNest' (Imp.var i int32:is) ds f

-- | ASsignment.
(<--) :: VName -> Imp.Exp -> ImpM lore op ()
x <-- e = emit $ Imp.SetScalar x e
infixl 3 <--<|MERGE_RESOLUTION|>--- conflicted
+++ resolved
@@ -75,11 +75,7 @@
   , dScope
   , dScopes
   , dArray
-<<<<<<< HEAD
-  , dPrim, dPrim_, dPrimV, dPrimV_
-=======
   , dPrim, dPrim_, dPrimV_, dPrimV
->>>>>>> e65ff99c
 
   , sFor, sWhile
   , sComment
@@ -1245,35 +1241,16 @@
 sOp :: op -> ImpM lore op ()
 sOp = emit . Imp.Op
 
-<<<<<<< HEAD
-dSize :: Imp.Count u -> ImpM lore op Imp.Size
-dSize size =
-  case Imp.innerExp size of
-    Imp.LeafExp (Imp.ScalarVar size') _ -> return $ Imp.VarSize size'
-    Imp.ValueExp (IntValue (Int64Value v)) -> return $ Imp.ConstSize v
-    _ -> do size_var <- dPrim "local_buf_size" int32
-            size_var <-- Imp.innerExp size
-            return $ Imp.VarSize size_var
-
-sDeclareNamedMem :: VName -> Count Bytes -> Space -> ImpM lore op Imp.MemSize
-sDeclareNamedMem name size space = do
-  size' <- dSize size
+sDeclareNamedMem :: VName -> Space -> ImpM lore op ()
+sDeclareNamedMem name space = do
   emit $ Imp.DeclareMem name space
-  addVar name $ MemVar Nothing $ MemEntry size' space
-  return size'
-
-sDeclareMem :: String -> Count Bytes -> Space -> ImpM lore op (VName, Imp.MemSize)
-sDeclareMem name size space = do
-  name' <- newVName name
-  (name',) <$> sDeclareNamedMem name' size space
-=======
+  addVar name $ MemVar Nothing $ MemEntry space
+
 sDeclareMem :: String -> Space -> ImpM lore op VName
 sDeclareMem name space = do
   name' <- newVName name
-  emit $ Imp.DeclareMem name' space
-  addVar name' $ MemVar Nothing $ MemEntry space
+  sDeclareNamedMem name' space
   return name'
->>>>>>> e65ff99c
 
 sAlloc_ :: VName -> Count Bytes -> Space -> ImpM lore op ()
 sAlloc_ name' size' space = do
@@ -1290,8 +1267,8 @@
 
 sAllocNamed :: VName -> Count Bytes -> Space -> ImpM lore op ()
 sAllocNamed name size space = do
-  size' <- sDeclareNamedMem name size space
-  sAlloc_ name size' space
+  sDeclareNamedMem name space
+  sAlloc_ name size space
 
 sArray :: String -> PrimType -> ShapeBase SubExp -> MemBind -> ImpM lore op VName
 sArray name bt shape membind = do
@@ -1302,9 +1279,7 @@
 -- | Uses linear/iota index function.
 sAllocArray :: String -> PrimType -> ShapeBase SubExp -> Space -> ImpM lore op VName
 sAllocArray name pt shape space = do
-<<<<<<< HEAD
-  let arr_bytes = Imp.bytes $ Imp.LeafExp (Imp.SizeOf pt) int32 *
-                  product (map (compileSubExpOfType int32) (shapeDims shape))
+  let arr_bytes = typeSize (Array pt shape NoUniqueness)
   name' <- newVName name
   mname <- newVName $ name ++ "_mem"
   sAllocNamedArray name' mname pt shape arr_bytes space
@@ -1317,11 +1292,6 @@
   sAllocNamed mname arr_bytes space
   dArray name pt shape $
     ArrayIn mname $ IxFun.iota $ map (primExpFromSubExp int32) $ shapeDims shape
-=======
-  mem <- sAlloc (name ++ "_mem") (typeSize (Array pt shape NoUniqueness)) space
-  sArray name pt shape $
-    ArrayIn mem $ IxFun.iota $ map (primExpFromSubExp int32) $ shapeDims shape
->>>>>>> e65ff99c
 
 -- | Uses linear/iota index function.
 sStaticArray :: String -> Space -> PrimType -> Imp.ArrayContents -> ImpM lore op VName
