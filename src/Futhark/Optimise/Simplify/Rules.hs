{-# LANGUAGE FlexibleContexts #-}
{-# LANGUAGE OverloadedStrings #-}
{-# LANGUAGE RankNTypes #-}
{-# LANGUAGE Safe #-}
{-# LANGUAGE TupleSections #-}
{-# LANGUAGE TypeFamilies #-}

-- | This module defines a collection of simplification rules, as per
-- "Futhark.Optimise.Simplify.Rule".  They are used in the
-- simplifier.
--
-- For performance reasons, many sufficiently simple logically
-- separate rules are merged into single "super-rules", like ruleIf
-- and ruleBasicOp.  This is because it is relatively expensive to
-- activate a rule just to determine that it does not apply.  Thus, it
-- is more efficient to have a few very fat rules than a lot of small
-- rules.  This does not affect the compiler result in any way; it is
-- purely an optimisation to speed up compilation.
module Futhark.Optimise.Simplify.Rules
  ( standardRules,
    removeUnnecessaryCopy,
  )
where

import Control.Monad
import Data.Either
import Data.List (find, isSuffixOf, partition, sort)
import qualified Data.Map.Strict as M
import Data.Maybe
import Futhark.Analysis.DataDependencies
import Futhark.Analysis.PrimExp.Convert
import qualified Futhark.Analysis.SymbolTable as ST
import qualified Futhark.Analysis.UsageTable as UT
import Futhark.Construct
import Futhark.IR
import Futhark.IR.Prop.Aliases
import Futhark.Optimise.Simplify.ClosedForm
import Futhark.Optimise.Simplify.Rule
<<<<<<< HEAD
=======
import Futhark.Transform.Rename
>>>>>>> 41e0aef4
import Futhark.Util

topDownRules :: (BinderOps lore, Aliased lore) => [TopDownRule lore]
topDownRules =
  [ RuleDoLoop hoistLoopInvariantMergeVariables,
    RuleDoLoop simplifyClosedFormLoop,
<<<<<<< HEAD
    RuleDoLoop simplifKnownIterationLoop,
=======
    RuleDoLoop simplifyKnownIterationLoop,
>>>>>>> 41e0aef4
    RuleDoLoop simplifyLoopVariables,
    RuleGeneric constantFoldPrimFun,
    RuleIf ruleIf,
    RuleIf hoistBranchInvariant,
    RuleBasicOp ruleBasicOp
  ]

bottomUpRules :: BinderOps lore => [BottomUpRule lore]
bottomUpRules =
  [ RuleDoLoop removeRedundantMergeVariables,
    RuleIf removeDeadBranchResult,
    RuleBasicOp simplifyIndex,
    RuleBasicOp simplifyConcat
  ]
<<<<<<< HEAD

asInt32PrimExp :: PrimExp v -> PrimExp v
asInt32PrimExp pe
  | IntType it <- primExpType pe,
    it /= Int32 =
    sExt Int32 pe
  | otherwise =
    pe
=======
>>>>>>> 41e0aef4

-- | A set of standard simplification rules.  These assume pure
-- functional semantics, and so probably should not be applied after
-- memory block merging.
standardRules :: (BinderOps lore, Aliased lore) => RuleBook lore
standardRules = ruleBook topDownRules bottomUpRules

-- This next one is tricky - it's easy enough to determine that some
-- loop result is not used after the loop, but here, we must also make
-- sure that it does not affect any other values.
--
-- I do not claim that the current implementation of this rule is
-- perfect, but it should suffice for many cases, and should never
-- generate wrong code.
removeRedundantMergeVariables :: BinderOps lore => BottomUpRuleDoLoop lore
removeRedundantMergeVariables (_, used) pat aux (ctx, val, form, body)
  | not $ all (usedAfterLoop . fst) val,
    null ctx -- FIXME: things get tricky if we can remove all vals
    -- but some ctxs are still used.  We take the easy way
    -- out for now.
    =
    let (ctx_es, val_es) = splitAt (length ctx) $ bodyResult body
        necessaryForReturned =
          findNecessaryForReturned
            usedAfterLoopOrInForm
            (zip (map fst $ ctx ++ val) $ ctx_es ++ val_es)
            (dataDependencies body)

        resIsNecessary ((v, _), _) =
          usedAfterLoop v
            || paramName v `nameIn` necessaryForReturned
            || referencedInPat v
            || referencedInForm v

        (keep_ctx, discard_ctx) =
          partition resIsNecessary $ zip ctx ctx_es
        (keep_valpart, discard_valpart) =
          partition (resIsNecessary . snd) $
            zip (patternValueElements pat) $ zip val val_es

        (keep_valpatelems, keep_val) = unzip keep_valpart
        (_discard_valpatelems, discard_val) = unzip discard_valpart
        (ctx', ctx_es') = unzip keep_ctx
        (val', val_es') = unzip keep_val

        body' = body {bodyResult = ctx_es' ++ val_es'}
        free_in_keeps = freeIn keep_valpatelems

        stillUsedContext pat_elem =
          patElemName pat_elem
            `nameIn` ( free_in_keeps
                         <> freeIn (filter (/= pat_elem) $ patternContextElements pat)
                     )

        pat' =
          pat
            { patternValueElements = keep_valpatelems,
              patternContextElements =
                filter stillUsedContext $ patternContextElements pat
            }
     in if ctx' ++ val' == ctx ++ val
          then Skip
          else Simplify $ do
            -- We can't just remove the bindings in 'discard', since the loop
            -- body may still use their names in (now-dead) expressions.
            -- Hence, we add them inside the loop, fully aware that dead-code
            -- removal will eventually get rid of them.  Some care is
            -- necessary to handle unique bindings.
            body'' <- insertStmsM $ do
              mapM_ (uncurry letBindNames) $ dummyStms discard_ctx
              mapM_ (uncurry letBindNames) $ dummyStms discard_val
              return body'
<<<<<<< HEAD
            letBind pat' $ DoLoop ctx' val' form body''
=======
            auxing aux $ letBind pat' $ DoLoop ctx' val' form body''
>>>>>>> 41e0aef4
  where
    pat_used = map (`UT.isUsedDirectly` used) $ patternValueNames pat
    used_vals = map fst $ filter snd $ zip (map (paramName . fst) val) pat_used
    usedAfterLoop = flip elem used_vals . paramName
    usedAfterLoopOrInForm p =
      usedAfterLoop p || paramName p `nameIn` freeIn form
    patAnnotNames = freeIn $ map fst $ ctx ++ val
    referencedInPat = (`nameIn` patAnnotNames) . paramName
    referencedInForm = (`nameIn` freeIn form) . paramName

    dummyStms = map dummyStm
    dummyStm ((p, e), _)
      | unique (paramDeclType p),
        Var v <- e =
        ([paramName p], BasicOp $ Copy v)
      | otherwise = ([paramName p], BasicOp $ SubExp e)
removeRedundantMergeVariables _ _ _ _ =
  Skip

-- We may change the type of the loop if we hoist out a shape
-- annotation, in which case we also need to tweak the bound pattern.
hoistLoopInvariantMergeVariables :: BinderOps lore => TopDownRuleDoLoop lore
<<<<<<< HEAD
hoistLoopInvariantMergeVariables _ pat _ (ctx, val, form, loopbody) =
  -- Figure out which of the elements of loopresult are
  -- loop-invariant, and hoist them out.
  case foldr checkInvariance ([], explpat, [], []) $
    zip merge res of
=======
hoistLoopInvariantMergeVariables vtable pat aux (ctx, val, form, loopbody) =
  -- Figure out which of the elements of loopresult are
  -- loop-invariant, and hoist them out.
  case foldr checkInvariance ([], explpat, [], []) $
    zip3 (patternNames pat) merge res of
>>>>>>> 41e0aef4
    ([], _, _, _) ->
      -- Nothing is invariant.
      Skip
    (invariant, explpat', merge', res') -> Simplify $ do
      -- We have moved something invariant out of the loop.
      let loopbody' = loopbody {bodyResult = res'}
          invariantShape :: (a, VName) -> Bool
          invariantShape (_, shapemerge) =
            shapemerge
              `elem` map (paramName . fst) merge'
          (implpat', implinvariant) = partition invariantShape implpat
          implinvariant' = [(patElemIdent p, Var v) | (p, v) <- implinvariant]
          implpat'' = map fst implpat'
          explpat'' = map fst explpat'
          (ctx', val') = splitAt (length implpat') merge'
      forM_ (invariant ++ implinvariant') $ \(v1, v2) ->
        letBindNames [identName v1] $ BasicOp $ SubExp v2
<<<<<<< HEAD
      letBind (Pattern implpat'' explpat'') $
        DoLoop ctx' val' form loopbody'
=======
      auxing aux $
        letBind (Pattern implpat'' explpat'') $
          DoLoop ctx' val' form loopbody'
>>>>>>> 41e0aef4
  where
    merge = ctx ++ val
    res = bodyResult loopbody

    implpat =
      zip (patternContextElements pat) $
        map (paramName . fst) ctx
    explpat =
      zip (patternValueElements pat) $
        map (paramName . fst) val

    namesOfMergeParams = namesFromList $ map (paramName . fst) $ ctx ++ val

    removeFromResult (mergeParam, mergeInit) explpat' =
      case partition ((== paramName mergeParam) . snd) explpat' of
        ([(patelem, _)], rest) ->
          (Just (patElemIdent patelem, mergeInit), rest)
        (_, _) ->
          (Nothing, explpat')

    checkInvariance
<<<<<<< HEAD
      ((mergeParam, mergeInit), resExp)
      (invariant, explpat', merge', resExps)
        | not (unique (paramDeclType mergeParam))
            || arrayRank (paramDeclType mergeParam) == 1,
          isInvariant resExp,
=======
      (pat_name, (mergeParam, mergeInit), resExp)
      (invariant, explpat', merge', resExps)
        | not (unique (paramDeclType mergeParam))
            || arrayRank (paramDeclType mergeParam) == 1,
          isInvariant,
>>>>>>> 41e0aef4
          -- Also do not remove the condition in a while-loop.
          not $ paramName mergeParam `nameIn` freeIn form =
          let (bnd, explpat'') =
                removeFromResult (mergeParam, mergeInit) explpat'
           in ( maybe id (:) bnd $ (paramIdent mergeParam, mergeInit) : invariant,
                explpat'',
                merge',
                resExps
              )
        where
<<<<<<< HEAD
          -- A non-unique merge variable is invariant if the corresponding
          -- subexp in the result is EITHER:
          --
          --  (0) a variable of the same name as the parameter, where
          --  all existential parameters are already known to be
          --  invariant
          isInvariant (Var v2)
            | paramName mergeParam == v2 =
              allExistentialInvariant
                (namesFromList $ map (identName . fst) invariant)
                mergeParam
          --  (1) or identical to the initial value of the parameter.
          isInvariant _ = mergeInit == resExp
    checkInvariance ((mergeParam, mergeInit), resExp) (invariant, explpat', merge', resExps) =
      (invariant, explpat', (mergeParam, mergeInit) : merge', resExp : resExps)
=======
          -- A non-unique merge variable is invariant if one of the
          -- following is true:
          --
          -- (0) The result is a variable of the same name as the
          -- parameter, where all existential parameters are already
          -- known to be invariant
          isInvariant
            | Var v2 <- resExp,
              paramName mergeParam == v2 =
              allExistentialInvariant
                (namesFromList $ map (identName . fst) invariant)
                mergeParam
            -- (1) The result is identical to the initial parameter value.
            | mergeInit == resExp = True
            -- (2) The initial parameter value is equal to an outer
            -- loop parameter 'P', where the initial value of 'P' is
            -- equal to 'resExp', AND 'resExp' ultimately becomes the
            -- new value of 'P'.  XXX: it's a bit clumsy that this
            -- only works for one level of nesting, and I think it
            -- would not be too hard to generalise.
            | Var init_v <- mergeInit,
              Just (p_init, p_res) <- ST.lookupLoopParam init_v vtable,
              p_init == resExp,
              p_res == Var pat_name =
              True
            | otherwise = False
    checkInvariance
      (_pat_name, (mergeParam, mergeInit), resExp)
      (invariant, explpat', merge', resExps) =
        (invariant, explpat', (mergeParam, mergeInit) : merge', resExp : resExps)
>>>>>>> 41e0aef4

    allExistentialInvariant namesOfInvariant mergeParam =
      all (invariantOrNotMergeParam namesOfInvariant) $
        namesToList $
          freeIn mergeParam `namesSubtract` oneName (paramName mergeParam)
    invariantOrNotMergeParam namesOfInvariant name =
      not (name `nameIn` namesOfMergeParams)
        || name `nameIn` namesOfInvariant

-- | A function that, given a subexpression, returns its type.
type TypeLookup = SubExp -> Maybe Type

-- | A simple rule is a top-down rule that can be expressed as a pure
-- function.
type SimpleRule lore = VarLookup lore -> TypeLookup -> BasicOp -> Maybe (BasicOp, Certificates)

simpleRules :: [SimpleRule lore]
simpleRules =
  [ simplifyBinOp,
    simplifyCmpOp,
    simplifyUnOp,
    simplifyConvOp,
    simplifyAssert,
    copyScratchToScratch,
    simplifyIdentityReshape,
    simplifyReshapeReshape,
    simplifyReshapeScratch,
    simplifyReshapeReplicate,
    simplifyReshapeIota,
    improveReshape
  ]

simplifyClosedFormLoop :: BinderOps lore => TopDownRuleDoLoop lore
simplifyClosedFormLoop _ pat _ ([], val, ForLoop i _ bound [], body) =
  Simplify $ loopClosedForm pat val (oneName i) bound body
simplifyClosedFormLoop _ _ _ _ = Skip

simplifyLoopVariables :: (BinderOps lore, Aliased lore) => TopDownRuleDoLoop lore
simplifyLoopVariables vtable pat aux (ctx, val, form@(ForLoop i it num_iters loop_vars), body)
  | simplifiable <- map checkIfSimplifiable loop_vars,
    not $ all isNothing simplifiable = Simplify $ do
    -- Check if the simplifications throw away more information than
    -- we are comfortable with at this stage.
    (maybe_loop_vars, body_prefix_stms) <-
      localScope (scopeOf form) $
        unzip <$> zipWithM onLoopVar loop_vars simplifiable
    if maybe_loop_vars == map Just loop_vars
      then cannotSimplify
      else do
        body' <- insertStmsM $ do
          addStms $ mconcat body_prefix_stms
          resultBodyM =<< bodyBind body
<<<<<<< HEAD
        letBind pat $
          DoLoop
            ctx
            val
            (ForLoop i it num_iters $ catMaybes maybe_loop_vars)
            body'
=======
        auxing aux $
          letBind pat $
            DoLoop
              ctx
              val
              (ForLoop i it num_iters $ catMaybes maybe_loop_vars)
              body'
>>>>>>> 41e0aef4
  where
    seType (Var v)
      | v == i = Just $ Prim $ IntType it
      | otherwise = ST.lookupType v vtable
    seType (Constant v) = Just $ Prim $ primValueType v
    consumed_in_body = consumedInBody body

    vtable' = ST.fromScope (scopeOf form) <> vtable

    checkIfSimplifiable (p, arr) =
      simplifyIndexing
        vtable'
        seType
        arr
        (DimFix (Var i) : fullSlice (paramType p) [])
        $ paramName p `nameIn` consumed_in_body

    -- We only want this simplification if the result does not refer
    -- to 'i' at all, or does not contain accesses.
    onLoopVar (p, arr) Nothing =
      return (Just (p, arr), mempty)
    onLoopVar (p, arr) (Just m) = do
      (x, x_stms) <- collectStms m
      case x of
        IndexResult cs arr' slice
          | not $ any ((i `nameIn`) . freeIn) x_stms,
            DimFix (Var j) : slice' <- slice,
            j == i,
            not $ i `nameIn` freeIn slice -> do
            addStms x_stms
            w <- arraySize 0 <$> lookupType arr'
            for_in_partial <-
              certifying cs $
                letExp "for_in_partial" $
                  BasicOp $
                    Index arr' $
                      DimSlice (intConst Int32 0) w (intConst Int32 1) : slice'
            return (Just (p, for_in_partial), mempty)
        SubExpResult cs se
          | all (notIndex . stmExp) x_stms -> do
            x_stms' <- collectStms_ $
              certifying cs $ do
                addStms x_stms
                letBindNames [paramName p] $ BasicOp $ SubExp se
            return (Nothing, x_stms')
        _ -> return (Just (p, arr), mempty)

    notIndex (BasicOp Index {}) = False
    notIndex _ = True
simplifyLoopVariables _ _ _ _ = Skip

<<<<<<< HEAD
simplifKnownIterationLoop :: BinderOps lore => TopDownRuleDoLoop lore
simplifKnownIterationLoop _ pat _ (ctx, val, ForLoop i it (Constant iters) loop_vars, body)
  | zeroIsh iters = Simplify $ do
    let bindResult p r = letBindNames [patElemName p] $ BasicOp $ SubExp r
    zipWithM_ bindResult (patternContextElements pat) (map snd ctx)
    zipWithM_ bindResult (patternValueElements pat) (map snd val)
  | oneIsh iters = Simplify $ do
    forM_ (ctx ++ val) $ \(mergevar, mergeinit) ->
      letBindNames [paramName mergevar] $ BasicOp $ SubExp mergeinit

    letBindNames [i] $ BasicOp $ SubExp $ intConst it 0

    forM_ loop_vars $ \(p, arr) ->
      letBindNames [paramName p] $
        BasicOp $
          Index arr $
            DimFix (intConst Int32 0) : fullSlice (paramType p) []

    -- Some of the sizes in the types here might be temporarily wrong
    -- until copy propagation fixes it up.
    res <- bodyBind body
    forM_ (zip (patternNames pat) res) $ \(v, se) ->
      letBindNames [v] $ BasicOp $ SubExp se
simplifKnownIterationLoop _ _ _ _ =
=======
unroll ::
  BinderOps lore =>
  Integer ->
  [(FParam lore, SubExp)] ->
  (VName, IntType, Integer) ->
  [(LParam lore, VName)] ->
  Body lore ->
  RuleM lore [SubExp]
unroll n merge (iv, it, i) loop_vars body
  | i >= n =
    return $ map snd merge
  | otherwise = do
    iter_body <- insertStmsM $ do
      forM_ merge $ \(mergevar, mergeinit) ->
        letBindNames [paramName mergevar] $ BasicOp $ SubExp mergeinit

      letBindNames [iv] $ BasicOp $ SubExp $ intConst it i

      forM_ loop_vars $ \(p, arr) ->
        letBindNames [paramName p] $
          BasicOp $
            Index arr $
              DimFix (intConst Int32 i) : fullSlice (paramType p) []

      -- Some of the sizes in the types here might be temporarily wrong
      -- until copy propagation fixes it up.
      pure body

    iter_body' <- renameBody iter_body
    addStms $ bodyStms iter_body'

    let merge' = zip (map fst merge) $ bodyResult iter_body'
    unroll n merge' (iv, it, i + 1) loop_vars body

simplifyKnownIterationLoop :: BinderOps lore => TopDownRuleDoLoop lore
simplifyKnownIterationLoop _ pat aux (ctx, val, ForLoop i it (Constant iters) loop_vars, body)
  | IntValue n <- iters,
    zeroIshInt n || oneIshInt n || "unroll" `inAttrs` stmAuxAttrs aux = Simplify $ do
    res <- unroll (valueIntegral n) (ctx ++ val) (i, it, 0) loop_vars body
    forM_ (zip (patternNames pat) res) $ \(v, se) ->
      letBindNames [v] $ BasicOp $ SubExp se
simplifyKnownIterationLoop _ _ _ _ =
>>>>>>> 41e0aef4
  Skip

-- | Turn @copy(x)@ into @x@ iff @x@ is not used after this copy
-- statement and it can be consumed.
--
-- This simplistic rule is only valid before we introduce memory.
removeUnnecessaryCopy :: BinderOps lore => BottomUpRuleBasicOp lore
removeUnnecessaryCopy (vtable, used) (Pattern [] [d]) _ (Copy v)
  | not (v `UT.isConsumed` used),
    (not (v `UT.used` used) && consumable) || not (patElemName d `UT.isConsumed` used) =
    Simplify $ letBindNames [patElemName d] $ BasicOp $ SubExp $ Var v
  where
    -- We need to make sure we can even consume the original.
    -- This is currently a hacky check, much too conservative,
    -- because we don't have the information conveniently
    -- available.
    consumable = case M.lookup v $ ST.toScope vtable of
      Just (FParamName info) -> unique $ declTypeOf info
      _ -> False
removeUnnecessaryCopy _ _ _ _ = Skip

simplifyCmpOp :: SimpleRule lore
simplifyCmpOp _ _ (CmpOp cmp e1 e2)
  | e1 == e2 = constRes $
    BoolValue $
      case cmp of
        CmpEq {} -> True
        CmpSlt {} -> False
        CmpUlt {} -> False
        CmpSle {} -> True
        CmpUle {} -> True
        FCmpLt {} -> False
        FCmpLe {} -> True
        CmpLlt -> False
        CmpLle -> True
simplifyCmpOp _ _ (CmpOp cmp (Constant v1) (Constant v2)) =
  constRes . BoolValue =<< doCmpOp cmp v1 v2
simplifyCmpOp look _ (CmpOp CmpEq {} (Constant (IntValue x)) (Var v))
  | Just (BasicOp (ConvOp BToI {} b), cs) <- look v =
    case valueIntegral x :: Int of
      1 -> Just (SubExp b, cs)
      0 -> Just (UnOp Not b, cs)
      _ -> Just (SubExp (Constant (BoolValue False)), cs)
simplifyCmpOp _ _ _ = Nothing

simplifyBinOp :: SimpleRule lore
simplifyBinOp _ _ (BinOp op (Constant v1) (Constant v2))
  | Just res <- doBinOp op v1 v2 =
    constRes res
simplifyBinOp look _ (BinOp Add {} e1 e2)
  | isCt0 e1 = subExpRes e2
  | isCt0 e2 = subExpRes e1
  -- x+(y-x) => y
  | Var v2 <- e2,
    Just (BasicOp (BinOp Sub {} e2_a e2_b), cs) <- look v2,
    e2_b == e1 =
    Just (SubExp e2_a, cs)
simplifyBinOp _ _ (BinOp FAdd {} e1 e2)
  | isCt0 e1 = subExpRes e2
  | isCt0 e2 = subExpRes e1
simplifyBinOp look _ (BinOp Sub {} e1 e2)
  | isCt0 e2 = subExpRes e1
  -- Cases for simplifying (a+b)-b and permutations.
  | Var v1 <- e1,
    Just (BasicOp (BinOp Add {} e1_a e1_b), cs) <- look v1,
    e1_a == e2 =
    Just (SubExp e1_b, cs)
  | Var v1 <- e1,
    Just (BasicOp (BinOp Add {} e1_a e1_b), cs) <- look v1,
    e1_b == e2 =
    Just (SubExp e1_a, cs)
  | Var v2 <- e2,
    Just (BasicOp (BinOp Add {} e2_a e2_b), cs) <- look v2,
    e2_a == e1 =
    Just (SubExp e2_b, cs)
  | Var v2 <- e1,
    Just (BasicOp (BinOp Add {} e2_a e2_b), cs) <- look v2,
    e2_b == e1 =
    Just (SubExp e2_a, cs)
simplifyBinOp _ _ (BinOp FSub {} e1 e2)
  | isCt0 e2 = subExpRes e1
simplifyBinOp _ _ (BinOp Mul {} e1 e2)
  | isCt0 e1 = subExpRes e1
  | isCt0 e2 = subExpRes e2
  | isCt1 e1 = subExpRes e2
  | isCt1 e2 = subExpRes e1
simplifyBinOp _ _ (BinOp FMul {} e1 e2)
  | isCt0 e1 = subExpRes e1
  | isCt0 e2 = subExpRes e2
  | isCt1 e1 = subExpRes e2
  | isCt1 e2 = subExpRes e1
simplifyBinOp look _ (BinOp (SMod t _) e1 e2)
  | isCt1 e2 = constRes $ IntValue $ intValue t (0 :: Int)
  | e1 == e2 = constRes $ IntValue $ intValue t (0 :: Int)
  | Var v1 <- e1,
    Just (BasicOp (BinOp SMod {} _ e4), v1_cs) <- look v1,
    e4 == e2 =
    Just (SubExp e1, v1_cs)
simplifyBinOp _ _ (BinOp SDiv {} e1 e2)
  | isCt0 e1 = subExpRes e1
  | isCt1 e2 = subExpRes e1
  | isCt0 e2 = Nothing
simplifyBinOp _ _ (BinOp SDivUp {} e1 e2)
  | isCt0 e1 = subExpRes e1
  | isCt1 e2 = subExpRes e1
  | isCt0 e2 = Nothing
simplifyBinOp _ _ (BinOp FDiv {} e1 e2)
  | isCt0 e1 = subExpRes e1
  | isCt1 e2 = subExpRes e1
  | isCt0 e2 = Nothing
simplifyBinOp _ _ (BinOp (SRem t _) e1 e2)
  | isCt1 e2 = constRes $ IntValue $ intValue t (0 :: Int)
  | e1 == e2 = constRes $ IntValue $ intValue t (1 :: Int)
simplifyBinOp _ _ (BinOp SQuot {} e1 e2)
  | isCt1 e2 = subExpRes e1
  | isCt0 e2 = Nothing
simplifyBinOp _ _ (BinOp (FPow t) e1 e2)
  | isCt0 e2 = subExpRes $ floatConst t 1
  | isCt0 e1 || isCt1 e1 || isCt1 e2 = subExpRes e1
simplifyBinOp _ _ (BinOp (Shl t) e1 e2)
  | isCt0 e2 = subExpRes e1
  | isCt0 e1 = subExpRes $ intConst t 0
simplifyBinOp _ _ (BinOp AShr {} e1 e2)
  | isCt0 e2 = subExpRes e1
simplifyBinOp _ _ (BinOp (And t) e1 e2)
  | isCt0 e1 = subExpRes $ intConst t 0
  | isCt0 e2 = subExpRes $ intConst t 0
  | e1 == e2 = subExpRes e1
simplifyBinOp _ _ (BinOp Or {} e1 e2)
  | isCt0 e1 = subExpRes e2
  | isCt0 e2 = subExpRes e1
  | e1 == e2 = subExpRes e1
simplifyBinOp _ _ (BinOp (Xor t) e1 e2)
  | isCt0 e1 = subExpRes e2
  | isCt0 e2 = subExpRes e1
  | e1 == e2 = subExpRes $ intConst t 0
simplifyBinOp defOf _ (BinOp LogAnd e1 e2)
  | isCt0 e1 = constRes $ BoolValue False
  | isCt0 e2 = constRes $ BoolValue False
  | isCt1 e1 = subExpRes e2
  | isCt1 e2 = subExpRes e1
  | Var v <- e1,
    Just (BasicOp (UnOp Not e1'), v_cs) <- defOf v,
    e1' == e2 =
    Just (SubExp $ Constant $ BoolValue False, v_cs)
  | Var v <- e2,
    Just (BasicOp (UnOp Not e2'), v_cs) <- defOf v,
    e2' == e1 =
    Just (SubExp $ Constant $ BoolValue False, v_cs)
simplifyBinOp defOf _ (BinOp LogOr e1 e2)
  | isCt0 e1 = subExpRes e2
  | isCt0 e2 = subExpRes e1
  | isCt1 e1 = constRes $ BoolValue True
  | isCt1 e2 = constRes $ BoolValue True
  | Var v <- e1,
    Just (BasicOp (UnOp Not e1'), v_cs) <- defOf v,
    e1' == e2 =
    Just (SubExp $ Constant $ BoolValue True, v_cs)
  | Var v <- e2,
    Just (BasicOp (UnOp Not e2'), v_cs) <- defOf v,
    e2' == e1 =
    Just (SubExp $ Constant $ BoolValue True, v_cs)
simplifyBinOp defOf _ (BinOp (SMax it) e1 e2)
  | e1 == e2 =
    subExpRes e1
  | Var v1 <- e1,
    Just (BasicOp (BinOp (SMax _) e1_1 e1_2), v1_cs) <- defOf v1,
    e1_1 == e2 =
    Just (BinOp (SMax it) e1_2 e2, v1_cs)
  | Var v1 <- e1,
    Just (BasicOp (BinOp (SMax _) e1_1 e1_2), v1_cs) <- defOf v1,
    e1_2 == e2 =
    Just (BinOp (SMax it) e1_1 e2, v1_cs)
  | Var v2 <- e2,
    Just (BasicOp (BinOp (SMax _) e2_1 e2_2), v2_cs) <- defOf v2,
    e2_1 == e1 =
    Just (BinOp (SMax it) e2_2 e1, v2_cs)
  | Var v2 <- e2,
    Just (BasicOp (BinOp (SMax _) e2_1 e2_2), v2_cs) <- defOf v2,
    e2_2 == e1 =
    Just (BinOp (SMax it) e2_1 e1, v2_cs)
simplifyBinOp _ _ _ = Nothing

constRes :: PrimValue -> Maybe (BasicOp, Certificates)
constRes = Just . (,mempty) . SubExp . Constant

subExpRes :: SubExp -> Maybe (BasicOp, Certificates)
subExpRes = Just . (,mempty) . SubExp

simplifyUnOp :: SimpleRule lore
simplifyUnOp _ _ (UnOp op (Constant v)) =
  constRes =<< doUnOp op v
simplifyUnOp defOf _ (UnOp Not (Var v))
  | Just (BasicOp (UnOp Not v2), v_cs) <- defOf v =
    Just (SubExp v2, v_cs)
simplifyUnOp _ _ _ =
  Nothing

simplifyConvOp :: SimpleRule lore
simplifyConvOp _ _ (ConvOp op (Constant v)) =
  constRes =<< doConvOp op v
simplifyConvOp _ _ (ConvOp op se)
  | (from, to) <- convOpType op,
    from == to =
    subExpRes se
simplifyConvOp lookupVar _ (ConvOp (SExt t2 t1) (Var v))
  | Just (BasicOp (ConvOp (SExt t3 _) se), v_cs) <- lookupVar v,
    t2 >= t3 =
    Just (ConvOp (SExt t3 t1) se, v_cs)
simplifyConvOp lookupVar _ (ConvOp (ZExt t2 t1) (Var v))
  | Just (BasicOp (ConvOp (ZExt t3 _) se), v_cs) <- lookupVar v,
    t2 >= t3 =
    Just (ConvOp (ZExt t3 t1) se, v_cs)
simplifyConvOp lookupVar _ (ConvOp (SIToFP t2 t1) (Var v))
  | Just (BasicOp (ConvOp (SExt t3 _) se), v_cs) <- lookupVar v,
    t2 >= t3 =
    Just (ConvOp (SIToFP t3 t1) se, v_cs)
simplifyConvOp lookupVar _ (ConvOp (UIToFP t2 t1) (Var v))
  | Just (BasicOp (ConvOp (ZExt t3 _) se), v_cs) <- lookupVar v,
    t2 >= t3 =
    Just (ConvOp (UIToFP t3 t1) se, v_cs)
simplifyConvOp lookupVar _ (ConvOp (FPConv t2 t1) (Var v))
  | Just (BasicOp (ConvOp (FPConv t3 _) se), v_cs) <- lookupVar v,
    t2 >= t3 =
    Just (ConvOp (FPConv t3 t1) se, v_cs)
simplifyConvOp _ _ _ =
  Nothing

-- If expression is true then just replace assertion.
simplifyAssert :: SimpleRule lore
simplifyAssert _ _ (Assert (Constant (BoolValue True)) _ _) =
  constRes Checked
simplifyAssert _ _ _ =
  Nothing

constantFoldPrimFun :: BinderOps lore => TopDownRuleGeneric lore
constantFoldPrimFun _ (Let pat (StmAux cs attrs _) (Apply fname args _ _))
  | Just args' <- mapM (isConst . fst) args,
    Just (_, _, fun) <- M.lookup (nameToString fname) primFuns,
    Just result <- fun args' =
    Simplify $
      certifying cs $
        attributing attrs $
          letBind pat $ BasicOp $ SubExp $ Constant result
  where
    isConst (Constant v) = Just v
    isConst _ = Nothing
constantFoldPrimFun _ _ = Skip

simplifyIndex :: BinderOps lore => BottomUpRuleBasicOp lore
simplifyIndex (vtable, used) pat@(Pattern [] [pe]) (StmAux cs attrs _) (Index idd inds)
  | Just m <- simplifyIndexing vtable seType idd inds consumed = Simplify $ do
    res <- m
    attributing attrs $ case res of
      SubExpResult cs' se ->
        certifying (cs <> cs') $
          letBindNames (patternNames pat) $ BasicOp $ SubExp se
      IndexResult extra_cs idd' inds' ->
        certifying (cs <> extra_cs) $
          letBindNames (patternNames pat) $ BasicOp $ Index idd' inds'
  where
    consumed = patElemName pe `UT.isConsumed` used
    seType (Var v) = ST.lookupType v vtable
    seType (Constant v) = Just $ Prim $ primValueType v
simplifyIndex _ _ _ _ = Skip

data IndexResult
  = IndexResult Certificates VName (Slice SubExp)
  | SubExpResult Certificates SubExp

simplifyIndexing ::
  MonadBinder m =>
  ST.SymbolTable (Lore m) ->
  TypeLookup ->
  VName ->
  Slice SubExp ->
  Bool ->
  Maybe (m IndexResult)
simplifyIndexing vtable seType idd inds consuming =
  case defOf idd of
    _
      | Just t <- seType (Var idd),
        inds == fullSlice t [] ->
        Just $ pure $ SubExpResult mempty $ Var idd
      | Just inds' <- sliceIndices inds,
        Just (ST.Indexed cs e) <- ST.index idd inds' vtable,
        worthInlining e,
        all (`ST.elem` vtable) (unCertificates cs) ->
        Just $ SubExpResult cs <$> toSubExp "index_primexp" e
      | Just inds' <- sliceIndices inds,
        Just (ST.IndexedArray cs arr inds'') <- ST.index idd inds' vtable,
        all (worthInlining . untyped) inds'',
        all (`ST.elem` vtable) (unCertificates cs) ->
        Just $
          IndexResult cs arr . map DimFix
            <$> mapM (toSubExp "index_primexp") inds''
    Nothing -> Nothing
    Just (SubExp (Var v), cs) -> Just $ pure $ IndexResult cs v inds
    Just (Iota _ x s to_it, cs)
      | [DimFix ii] <- inds,
        Just (Prim (IntType from_it)) <- seType ii ->
        Just $
<<<<<<< HEAD
          fmap (SubExpResult cs) $
            toSubExp "index_iota" $
              sExt to_it (primExpFromSubExp (IntType from_it) ii)
                * primExpFromSubExp (IntType to_it) s
                + primExpFromSubExp (IntType to_it) x
=======
          let mul = BinOpExp $ Mul to_it OverflowWrap
              add = BinOpExp $ Add to_it OverflowWrap
           in fmap (SubExpResult cs) $
                toSubExp "index_iota" $
                  ( sExt to_it (primExpFromSubExp (IntType from_it) ii)
                      `mul` primExpFromSubExp (IntType to_it) s
                  )
                    `add` primExpFromSubExp (IntType to_it) x
>>>>>>> 41e0aef4
      | [DimSlice i_offset i_n i_stride] <- inds ->
        Just $ do
          i_offset' <- asIntS to_it i_offset
          i_stride' <- asIntS to_it i_stride
<<<<<<< HEAD
          i_offset'' <-
            toSubExp "iota_offset" $
              primExpFromSubExp (IntType to_it) x
                + primExpFromSubExp (IntType to_it) s
                * primExpFromSubExp (IntType to_it) i_offset'
=======
          let mul = BinOpExp $ Mul to_it OverflowWrap
              add = BinOpExp $ Add to_it OverflowWrap
          i_offset'' <-
            toSubExp "iota_offset" $
              ( primExpFromSubExp (IntType to_it) x
                  `mul` primExpFromSubExp (IntType to_it) s
              )
                `add` primExpFromSubExp (IntType to_it) i_offset'
>>>>>>> 41e0aef4
          i_stride'' <-
            letSubExp "iota_offset" $
              BasicOp $ BinOp (Mul Int32 OverflowWrap) s i_stride'
          fmap (SubExpResult cs) $
            letSubExp "slice_iota" $
              BasicOp $ Iota i_n i_offset'' i_stride'' to_it
<<<<<<< HEAD
    Just (Rotate offsets a, cs) -> Just $ do
      dims <- arrayDims <$> lookupType a
      let adjustI i o d = do
            i_p_o <- letSubExp "i_p_o" $ BasicOp $ BinOp (Add Int32 OverflowWrap) i o
            letSubExp "rot_i" (BasicOp $ BinOp (SMod Int32 Unsafe) i_p_o d)
          adjust (DimFix i, o, d) =
            DimFix <$> adjustI i o d
          adjust (DimSlice i n s, o, d) =
            DimSlice <$> adjustI i o d <*> pure n <*> pure s
      IndexResult cs a <$> mapM adjust (zip3 inds offsets dims)
=======

    -- A rotate cannot be simplified away if we are slicing a rotated dimension.
    Just (Rotate offsets a, cs)
      | not $ or $ zipWith rotateAndSlice offsets inds -> Just $ do
        dims <- arrayDims <$> lookupType a
        let adjustI i o d = do
              i_p_o <- letSubExp "i_p_o" $ BasicOp $ BinOp (Add Int32 OverflowWrap) i o
              letSubExp "rot_i" (BasicOp $ BinOp (SMod Int32 Unsafe) i_p_o d)
            adjust (DimFix i, o, d) =
              DimFix <$> adjustI i o d
            adjust (DimSlice i n s, o, d) =
              DimSlice <$> adjustI i o d <*> pure n <*> pure s
        IndexResult cs a <$> mapM adjust (zip3 inds offsets dims)
      where
        rotateAndSlice r DimSlice {} = not $ isCt0 r
        rotateAndSlice _ _ = False
>>>>>>> 41e0aef4
    Just (Index aa ais, cs) ->
      Just $
        IndexResult cs aa
          <$> subExpSlice (sliceSlice (primExpSlice ais) (primExpSlice inds))
    Just (Replicate (Shape [_]) (Var vv), cs)
      | [DimFix {}] <- inds, not consuming -> Just $ pure $ SubExpResult cs $ Var vv
      | DimFix {} : is' <- inds, not consuming -> Just $ pure $ IndexResult cs vv is'
    Just (Replicate (Shape [_]) val@(Constant _), cs)
      | [DimFix {}] <- inds, not consuming -> Just $ pure $ SubExpResult cs val
    Just (Replicate (Shape ds) v, cs)
      | (ds_inds, rest_inds) <- splitAt (length ds) inds,
        (ds', ds_inds') <- unzip $ mapMaybe index ds_inds,
        ds' /= ds ->
        Just $ do
          arr <- letExp "smaller_replicate" $ BasicOp $ Replicate (Shape ds') v
          return $ IndexResult cs arr $ ds_inds' ++ rest_inds
      where
        index DimFix {} = Nothing
        index (DimSlice _ n s) = Just (n, DimSlice (constant (0 :: Int32)) n s)
    Just (Rearrange perm src, cs)
      | rearrangeReach perm <= length (takeWhile isIndex inds) ->
        let inds' = rearrangeShape (rearrangeInverse perm) inds
         in Just $ pure $ IndexResult cs src inds'
      where
        isIndex DimFix {} = True
        isIndex _ = False
    Just (Copy src, cs)
      | Just dims <- arrayDims <$> seType (Var src),
        length inds == length dims,
        not consuming,
        ST.available src vtable ->
        Just $ pure $ IndexResult cs src inds
    Just (Reshape newshape src, cs)
      | Just newdims <- shapeCoercion newshape,
        Just olddims <- arrayDims <$> seType (Var src),
        changed_dims <- zipWith (/=) newdims olddims,
        not $ or $ drop (length inds) changed_dims ->
        Just $ pure $ IndexResult cs src inds
      | Just newdims <- shapeCoercion newshape,
        Just olddims <- arrayDims <$> seType (Var src),
        length newshape == length inds,
        length olddims == length newdims ->
        Just $ pure $ IndexResult cs src inds
    Just (Reshape [_] v2, cs)
      | Just [_] <- arrayDims <$> seType (Var v2) ->
        Just $ pure $ IndexResult cs v2 inds
    Just (Concat d x xs _, cs)
      | Just (ibef, DimFix i, iaft) <- focusNth d inds,
        Just (Prim res_t) <-
          (`setArrayDims` sliceDims inds)
            <$> ST.lookupType x vtable -> Just $ do
        x_len <- arraySize d <$> lookupType x
        xs_lens <- mapM (fmap (arraySize d) . lookupType) xs

        let add n m = do
              added <- letSubExp "index_concat_add" $ BasicOp $ BinOp (Add Int32 OverflowWrap) n m
              return (added, n)
        (_, starts) <- mapAccumLM add x_len xs_lens
        let xs_and_starts = reverse $ zip xs starts

        let mkBranch [] =
              letSubExp "index_concat" $ BasicOp $ Index x $ ibef ++ DimFix i : iaft
            mkBranch ((x', start) : xs_and_starts') = do
              cmp <- letSubExp "index_concat_cmp" $ BasicOp $ CmpOp (CmpSle Int32) start i
              (thisres, thisbnds) <- collectStms $ do
                i' <- letSubExp "index_concat_i" $ BasicOp $ BinOp (Sub Int32 OverflowWrap) i start
                letSubExp "index_concat" $ BasicOp $ Index x' $ ibef ++ DimFix i' : iaft
              thisbody <- mkBodyM thisbnds [thisres]
              (altres, altbnds) <- collectStms $ mkBranch xs_and_starts'
              altbody <- mkBodyM altbnds [altres]
              letSubExp "index_concat_branch" $
                If cmp thisbody altbody $
                  IfDec [primBodyType res_t] IfNormal
        SubExpResult cs <$> mkBranch xs_and_starts
    Just (ArrayLit ses _, cs)
      | DimFix (Constant (IntValue (Int32Value i))) : inds' <- inds,
        Just se <- maybeNth i ses ->
        case inds' of
          [] -> Just $ pure $ SubExpResult cs se
          _ | Var v2 <- se -> Just $ pure $ IndexResult cs v2 inds'
          _ -> Nothing
    -- Indexing single-element arrays.  We know the index must be 0.
    _
      | Just t <- seType $ Var idd,
        isCt1 $ arraySize 0 t,
        DimFix i : inds' <- inds,
        not $ isCt0 i ->
        Just $
          pure $
            IndexResult mempty idd $
              DimFix (constant (0 :: Int32)) : inds'
    _ -> Nothing
  where
    defOf v = do
      (BasicOp op, def_cs) <- ST.lookupExp v vtable
      return (op, def_cs)
    worthInlining e
      | primExpSizeAtLeast 20 e = False -- totally ad-hoc.
      | otherwise = worthInlining' e
    worthInlining' (BinOpExp Pow {} _ _) = False
    worthInlining' (BinOpExp FPow {} _ _) = False
    worthInlining' (BinOpExp _ x y) = worthInlining' x && worthInlining' y
    worthInlining' (CmpOpExp _ x y) = worthInlining' x && worthInlining' y
    worthInlining' (ConvOpExp _ x) = worthInlining' x
    worthInlining' (UnOpExp _ x) = worthInlining' x
    worthInlining' FunExp {} = False
    worthInlining' _ = True

simplifyConcat :: BinderOps lore => BottomUpRuleBasicOp lore
-- concat@1(transpose(x),transpose(y)) == transpose(concat@0(x,y))
simplifyConcat (vtable, _) pat _ (Concat i x xs new_d)
  | Just r <- arrayRank <$> ST.lookupType x vtable,
    let perm = [i] ++ [0 .. i -1] ++ [i + 1 .. r -1],
    Just (x', x_cs) <- transposedBy perm x,
    Just (xs', xs_cs) <- unzip <$> mapM (transposedBy perm) xs = Simplify $ do
    concat_rearrange <-
      certifying (x_cs <> mconcat xs_cs) $
        letExp "concat_rearrange" $ BasicOp $ Concat 0 x' xs' new_d
    letBind pat $ BasicOp $ Rearrange perm concat_rearrange
  where
    transposedBy perm1 v =
      case ST.lookupExp v vtable of
        Just (BasicOp (Rearrange perm2 v'), vcs)
          | perm1 == perm2 -> Just (v', vcs)
        _ -> Nothing

-- concat xs (concat ys zs) == concat xs ys zs
simplifyConcat (vtable, _) pat (StmAux cs attrs _) (Concat i x xs new_d)
  | x' /= x || concat xs' /= xs =
    Simplify $
      certifying (cs <> x_cs <> mconcat xs_cs) $
        attributing attrs $
          letBind pat $
            BasicOp $ Concat i x' (zs ++ concat xs') new_d
  where
    (x' : zs, x_cs) = isConcat x
    (xs', xs_cs) = unzip $ map isConcat xs
    isConcat v = case ST.lookupBasicOp v vtable of
      Just (Concat j y ys _, v_cs) | j == i -> (y : ys, v_cs)
      _ -> ([v], mempty)

-- If concatenating a bunch of array literals (or equivalent
-- replicate), just construct the array literal instead.
simplifyConcat (vtable, _) pat aux (Concat 0 x xs _)
  | Just (vs, vcs) <- unzip <$> mapM isArrayLit (x : xs) = Simplify $ do
    rt <- rowType <$> lookupType x
    certifying (mconcat vcs) $
      auxing aux $
        letBind pat $ BasicOp $ ArrayLit (concat vs) rt
  where
    isArrayLit v
      | Just (Replicate shape se, vcs) <- ST.lookupBasicOp v vtable,
        unitShape shape =
        Just ([se], vcs)
      | Just (ArrayLit ses _, vcs) <- ST.lookupBasicOp v vtable =
        Just (ses, vcs)
      | otherwise =
        Nothing

    unitShape = (== Shape [Constant $ IntValue $ Int32Value 1])
simplifyConcat _ _ _ _ = Skip

ruleIf :: BinderOps lore => TopDownRuleIf lore
ruleIf _ pat _ (e1, tb, fb, IfDec _ ifsort)
  | Just branch <- checkBranch,
    ifsort /= IfFallback || isCt1 e1 = Simplify $ do
    let ses = bodyResult branch
    addStms $ bodyStms branch
    sequence_
      [ letBindNames [patElemName p] $ BasicOp $ SubExp se
        | (p, se) <- zip (patternElements pat) ses
      ]
  where
    checkBranch
      | isCt1 e1 = Just tb
      | isCt0 e1 = Just fb
      | otherwise = Nothing

-- IMPROVE: the following two rules can be generalised to work in more
-- cases, especially when the branches have bindings, or return more
-- than one value.
--
-- if c then True else v == c || v
ruleIf
  _
  pat
  _
  ( cond,
    Body _ tstms [Constant (BoolValue True)],
    Body _ fstms [se],
    IfDec ts _
    )
    | null tstms,
      null fstms,
      [Prim Bool] <- map extTypeOf ts =
      Simplify $ letBind pat $ BasicOp $ BinOp LogOr cond se
-- When type(x)==bool, if c then x else y == (c && x) || (!c && y)
ruleIf _ pat _ (cond, tb, fb, IfDec ts _)
  | Body _ tstms [tres] <- tb,
    Body _ fstms [fres] <- fb,
    all (safeExp . stmExp) $ tstms <> fstms,
    all ((== Prim Bool) . extTypeOf) ts = Simplify $ do
    addStms tstms
    addStms fstms
    e <-
      eBinOp
        LogOr
        (pure $ BasicOp $ BinOp LogAnd cond tres)
        ( eBinOp
            LogAnd
            (pure $ BasicOp $ UnOp Not cond)
            (pure $ BasicOp $ SubExp fres)
        )
    letBind pat e
ruleIf _ pat _ (_, tbranch, _, IfDec _ IfFallback)
  | null $ patternContextNames pat,
    all (safeExp . stmExp) $ bodyStms tbranch = Simplify $ do
    let ses = bodyResult tbranch
    addStms $ bodyStms tbranch
    sequence_
      [ letBindNames [patElemName p] $ BasicOp $ SubExp se
        | (p, se) <- zip (patternElements pat) ses
      ]
ruleIf _ pat _ (cond, tb, fb, _)
  | Body _ _ [Constant (IntValue t)] <- tb,
    Body _ _ [Constant (IntValue f)] <- fb =
    if oneIshInt t && zeroIshInt f
      then
        Simplify $
          letBind pat $ BasicOp $ ConvOp (BToI (intValueType t)) cond
      else
        if zeroIshInt t && oneIshInt f
          then Simplify $ do
            cond_neg <- letSubExp "cond_neg" $ BasicOp $ UnOp Not cond
            letBind pat $ BasicOp $ ConvOp (BToI (intValueType t)) cond_neg
          else Skip
ruleIf _ _ _ _ = Skip

-- | Move out results of a conditional expression whose computation is
-- either invariant to the branches (only done for results in the
-- context), or the same in both branches.
hoistBranchInvariant :: BinderOps lore => TopDownRuleIf lore
hoistBranchInvariant _ pat _ (cond, tb, fb, IfDec ret ifsort) = Simplify $ do
  let tses = bodyResult tb
      fses = bodyResult fb
  (hoistings, (pes, ts, res)) <-
    fmap (fmap unzip3 . partitionEithers) $
      mapM branchInvariant $
        zip3
          (patternElements pat)
          (map Left [0 .. num_ctx -1] ++ map Right ret)
          (zip tses fses)
  let ctx_fixes = catMaybes hoistings
      (tses', fses') = unzip res
      tb' = tb {bodyResult = tses'}
      fb' = fb {bodyResult = fses'}
      ret' = foldr (uncurry fixExt) (rights ts) ctx_fixes
      (ctx_pes, val_pes) = splitFromEnd (length ret') pes
  if not $ null hoistings -- Was something hoisted?
    then do
      -- We may have to add some reshapes if we made the type
      -- less existential.
      tb'' <- reshapeBodyResults tb' $ map extTypeOf ret'
      fb'' <- reshapeBodyResults fb' $ map extTypeOf ret'
      letBind (Pattern ctx_pes val_pes) $
        If cond tb'' fb'' (IfDec ret' ifsort)
    else cannotSimplify
  where
    num_ctx = length $ patternContextElements pat
    bound_in_branches =
      namesFromList $
        concatMap (patternNames . stmPattern) $
          bodyStms tb <> bodyStms fb
    mem_sizes = freeIn $ filter (isMem . patElemType) $ patternElements pat
    invariant Constant {} = True
    invariant (Var v) = not $ v `nameIn` bound_in_branches

    isMem Mem {} = True
    isMem _ = False
    sizeOfMem v = v `nameIn` mem_sizes

    branchInvariant (pe, t, (tse, fse))
      -- Do both branches return the same value?
      | tse == fse = do
        letBindNames [patElemName pe] $ BasicOp $ SubExp tse
        hoisted pe t

      -- Do both branches return values that are free in the
      -- branch, and are we not the only pattern element?  The
      -- latter is to avoid infinite application of this rule.
      | invariant tse,
        invariant fse,
        patternSize pat > 1,
        Prim _ <- patElemType pe,
        not $ sizeOfMem $ patElemName pe = do
        bt <- expTypesFromPattern $ Pattern [] [pe]
        letBindNames [patElemName pe]
          =<< ( If cond <$> resultBodyM [tse]
                  <*> resultBodyM [fse]
                  <*> pure (IfDec bt ifsort)
              )
        hoisted pe t
      | otherwise =
        return $ Right (pe, t, (tse, fse))

    hoisted pe (Left i) = return $ Left $ Just (i, Var $ patElemName pe)
    hoisted _ Right {} = return $ Left Nothing

    reshapeBodyResults body rets = insertStmsM $ do
      ses <- bodyBind body
      let (ctx_ses, val_ses) = splitFromEnd (length rets) ses
      resultBodyM . (ctx_ses ++) =<< zipWithM reshapeResult val_ses rets
    reshapeResult (Var v) t@Array {} = do
      v_t <- lookupType v
      let newshape = arrayDims $ removeExistentials t v_t
      if newshape /= arrayDims v_t
        then letSubExp "branch_ctx_reshaped" $ shapeCoerce newshape v
        else return $ Var v
    reshapeResult se _ =
      return se

simplifyIdentityReshape :: SimpleRule lore
simplifyIdentityReshape _ seType (Reshape newshape v)
  | Just t <- seType $ Var v,
    newDims newshape == arrayDims t -- No-op reshape.
    =
    subExpRes $ Var v
simplifyIdentityReshape _ _ _ = Nothing

simplifyReshapeReshape :: SimpleRule lore
simplifyReshapeReshape defOf _ (Reshape newshape v)
  | Just (BasicOp (Reshape oldshape v2), v_cs) <- defOf v =
    Just (Reshape (fuseReshape oldshape newshape) v2, v_cs)
simplifyReshapeReshape _ _ _ = Nothing

simplifyReshapeScratch :: SimpleRule lore
simplifyReshapeScratch defOf _ (Reshape newshape v)
  | Just (BasicOp (Scratch bt _), v_cs) <- defOf v =
    Just (Scratch bt $ newDims newshape, v_cs)
simplifyReshapeScratch _ _ _ = Nothing

simplifyReshapeReplicate :: SimpleRule lore
simplifyReshapeReplicate defOf seType (Reshape newshape v)
  | Just (BasicOp (Replicate _ se), v_cs) <- defOf v,
    Just oldshape <- arrayShape <$> seType se,
    shapeDims oldshape `isSuffixOf` newDims newshape =
    let new =
          take (length newshape - shapeRank oldshape) $
            newDims newshape
     in Just (Replicate (Shape new) se, v_cs)
simplifyReshapeReplicate _ _ _ = Nothing

simplifyReshapeIota :: SimpleRule lore
simplifyReshapeIota defOf _ (Reshape newshape v)
  | Just (BasicOp (Iota _ offset stride it), v_cs) <- defOf v,
    [n] <- newDims newshape =
    Just (Iota n offset stride it, v_cs)
simplifyReshapeIota _ _ _ = Nothing

improveReshape :: SimpleRule lore
improveReshape _ seType (Reshape newshape v)
  | Just t <- seType $ Var v,
    newshape' <- informReshape (arrayDims t) newshape,
    newshape' /= newshape =
    Just (Reshape newshape' v, mempty)
improveReshape _ _ _ = Nothing

-- | If we are copying a scratch array (possibly indirectly), just
-- turn it into a scratch by itself.
copyScratchToScratch :: SimpleRule lore
copyScratchToScratch defOf seType (Copy src) = do
  t <- seType $ Var src
  if isActuallyScratch src
    then Just (Scratch (elemType t) (arrayDims t), mempty)
    else Nothing
  where
    isActuallyScratch v =
      case asBasicOp . fst =<< defOf v of
        Just Scratch {} -> True
        Just (Rearrange _ v') -> isActuallyScratch v'
        Just (Reshape _ v') -> isActuallyScratch v'
        _ -> False
copyScratchToScratch _ _ _ =
  Nothing

ruleBasicOp :: BinderOps lore => TopDownRuleBasicOp lore
-- Check all the simpleRules.
ruleBasicOp vtable pat aux op
  | Just (op', cs) <- msum [rule defOf seType op | rule <- simpleRules] =
    Simplify $ certifying (cs <> stmAuxCerts aux) $ letBind pat $ BasicOp op'
  where
    defOf = (`ST.lookupExp` vtable)
    seType (Var v) = ST.lookupType v vtable
    seType (Constant v) = Just $ Prim $ primValueType v
ruleBasicOp vtable pat _ (Update src _ (Var v))
  | Just (BasicOp Scratch {}, _) <- ST.lookupExp v vtable =
    Simplify $ letBind pat $ BasicOp $ SubExp $ Var src
-- If we are writing a single-element slice from some array, and the
-- element of that array can be computed as a PrimExp based on the
-- index, let's just write that instead.
ruleBasicOp vtable pat aux (Update src [DimSlice i n s] (Var v))
  | isCt1 n,
    isCt1 s,
    Just (ST.Indexed cs e) <- ST.index v [intConst Int32 0] vtable =
    Simplify $ do
      e' <- toSubExp "update_elem" e
      auxing aux $
        certifying cs $
          letBind pat $ BasicOp $ Update src [DimFix i] e'
ruleBasicOp vtable pat _ (Update dest destis (Var v))
  | Just (e, _) <- ST.lookupExp v vtable,
    arrayFrom e =
    Simplify $ letBind pat $ BasicOp $ SubExp $ Var dest
  where
    arrayFrom (BasicOp (Copy copy_v))
      | Just (e', _) <- ST.lookupExp copy_v vtable =
        arrayFrom e'
    arrayFrom (BasicOp (Index src srcis)) =
      src == dest && destis == srcis
    arrayFrom (BasicOp (Replicate v_shape v_se))
      | Just (Replicate dest_shape dest_se, _) <- ST.lookupBasicOp dest vtable,
        v_se == dest_se,
        shapeDims v_shape `isSuffixOf` shapeDims dest_shape =
        True
    arrayFrom _ =
      False
ruleBasicOp vtable pat _ (Update dest is se)
  | Just dest_t <- ST.lookupType dest vtable,
    isFullSlice (arrayShape dest_t) is = Simplify $
    case se of
      Var v | not $ null $ sliceDims is -> do
        v_reshaped <-
          letExp (baseString v ++ "_reshaped") $
            BasicOp $ Reshape (map DimNew $ arrayDims dest_t) v
        letBind pat $ BasicOp $ Copy v_reshaped
      _ -> letBind pat $ BasicOp $ ArrayLit [se] $ rowType dest_t
ruleBasicOp vtable pat (StmAux cs1 attrs _) (Update dest1 is1 (Var v1))
  | Just (Update dest2 is2 se2, cs2) <- ST.lookupBasicOp v1 vtable,
    Just (Copy v3, cs3) <- ST.lookupBasicOp dest2 vtable,
    Just (Index v4 is4, cs4) <- ST.lookupBasicOp v3 vtable,
    is4 == is1,
    v4 == dest1 =
    Simplify $
      certifying (cs1 <> cs2 <> cs3 <> cs4) $ do
        is5 <- subExpSlice $ sliceSlice (primExpSlice is1) (primExpSlice is2)
        attributing attrs $ letBind pat $ BasicOp $ Update dest1 is5 se2
ruleBasicOp vtable pat _ (CmpOp (CmpEq t) se1 se2)
  | Just m <- simplifyWith se1 se2 = Simplify m
  | Just m <- simplifyWith se2 se1 = Simplify m
  where
    simplifyWith (Var v) x
      | Just bnd <- ST.lookupStm v vtable,
        If p tbranch fbranch _ <- stmExp bnd,
        Just (y, z) <-
          returns v (stmPattern bnd) tbranch fbranch,
        not $ boundInBody tbranch `namesIntersect` freeIn y,
        not $ boundInBody fbranch `namesIntersect` freeIn z = Just $ do
        eq_x_y <-
          letSubExp "eq_x_y" $ BasicOp $ CmpOp (CmpEq t) x y
        eq_x_z <-
          letSubExp "eq_x_z" $ BasicOp $ CmpOp (CmpEq t) x z
        p_and_eq_x_y <-
          letSubExp "p_and_eq_x_y" $ BasicOp $ BinOp LogAnd p eq_x_y
        not_p <-
          letSubExp "not_p" $ BasicOp $ UnOp Not p
        not_p_and_eq_x_z <-
          letSubExp "p_and_eq_x_y" $ BasicOp $ BinOp LogAnd not_p eq_x_z
        letBind pat $
          BasicOp $ BinOp LogOr p_and_eq_x_y not_p_and_eq_x_z
    simplifyWith _ _ =
      Nothing

    returns v ifpat tbranch fbranch =
      fmap snd $
        find ((== v) . patElemName . fst) $
          zip (patternValueElements ifpat) $
            zip (bodyResult tbranch) (bodyResult fbranch)
ruleBasicOp _ pat _ (Replicate (Shape []) se@Constant {}) =
  Simplify $ letBind pat $ BasicOp $ SubExp se
ruleBasicOp _ pat _ (Replicate (Shape []) (Var v)) = Simplify $ do
  v_t <- lookupType v
  letBind pat $
    BasicOp $
      if primType v_t
        then SubExp $ Var v
        else Copy v
ruleBasicOp vtable pat _ (Replicate shape (Var v))
  | Just (BasicOp (Replicate shape2 se), cs) <- ST.lookupExp v vtable =
    Simplify $ certifying cs $ letBind pat $ BasicOp $ Replicate (shape <> shape2) se
ruleBasicOp _ pat _ (ArrayLit (se : ses) _)
  | all (== se) ses =
    Simplify $
      let n = constant (fromIntegral (length ses) + 1 :: Int32)
       in letBind pat $ BasicOp $ Replicate (Shape [n]) se
ruleBasicOp vtable pat aux (Index idd slice)
  | Just inds <- sliceIndices slice,
    Just (BasicOp (Reshape newshape idd2), idd_cs) <- ST.lookupExp idd vtable,
    length newshape == length inds =
    Simplify $
      case shapeCoercion newshape of
        Just _ ->
          certifying idd_cs $
            auxing aux $
              letBind pat $ BasicOp $ Index idd2 slice
        Nothing -> do
          -- Linearise indices and map to old index space.
          oldshape <- arrayDims <$> lookupType idd2
          let new_inds =
                reshapeIndex
<<<<<<< HEAD
                  (map (primExpFromSubExp int32) oldshape)
                  (map (primExpFromSubExp int32) $ newDims newshape)
                  (map (primExpFromSubExp int32) inds)
          new_inds' <-
            mapM (toSubExp "new_index" . asInt32PrimExp) new_inds
=======
                  (map pe32 oldshape)
                  (map pe32 $ newDims newshape)
                  (map pe32 inds)
          new_inds' <-
            mapM (toSubExp "new_index") new_inds
>>>>>>> 41e0aef4
          certifying idd_cs $
            auxing aux $
              letBind pat $ BasicOp $ Index idd2 $ map DimFix new_inds'
ruleBasicOp _ pat _ (BinOp (Pow t) e1 e2)
  | e1 == intConst t 2 =
    Simplify $ letBind pat $ BasicOp $ BinOp (Shl t) (intConst t 1) e2
-- Handle identity permutation.
ruleBasicOp _ pat _ (Rearrange perm v)
  | sort perm == perm =
    Simplify $ letBind pat $ BasicOp $ SubExp $ Var v
ruleBasicOp vtable pat aux (Rearrange perm v)
  | Just (BasicOp (Rearrange perm2 e), v_cs) <- ST.lookupExp v vtable =
    -- Rearranging a rearranging: compose the permutations.
    Simplify $
      certifying v_cs $
        auxing aux $
          letBind pat $ BasicOp $ Rearrange (perm `rearrangeCompose` perm2) e
ruleBasicOp vtable pat aux (Rearrange perm v)
  | Just (BasicOp (Rotate offsets v2), v_cs) <- ST.lookupExp v vtable,
    Just (BasicOp (Rearrange perm3 v3), v2_cs) <- ST.lookupExp v2 vtable = Simplify $ do
    let offsets' = rearrangeShape (rearrangeInverse perm3) offsets
    rearrange_rotate <- letExp "rearrange_rotate" $ BasicOp $ Rotate offsets' v3
    certifying (v_cs <> v2_cs) $
      auxing aux $
        letBind pat $ BasicOp $ Rearrange (perm `rearrangeCompose` perm3) rearrange_rotate

-- Rearranging a replicate where the outer dimension is left untouched.
ruleBasicOp vtable pat aux (Rearrange perm v1)
  | Just (BasicOp (Replicate dims (Var v2)), v1_cs) <- ST.lookupExp v1 vtable,
    num_dims <- shapeRank dims,
    (rep_perm, rest_perm) <- splitAt num_dims perm,
    not $ null rest_perm,
    rep_perm == [0 .. length rep_perm -1] =
    Simplify $
      certifying v1_cs $
        auxing aux $ do
          v <-
            letSubExp "rearrange_replicate" $
              BasicOp $ Rearrange (map (subtract num_dims) rest_perm) v2
          letBind pat $ BasicOp $ Replicate dims v

-- A zero-rotation is identity.
ruleBasicOp _ pat _ (Rotate offsets v)
  | all isCt0 offsets = Simplify $ letBind pat $ BasicOp $ SubExp $ Var v
ruleBasicOp vtable pat aux (Rotate offsets v)
  | Just (BasicOp (Rearrange perm v2), v_cs) <- ST.lookupExp v vtable,
    Just (BasicOp (Rotate offsets2 v3), v2_cs) <- ST.lookupExp v2 vtable = Simplify $ do
    let offsets2' = rearrangeShape (rearrangeInverse perm) offsets2
        addOffsets x y = letSubExp "summed_offset" $ BasicOp $ BinOp (Add Int32 OverflowWrap) x y
    offsets' <- zipWithM addOffsets offsets offsets2'
    rotate_rearrange <-
      auxing aux $ letExp "rotate_rearrange" $ BasicOp $ Rearrange perm v3
    certifying (v_cs <> v2_cs) $
      letBind pat $ BasicOp $ Rotate offsets' rotate_rearrange

-- Combining Rotates.
ruleBasicOp vtable pat aux (Rotate offsets1 v)
  | Just (BasicOp (Rotate offsets2 v2), v_cs) <- ST.lookupExp v vtable = Simplify $ do
    offsets <- zipWithM add offsets1 offsets2
    certifying v_cs $
      auxing aux $
        letBind pat $ BasicOp $ Rotate offsets v2
  where
    add x y = letSubExp "offset" $ BasicOp $ BinOp (Add Int32 OverflowWrap) x y

-- If we see an Update with a scalar where the value to be written is
-- the result of indexing some other array, then we convert it into an
-- Update with a slice of that array.  This matters when the arrays
-- are far away (on the GPU, say), because it avoids a copy of the
-- scalar to and from the host.
ruleBasicOp vtable pat aux (Update arr_x slice_x (Var v))
  | Just _ <- sliceIndices slice_x,
    Just (Index arr_y slice_y, cs_y) <- ST.lookupBasicOp v vtable,
    ST.available arr_y vtable,
    -- XXX: we should check for proper aliasing here instead.
    arr_y /= arr_x,
    Just (slice_x_bef, DimFix i, []) <- focusNth (length slice_x - 1) slice_x,
    Just (slice_y_bef, DimFix j, []) <- focusNth (length slice_y - 1) slice_y = Simplify $ do
    let slice_x' = slice_x_bef ++ [DimSlice i (intConst Int32 1) (intConst Int32 1)]
        slice_y' = slice_y_bef ++ [DimSlice j (intConst Int32 1) (intConst Int32 1)]
    v' <- letExp (baseString v ++ "_slice") $ BasicOp $ Index arr_y slice_y'
    certifying cs_y $
      auxing aux $
        letBind pat $ BasicOp $ Update arr_x slice_x' $ Var v'

-- Simplify away 0<=i when 'i' is from a loop of form 'for i < n'.
ruleBasicOp vtable pat aux (CmpOp CmpSle {} x y)
  | Constant (IntValue (Int32Value 0)) <- x,
    Var v <- y,
    Just _ <- ST.lookupLoopVar v vtable =
    Simplify $ auxing aux $ letBind pat $ BasicOp $ SubExp $ constant True
-- Simplify away i<n when 'i' is from a loop of form 'for i < n'.
ruleBasicOp vtable pat aux (CmpOp CmpSlt {} x y)
  | Var v <- x,
    Just n <- ST.lookupLoopVar v vtable,
    n == y =
    Simplify $ auxing aux $ letBind pat $ BasicOp $ SubExp $ constant True
-- Simplify away x<0 when 'x' has been used as array size.
ruleBasicOp vtable pat aux (CmpOp CmpSlt {} (Var x) y)
  | isCt0 y,
    maybe False ST.entryIsSize $ ST.lookup x vtable =
    Simplify $ auxing aux $ letBind pat $ BasicOp $ SubExp $ constant False
ruleBasicOp _ _ _ _ =
  Skip

-- | Remove the return values of a branch, that are not actually used
-- after a branch.  Standard dead code removal can remove the branch
-- if *none* of the return values are used, but this rule is more
-- precise.
removeDeadBranchResult :: BinderOps lore => BottomUpRuleIf lore
removeDeadBranchResult (_, used) pat _ (e1, tb, fb, IfDec rettype ifsort)
  | -- Only if there is no existential context...
    patternSize pat == length rettype,
    -- Figure out which of the names in 'pat' are used...
    patused <- map (`UT.isUsedDirectly` used) $ patternNames pat,
    -- If they are not all used, then this rule applies.
    not (and patused) =
    -- Remove the parts of the branch-results that correspond to dead
    -- return value bindings.  Note that this leaves dead code in the
    -- branch bodies, but that will be removed later.
    let tses = bodyResult tb
        fses = bodyResult fb
        pick :: [a] -> [a]
        pick = map snd . filter fst . zip patused
        tb' = tb {bodyResult = pick tses}
        fb' = fb {bodyResult = pick fses}
        pat' = pick $ patternElements pat
        rettype' = pick rettype
     in Simplify $ letBind (Pattern [] pat') $ If e1 tb' fb' $ IfDec rettype' ifsort
  | otherwise = Skip

-- Some helper functions

isCt1 :: SubExp -> Bool
isCt1 (Constant v) = oneIsh v
isCt1 _ = False

isCt0 :: SubExp -> Bool
isCt0 (Constant v) = zeroIsh v
isCt0 _ = False<|MERGE_RESOLUTION|>--- conflicted
+++ resolved
@@ -36,21 +36,14 @@
 import Futhark.IR.Prop.Aliases
 import Futhark.Optimise.Simplify.ClosedForm
 import Futhark.Optimise.Simplify.Rule
-<<<<<<< HEAD
-=======
 import Futhark.Transform.Rename
->>>>>>> 41e0aef4
 import Futhark.Util
 
 topDownRules :: (BinderOps lore, Aliased lore) => [TopDownRule lore]
 topDownRules =
   [ RuleDoLoop hoistLoopInvariantMergeVariables,
     RuleDoLoop simplifyClosedFormLoop,
-<<<<<<< HEAD
-    RuleDoLoop simplifKnownIterationLoop,
-=======
     RuleDoLoop simplifyKnownIterationLoop,
->>>>>>> 41e0aef4
     RuleDoLoop simplifyLoopVariables,
     RuleGeneric constantFoldPrimFun,
     RuleIf ruleIf,
@@ -65,17 +58,6 @@
     RuleBasicOp simplifyIndex,
     RuleBasicOp simplifyConcat
   ]
-<<<<<<< HEAD
-
-asInt32PrimExp :: PrimExp v -> PrimExp v
-asInt32PrimExp pe
-  | IntType it <- primExpType pe,
-    it /= Int32 =
-    sExt Int32 pe
-  | otherwise =
-    pe
-=======
->>>>>>> 41e0aef4
 
 -- | A set of standard simplification rules.  These assume pure
 -- functional semantics, and so probably should not be applied after
@@ -148,11 +130,7 @@
               mapM_ (uncurry letBindNames) $ dummyStms discard_ctx
               mapM_ (uncurry letBindNames) $ dummyStms discard_val
               return body'
-<<<<<<< HEAD
-            letBind pat' $ DoLoop ctx' val' form body''
-=======
             auxing aux $ letBind pat' $ DoLoop ctx' val' form body''
->>>>>>> 41e0aef4
   where
     pat_used = map (`UT.isUsedDirectly` used) $ patternValueNames pat
     used_vals = map fst $ filter snd $ zip (map (paramName . fst) val) pat_used
@@ -175,19 +153,11 @@
 -- We may change the type of the loop if we hoist out a shape
 -- annotation, in which case we also need to tweak the bound pattern.
 hoistLoopInvariantMergeVariables :: BinderOps lore => TopDownRuleDoLoop lore
-<<<<<<< HEAD
-hoistLoopInvariantMergeVariables _ pat _ (ctx, val, form, loopbody) =
-  -- Figure out which of the elements of loopresult are
-  -- loop-invariant, and hoist them out.
-  case foldr checkInvariance ([], explpat, [], []) $
-    zip merge res of
-=======
 hoistLoopInvariantMergeVariables vtable pat aux (ctx, val, form, loopbody) =
   -- Figure out which of the elements of loopresult are
   -- loop-invariant, and hoist them out.
   case foldr checkInvariance ([], explpat, [], []) $
     zip3 (patternNames pat) merge res of
->>>>>>> 41e0aef4
     ([], _, _, _) ->
       -- Nothing is invariant.
       Skip
@@ -205,14 +175,9 @@
           (ctx', val') = splitAt (length implpat') merge'
       forM_ (invariant ++ implinvariant') $ \(v1, v2) ->
         letBindNames [identName v1] $ BasicOp $ SubExp v2
-<<<<<<< HEAD
-      letBind (Pattern implpat'' explpat'') $
-        DoLoop ctx' val' form loopbody'
-=======
       auxing aux $
         letBind (Pattern implpat'' explpat'') $
           DoLoop ctx' val' form loopbody'
->>>>>>> 41e0aef4
   where
     merge = ctx ++ val
     res = bodyResult loopbody
@@ -234,19 +199,11 @@
           (Nothing, explpat')
 
     checkInvariance
-<<<<<<< HEAD
-      ((mergeParam, mergeInit), resExp)
-      (invariant, explpat', merge', resExps)
-        | not (unique (paramDeclType mergeParam))
-            || arrayRank (paramDeclType mergeParam) == 1,
-          isInvariant resExp,
-=======
       (pat_name, (mergeParam, mergeInit), resExp)
       (invariant, explpat', merge', resExps)
         | not (unique (paramDeclType mergeParam))
             || arrayRank (paramDeclType mergeParam) == 1,
           isInvariant,
->>>>>>> 41e0aef4
           -- Also do not remove the condition in a while-loop.
           not $ paramName mergeParam `nameIn` freeIn form =
           let (bnd, explpat'') =
@@ -257,23 +214,6 @@
                 resExps
               )
         where
-<<<<<<< HEAD
-          -- A non-unique merge variable is invariant if the corresponding
-          -- subexp in the result is EITHER:
-          --
-          --  (0) a variable of the same name as the parameter, where
-          --  all existential parameters are already known to be
-          --  invariant
-          isInvariant (Var v2)
-            | paramName mergeParam == v2 =
-              allExistentialInvariant
-                (namesFromList $ map (identName . fst) invariant)
-                mergeParam
-          --  (1) or identical to the initial value of the parameter.
-          isInvariant _ = mergeInit == resExp
-    checkInvariance ((mergeParam, mergeInit), resExp) (invariant, explpat', merge', resExps) =
-      (invariant, explpat', (mergeParam, mergeInit) : merge', resExp : resExps)
-=======
           -- A non-unique merge variable is invariant if one of the
           -- following is true:
           --
@@ -304,7 +244,6 @@
       (_pat_name, (mergeParam, mergeInit), resExp)
       (invariant, explpat', merge', resExps) =
         (invariant, explpat', (mergeParam, mergeInit) : merge', resExp : resExps)
->>>>>>> 41e0aef4
 
     allExistentialInvariant namesOfInvariant mergeParam =
       all (invariantOrNotMergeParam namesOfInvariant) $
@@ -357,14 +296,6 @@
         body' <- insertStmsM $ do
           addStms $ mconcat body_prefix_stms
           resultBodyM =<< bodyBind body
-<<<<<<< HEAD
-        letBind pat $
-          DoLoop
-            ctx
-            val
-            (ForLoop i it num_iters $ catMaybes maybe_loop_vars)
-            body'
-=======
         auxing aux $
           letBind pat $
             DoLoop
@@ -372,7 +303,6 @@
               val
               (ForLoop i it num_iters $ catMaybes maybe_loop_vars)
               body'
->>>>>>> 41e0aef4
   where
     seType (Var v)
       | v == i = Just $ Prim $ IntType it
@@ -424,32 +354,6 @@
     notIndex _ = True
 simplifyLoopVariables _ _ _ _ = Skip
 
-<<<<<<< HEAD
-simplifKnownIterationLoop :: BinderOps lore => TopDownRuleDoLoop lore
-simplifKnownIterationLoop _ pat _ (ctx, val, ForLoop i it (Constant iters) loop_vars, body)
-  | zeroIsh iters = Simplify $ do
-    let bindResult p r = letBindNames [patElemName p] $ BasicOp $ SubExp r
-    zipWithM_ bindResult (patternContextElements pat) (map snd ctx)
-    zipWithM_ bindResult (patternValueElements pat) (map snd val)
-  | oneIsh iters = Simplify $ do
-    forM_ (ctx ++ val) $ \(mergevar, mergeinit) ->
-      letBindNames [paramName mergevar] $ BasicOp $ SubExp mergeinit
-
-    letBindNames [i] $ BasicOp $ SubExp $ intConst it 0
-
-    forM_ loop_vars $ \(p, arr) ->
-      letBindNames [paramName p] $
-        BasicOp $
-          Index arr $
-            DimFix (intConst Int32 0) : fullSlice (paramType p) []
-
-    -- Some of the sizes in the types here might be temporarily wrong
-    -- until copy propagation fixes it up.
-    res <- bodyBind body
-    forM_ (zip (patternNames pat) res) $ \(v, se) ->
-      letBindNames [v] $ BasicOp $ SubExp se
-simplifKnownIterationLoop _ _ _ _ =
-=======
 unroll ::
   BinderOps lore =>
   Integer ->
@@ -492,7 +396,6 @@
     forM_ (zip (patternNames pat) res) $ \(v, se) ->
       letBindNames [v] $ BasicOp $ SubExp se
 simplifyKnownIterationLoop _ _ _ _ =
->>>>>>> 41e0aef4
   Skip
 
 -- | Turn @copy(x)@ into @x@ iff @x@ is not used after this copy
@@ -795,13 +698,6 @@
       | [DimFix ii] <- inds,
         Just (Prim (IntType from_it)) <- seType ii ->
         Just $
-<<<<<<< HEAD
-          fmap (SubExpResult cs) $
-            toSubExp "index_iota" $
-              sExt to_it (primExpFromSubExp (IntType from_it) ii)
-                * primExpFromSubExp (IntType to_it) s
-                + primExpFromSubExp (IntType to_it) x
-=======
           let mul = BinOpExp $ Mul to_it OverflowWrap
               add = BinOpExp $ Add to_it OverflowWrap
            in fmap (SubExpResult cs) $
@@ -810,18 +706,10 @@
                       `mul` primExpFromSubExp (IntType to_it) s
                   )
                     `add` primExpFromSubExp (IntType to_it) x
->>>>>>> 41e0aef4
       | [DimSlice i_offset i_n i_stride] <- inds ->
         Just $ do
           i_offset' <- asIntS to_it i_offset
           i_stride' <- asIntS to_it i_stride
-<<<<<<< HEAD
-          i_offset'' <-
-            toSubExp "iota_offset" $
-              primExpFromSubExp (IntType to_it) x
-                + primExpFromSubExp (IntType to_it) s
-                * primExpFromSubExp (IntType to_it) i_offset'
-=======
           let mul = BinOpExp $ Mul to_it OverflowWrap
               add = BinOpExp $ Add to_it OverflowWrap
           i_offset'' <-
@@ -830,25 +718,12 @@
                   `mul` primExpFromSubExp (IntType to_it) s
               )
                 `add` primExpFromSubExp (IntType to_it) i_offset'
->>>>>>> 41e0aef4
           i_stride'' <-
             letSubExp "iota_offset" $
               BasicOp $ BinOp (Mul Int32 OverflowWrap) s i_stride'
           fmap (SubExpResult cs) $
             letSubExp "slice_iota" $
               BasicOp $ Iota i_n i_offset'' i_stride'' to_it
-<<<<<<< HEAD
-    Just (Rotate offsets a, cs) -> Just $ do
-      dims <- arrayDims <$> lookupType a
-      let adjustI i o d = do
-            i_p_o <- letSubExp "i_p_o" $ BasicOp $ BinOp (Add Int32 OverflowWrap) i o
-            letSubExp "rot_i" (BasicOp $ BinOp (SMod Int32 Unsafe) i_p_o d)
-          adjust (DimFix i, o, d) =
-            DimFix <$> adjustI i o d
-          adjust (DimSlice i n s, o, d) =
-            DimSlice <$> adjustI i o d <*> pure n <*> pure s
-      IndexResult cs a <$> mapM adjust (zip3 inds offsets dims)
-=======
 
     -- A rotate cannot be simplified away if we are slicing a rotated dimension.
     Just (Rotate offsets a, cs)
@@ -865,7 +740,6 @@
       where
         rotateAndSlice r DimSlice {} = not $ isCt0 r
         rotateAndSlice _ _ = False
->>>>>>> 41e0aef4
     Just (Index aa ais, cs) ->
       Just $
         IndexResult cs aa
@@ -1233,13 +1107,13 @@
     Just (Reshape newshape' v, mempty)
 improveReshape _ _ _ = Nothing
 
--- | If we are copying a scratch array (possibly indirectly), just
--- turn it into a scratch by itself.
+-- | If we are copying a scratch array (possibly indirectly), just turn it into a scratch by
+-- itself.
 copyScratchToScratch :: SimpleRule lore
 copyScratchToScratch defOf seType (Copy src) = do
-  t <- seType $ Var src
+  src_t <- seType $ Var src
   if isActuallyScratch src
-    then Just (Scratch (elemType t) (arrayDims t), mempty)
+    then Just (Scratch (elemType src_t) (arrayDims src_t), mempty)
     else Nothing
   where
     isActuallyScratch v =
@@ -1375,19 +1249,11 @@
           oldshape <- arrayDims <$> lookupType idd2
           let new_inds =
                 reshapeIndex
-<<<<<<< HEAD
-                  (map (primExpFromSubExp int32) oldshape)
-                  (map (primExpFromSubExp int32) $ newDims newshape)
-                  (map (primExpFromSubExp int32) inds)
-          new_inds' <-
-            mapM (toSubExp "new_index" . asInt32PrimExp) new_inds
-=======
                   (map pe32 oldshape)
                   (map pe32 $ newDims newshape)
                   (map pe32 inds)
           new_inds' <-
             mapM (toSubExp "new_index") new_inds
->>>>>>> 41e0aef4
           certifying idd_cs $
             auxing aux $
               letBind pat $ BasicOp $ Index idd2 $ map DimFix new_inds'
