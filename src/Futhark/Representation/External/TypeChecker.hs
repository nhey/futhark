{-# LANGUAGE GeneralizedNewtypeDeriving #-}
-- | The type checker checks whether the program is type-consistent.
-- Whether type annotations are already present is irrelevant, but if
-- they are, the type checker will signal an error if they are wrong.
-- The program does not need to have any particular properties for the
-- type checker to function; in particular it does not need unique
-- names.
module Futhark.Representation.External.TypeChecker
  ( checkProg
  , checkProgNoUniqueness
  , checkClosedExp
  , checkOpenExp
  , TypeError)
  where

import Control.Applicative
import Control.Monad.Reader
import Control.Monad.Writer
import Control.Monad.State
import Control.Monad.RWS
import Data.Array
import Data.List
import Data.Loc
import Data.Maybe

import qualified Data.HashMap.Strict as HM
import qualified Data.HashSet as HS

import Futhark.Representation.External
import Futhark.Representation.External.Renamer
  (tagProg', tagExp, tagExp', tagType',
   untagProg, untagExp, untagPattern, untagType)
import Futhark.FreshNames hiding (newID, newName)
import qualified Futhark.FreshNames
import Futhark.TypeCheck.TypeError

-- | Information about an error during type checking.  The 'Show'
-- instance for this type produces a human-readable description.

type TypeError vn =
  GenTypeError
  vn
  (ExpBase CompTypeBase vn)
  (DeclTypeBase vn)
  (TupIdentBase NoInfo vn)

type TaggedIdent ty vn = IdentBase ty (ID vn)

type TaggedExp ty vn = ExpBase ty (ID vn)

type TaggedLambda ty vn = LambdaBase ty (ID vn)

type TaggedTupIdent ty vn = TupIdentBase ty (ID vn)

type TaggedFunDec ty vn = FunDecBase ty (ID vn)

type TaggedType vn = TypeBase Names (ID vn)

-- | A tuple of a return type and a list of argument types.
type FunBinding vn = (DeclTypeBase (ID vn), [DeclTypeBase (ID vn)])

data Binding vn = Bound (TaggedType vn)
                | WasConsumed SrcLoc

data Usage = Consumed SrcLoc
           | Observed SrcLoc
             deriving (Eq, Ord, Show)

data Occurence vn = Occurence { observed :: Names (ID vn)
                              , consumed :: Names (ID vn)
                              , location :: SrcLoc
                              }
             deriving (Eq, Show)

instance Located (Occurence vn) where
  locOf = locOf . location

observation :: Names (ID vn) -> SrcLoc -> Occurence vn
observation = flip Occurence HS.empty

consumption :: Names (ID vn) -> SrcLoc -> Occurence vn
consumption = Occurence HS.empty

nullOccurence :: Occurence vn -> Bool
nullOccurence occ = HS.null (observed occ) && HS.null (consumed occ)

type Occurences vn = [Occurence vn]

type UsageMap vn = HM.HashMap (ID vn) [Usage]

usageMap :: Occurences vn -> UsageMap vn
usageMap = foldl comb HM.empty
  where comb m (Occurence obs cons loc) =
          let m' = HS.foldl' (ins $ Observed loc) m obs
          in HS.foldl' (ins $ Consumed loc) m' cons
        ins v m k = HM.insertWith (++) k [v] m

combineOccurences :: ID vn -> Usage -> Usage -> Either (TypeError vn) Usage
combineOccurences _ (Observed loc) (Observed _) = Right $ Observed loc
combineOccurences name (Consumed wloc) (Observed rloc) =
  Left $ UseAfterConsume (baseName name) rloc wloc
combineOccurences name (Observed rloc) (Consumed wloc) =
  Left $ UseAfterConsume (baseName name) rloc wloc
combineOccurences name (Consumed loc1) (Consumed loc2) =
  Left $ UseAfterConsume (baseName name) (max loc1 loc2) (min loc1 loc2)

checkOccurences :: Occurences vn -> Either (TypeError vn) ()
checkOccurences = void . HM.traverseWithKey comb . usageMap
  where comb _    []     = Right ()
        comb name (u:us) = foldM_ (combineOccurences name) u us

allConsumed :: Occurences vn -> Names (ID vn)
allConsumed = HS.unions . map consumed

seqOccurences :: Occurences vn -> Occurences vn -> Occurences vn
seqOccurences occurs1 occurs2 =
  filter (not . nullOccurence) $ map filt occurs1 ++ occurs2
  where filt occ =
          occ { observed = observed occ `HS.difference` postcons }
        postcons = allConsumed occurs2

altOccurences :: Occurences vn -> Occurences vn -> Occurences vn
altOccurences occurs1 occurs2 =
  filter (not . nullOccurence) $ map filt occurs1 ++ occurs2
  where filt occ =
          occ { consumed = consumed occ `HS.difference` postcons
              , observed = observed occ `HS.difference` postcons }
        postcons = allConsumed occurs2


-- | The 'VarUsage' data structure is used to keep track of which
-- variables have been referenced inside an expression, as well as
-- which variables the resulting expression may possibly alias.
data Dataflow vn = Dataflow {
    usageOccurences :: Occurences vn
  } deriving (Show)

instance VarName vn => Monoid (Dataflow vn) where
  mempty = Dataflow mempty
  Dataflow o1 `mappend` Dataflow o2 =
    Dataflow (o1 ++ o2)

-- | A pair of a variable table and a function table.  Type checking
-- happens with access to this environment.  The function table is
-- only initialised at the very beginning, but the variable table will
-- be extended during type-checking when let-expressions are
-- encountered.
data TypeEnv vn = TypeEnv { envVtable :: HM.HashMap (ID vn) (Binding vn)
                          , envFtable :: HM.HashMap Name (FunBinding vn)
                          , envCheckOccurences :: Bool
                          }

-- | The type checker runs in this monad.  The 'Either' monad is used
-- for error handling.
newtype TypeM vn a = TypeM (RWST
                            (TypeEnv vn)            -- Reader
                            (Dataflow vn)           -- Writer
                            (NameSource (ID vn))    -- State
                            (Either (TypeError vn)) -- Inner monad
                            a)
  deriving (Monad, Functor, Applicative,
            MonadReader (TypeEnv vn),
            MonadWriter (Dataflow vn),
            MonadState (NameSource (ID vn)))

runTypeM :: TypeEnv vn -> NameSource (ID vn) -> TypeM vn a
         -> Either (TypeError vn) a
runTypeM env src (TypeM m) = fst <$> evalRWST m env src

bad :: VarName vn => TypeError vn -> TypeM vn a
bad = TypeM . lift . Left

newName :: VarName vn => ID vn -> TypeM vn (ID vn)
newName s = do src <- get
               let (s', src') = Futhark.FreshNames.newName src s
               put src'
               return s'

newFname :: VarName vn => String -> TypeM vn Name
newFname s = do s' <- newName $ varName s Nothing
                return $ nameFromString $ textual $ baseName s'

newID :: VarName vn => vn -> TypeM vn (ID vn)
newID s = newName $ ID (s, 0)

newIDFromString :: VarName vn => String -> TypeM vn (ID vn)
newIDFromString s = newID $ varName s Nothing

newIdent :: VarName vn =>
            String -> ty (ID vn) -> SrcLoc -> TypeM vn (IdentBase ty (ID vn))
newIdent s t loc = do
  s' <- newID $ varName s Nothing
  return $ Ident s' t loc

liftEither :: VarName vn => Either (TypeError vn) a -> TypeM vn a
liftEither = either bad return

occur :: VarName vn => Occurences vn -> TypeM vn ()
occur occurs = tell Dataflow { usageOccurences = occurs }

-- | Proclaim that we have made read-only use of the given variable.
-- No-op unless the variable is array-typed.
observe :: VarName vn => TaggedIdent CompTypeBase vn -> TypeM vn ()
observe (Ident nm t loc)
  | basicType t = return ()
  | otherwise   = let als = nm `HS.insert` aliases t
                  in occur [observation als loc]

-- | Proclaim that we have written to the given variable.
consume :: VarName vn => SrcLoc -> Names (ID vn) -> TypeM vn ()
consume loc als = occur [consumption als loc]

-- | Proclaim that we have written to the given variable, and mark
-- accesses to it and all of its aliases as invalid inside the given
-- computation.
consuming :: VarName vn => TaggedIdent CompTypeBase vn -> TypeM vn a -> TypeM vn a
consuming (Ident name t loc) m = do
  consume loc $ aliases t
  local consume' m
  where consume' env =
          env { envVtable = HM.insert name (WasConsumed loc) $ envVtable env }

collectDataflow :: VarName vn => TypeM vn a -> TypeM vn (a, Dataflow vn)
collectDataflow m = pass $ do
  (x, dataflow) <- listen m
  return ((x, dataflow), const mempty)

noDataflow :: VarName vn => TypeM vn a -> TypeM vn a
noDataflow = censor $ const mempty

patDiet :: TaggedTupIdent CompTypeBase vn -> Occurences vn -> Diet
patDiet pat occs = patDiet' pat
  where cons =  allConsumed occs
        patDiet' (Id k)
          | identName k `HS.member` cons = Consume
          | otherwise                   = Observe
        patDiet' (TupId pats _)         = TupleDiet $ map patDiet' pats
        patDiet' (Wildcard _ _)         = Observe

maybeCheckOccurences :: VarName vn => Occurences vn -> TypeM vn ()
maybeCheckOccurences us = do
  check <- asks envCheckOccurences
  when check $ liftEither $ checkOccurences us

alternative :: VarName vn => TypeM vn a -> TypeM vn b -> TypeM vn (a,b)
alternative m1 m2 = pass $ do
  (x, Dataflow occurs1) <- listen m1
  (y, Dataflow occurs2) <- listen m2
  maybeCheckOccurences occurs1
  maybeCheckOccurences occurs2
  let usage = Dataflow $ occurs1 `altOccurences` occurs2
  return ((x, y), const usage)

-- | Remove all variable bindings from the vtable inside the given
-- computation.
unbinding :: VarName vn => TypeM vn a -> TypeM vn a
unbinding = local (\env -> env { envVtable = HM.empty})

-- | Make all bindings nonunique.
noUnique :: VarName vn => TypeM vn a -> TypeM vn a
noUnique = local (\env -> env { envVtable = HM.map f $ envVtable env})
  where f (Bound t)         = Bound $ t `setUniqueness` Nonunique
        f (WasConsumed loc) = WasConsumed loc

binding :: VarName vn => [TaggedIdent CompTypeBase vn] -> TypeM vn a -> TypeM vn a
binding bnds = check . local (`bindVars` bnds)
  where bindVars :: TypeEnv vn -> [TaggedIdent CompTypeBase vn] -> TypeEnv vn
        bindVars = foldl bindVar

        bindVar :: TypeEnv vn -> TaggedIdent CompTypeBase vn -> TypeEnv vn
        bindVar env (Ident name tp _) =
          let inedges = HS.toList $ aliases tp
              update (Bound tp')
              -- If 'name' is tuple-typed, don't alias the components
              -- to 'name', because tuples have no identity beyond
              -- their components.
                | Tuple _ <- tp = Bound tp'
                | otherwise     = Bound (tp' `addAliases` HS.insert name)
              update b = b
          in env { envVtable = HM.insert name (Bound tp) $
                               adjustSeveral update inedges $
                               envVtable env }

        adjustSeveral f = flip $ foldl $ flip $ HM.adjust f

        -- Check whether the bound variables have been used correctly
        -- within their scope.
        check m = do
          (a, usages) <- collectOccurences m
          maybeCheckOccurences usages
          return a

        -- Collect and remove all occurences in @bnds@.  This relies
        -- on the fact that no variables shadow any other.
        collectOccurences m = pass $ do
          (x, usage) <- listen m
          let (relevant, rest) = split $ usageOccurences usage
          return ((x, relevant), const $ usage { usageOccurences = rest })
          where split = unzip .
                        map (\occ ->
                             let (obs1, obs2) = divide $ observed occ
                                 (con1, con2) = divide $ consumed occ
                             in (occ { observed = obs1, consumed = con1 },
                                 occ { observed = obs2, consumed = con2 }))
                names = HS.fromList $ map identName bnds
                divide s = (s `HS.intersection` names, s `HS.difference` names)

lookupVar :: VarName vn => ID vn -> SrcLoc -> TypeM vn (TaggedType vn)
lookupVar name pos = do
  bnd <- asks $ HM.lookup name . envVtable
  case bnd of
    Nothing -> bad $ UnknownVariableError (baseName name) pos
    Just (Bound t) -> return t
    Just (WasConsumed wloc) -> bad $ UseAfterConsume (baseName name) pos wloc

-- | @t1 `unifyTypes` t2@ attempts to unify @t2@ and @t2@.  If
-- unification cannot happen, 'Nothing' is returned, otherwise a type
-- that combines the aliasing of @t1@ and @t2@ is returned.  The
-- uniqueness of the resulting type will be the least of the
-- uniqueness of @t1@ and @t2@.
unifyTypes :: Monoid (as vn) => TypeBase as vn -> TypeBase as vn
           -> Maybe (TypeBase as vn)
unifyTypes (Basic t1) (Basic t2)
  | t1 == t2  = Just $ Basic t1
  | otherwise = Nothing
unifyTypes (Array at1) (Array at2) =
  Array <$> unifyArrayTypes at1 at2
unifyTypes (Tuple ts1) (Tuple ts2)
  | length ts1 == length ts2 =
    Tuple <$> zipWithM unifyTypes ts1 ts2
unifyTypes _ _ = Nothing

unifyArrayTypes :: Monoid (as vn) =>
                   ArrayTypeBase as vn -> ArrayTypeBase as vn
                -> Maybe (ArrayTypeBase as vn)
unifyArrayTypes (BasicArray bt1 ds1 u1 als1) (BasicArray bt2 ds2 u2 als2)
  | length ds1 == length ds2, bt1 == bt2 =
    Just $ BasicArray bt1 ds1 (u1 <> u2) (als1 <> als2)
unifyArrayTypes (TupleArray et1 ds1 u1) (TupleArray et2 ds2 u2)
  | length ds1 == length ds2 =
    TupleArray <$> zipWithM unifyTupleArrayElemTypes et1 et2 <*>
    pure ds1 <*> pure (u1 <> u2)
unifyArrayTypes _ _ =
  Nothing

unifyTupleArrayElemTypes :: Monoid (as vn) =>
                            TupleArrayElemTypeBase as vn
                         -> TupleArrayElemTypeBase as vn
                         -> Maybe (TupleArrayElemTypeBase as vn)
unifyTupleArrayElemTypes (BasicArrayElem bt1 als1) (BasicArrayElem bt2 als2)
  | bt1 == bt2 = Just $ BasicArrayElem bt1 $ als1 <> als2
  | otherwise  = Nothing
unifyTupleArrayElemTypes (ArrayArrayElem at1) (ArrayArrayElem at2) =
  ArrayArrayElem <$> unifyArrayTypes at1 at2
unifyTupleArrayElemTypes (TupleArrayElem ts1) (TupleArrayElem ts2) =
  TupleArrayElem <$> zipWithM unifyTupleArrayElemTypes ts1 ts2
unifyTupleArrayElemTypes _ _ =
  Nothing

-- | Determine if two types are identical, ignoring uniqueness.
-- Causes a '(TypeError vn)' if they fail to match, and otherwise returns
-- one of them.
unifyExpTypes :: VarName vn =>
                 TaggedExp CompTypeBase vn
              -> TaggedExp CompTypeBase vn
              -> TypeM vn (TaggedType vn)
unifyExpTypes e1 e2 =
  maybe (bad $ UnifyError e1' t1 e2' t2) return $
  unifyTypes (typeOf e1) (typeOf e2)
  where e1' = untagExp e1
        t1  = toDecl $ typeOf e1'
        e2' = untagExp e2
        t2  = toDecl $ typeOf e2'

-- | @checkAnnotation loc s t1 t2@ returns @t2@ if @t1@ contains no
-- type, and otherwise tries to unify them with 'unifyTypes'.  If
-- this fails, a 'BadAnnotation' is raised.
checkAnnotation :: (VarName vn, TypeBox ty) =>
                   SrcLoc -> String -> ty (ID vn) -> TaggedType vn
                -> TypeM vn (TaggedType vn)
checkAnnotation loc desc t1 t2 =
  case unboxType t1 of
    Nothing -> return t2
    Just t1' -> case unifyTypes (t1' `setAliases` HS.empty) t2 of
                  Nothing -> bad $ BadAnnotation loc desc
                                   (toDecl $ untagType t1')
                                   (toDecl $ untagType t2)
                  Just t  -> return t

-- | @require ts e@ causes a '(TypeError vn)' if @typeOf e@ does not unify
-- with one of the types in @ts@.  Otherwise, simply returns @e@.
-- This function is very useful in 'checkExp'.
require :: VarName vn => [TaggedType vn] -> TaggedExp CompTypeBase vn -> TypeM vn (TaggedExp CompTypeBase vn)
require ts e
  | any (typeOf e `similarTo`) ts = return e
  | otherwise = bad $ UnexpectedType (srclocOf e') e'
                      (toDecl $ typeOf e') $
                      map (toDecl . untagType) ts
  where e' = untagExp e

-- | Variant of 'require' working on identifiers.
requireI :: VarName vn => [TaggedType vn] -> TaggedIdent CompTypeBase vn
         -> TypeM vn (TaggedIdent CompTypeBase vn)
requireI ts ident
  | any (identType ident `similarTo`) ts = return ident
  | otherwise = bad $ UnexpectedType (srclocOf e) e
                (toDecl $ typeOf e) $ map (untagType . toDecl) ts
  where e = untagExp $ Var ident

rowTypeM :: VarName vn => TaggedExp CompTypeBase vn -> TypeM vn (TaggedType vn)
rowTypeM e = maybe wrong return $ peelArray 1 $ typeOf e
  where wrong = bad $ TypeError (srclocOf e) $ "Type of expression is not array, but " ++ ppType (typeOf e) ++ "."

-- | Type check a program containing arbitrary type information,
-- yielding either a type error or a program with complete type
-- information.
checkProg :: (TypeBox ty, VarName vn) =>
             ProgBase ty vn -> Either (TypeError vn) (ProgBase CompTypeBase vn)
checkProg = checkProg' True

-- | As 'checkProg', but don't check whether uniqueness constraints
-- are being upheld.  The uniqueness of types must still be correct.
checkProgNoUniqueness :: (VarName vn, TypeBox ty) =>
                         ProgBase ty vn -> Either (TypeError vn) (ProgBase CompTypeBase vn)
checkProgNoUniqueness = checkProg' False

checkProg' :: (VarName vn, TypeBox ty) =>
              Bool -> ProgBase ty vn -> Either (TypeError vn) (ProgBase CompTypeBase vn)
checkProg' checkoccurs prog = do
  ftable <- buildFtable
  let typeenv = TypeEnv { envVtable = HM.empty
                        , envFtable = ftable
                        , envCheckOccurences = checkoccurs
                        }

  liftM (untagProg . Prog) $
          runTypeM typeenv src $ mapM (noDataflow . checkFun) $ progFunctions prog'
  where
    (prog', src) = tagProg' blankNameSource prog
    -- To build the ftable we loop through the list of function
    -- definitions.  In addition to the normal ftable information
    -- (name, return type, argument types), we also keep track of
    -- position information, in order to report both locations of
    -- duplicate function definitions.  The position information is
    -- removed at the end.
    buildFtable = HM.map rmLoc <$>
                  foldM expand (HM.map addLoc initialFtable)
                  (progFunctions prog')
    expand ftable (name,ret,args,_,pos)
      | Just (_,_,pos2) <- HM.lookup name ftable =
        Left $ DupDefinitionError name pos pos2
      | otherwise =
        let argtypes = map (toDecl . identType) args -- Throw away argument names.
        in Right $ HM.insert name (ret,argtypes,pos) ftable
    rmLoc (ret,args,_) = (ret,args)
    addLoc (t, ts) = (t, ts, noLoc)

initialFtable :: HM.HashMap Name (FunBinding vn)
initialFtable = HM.map addBuiltin builtInFunctions
  where addBuiltin (t, ts) = (Basic t, map Basic ts)

checkFun :: (TypeBox ty, VarName vn) =>
            TaggedFunDec ty vn -> TypeM vn (TaggedFunDec CompTypeBase vn)
checkFun (fname, rettype, params, body, loc) = do
  params' <- checkParams
  body' <- binding (map fromParam params') $ checkExp body

  checkReturnAlias $ typeOf body'

  if toDecl (typeOf body') `subtypeOf` rettype then
    return (fname, rettype, params', body', loc)
  else bad $ ReturnTypeError loc fname (untagType rettype) $ toDecl $ untagType $ typeOf body'

  where checkParams = reverse <$> foldM expand [] params

        expand params' ident@(Ident pname _ _)
          | Just _ <- find ((==identName ident) . identName) params' =
            bad $ DupParamError fname (baseName pname) loc
          | otherwise =
            return $ ident : params'

        notAliasingParam names =
          forM_ params $ \p ->
            when (not (unique $ identType p) &&
                  identName p `HS.member` names) $
              bad $ ReturnAliased fname (baseName $ identName p) loc

        -- | Check that unique return values do not alias a
        -- non-consumed parameter.
        checkReturnAlias =
          foldM_ checkReturnAlias' HS.empty . returnAliasing rettype

        checkReturnAlias' seen (Unique, names)
          | any (`HS.member` HS.map snd seen) $ HS.toList names =
            bad $ UniqueReturnAliased fname loc
          | otherwise = do
            notAliasingParam names
            return $ seen `HS.union` tag Unique names
        checkReturnAlias' seen (Nonunique, names)
          | any (`HS.member` seen) $ HS.toList $ tag Unique names =
            bad $ UniqueReturnAliased fname loc
          | otherwise = return $ seen `HS.union` tag Nonunique names

        tag u = HS.map $ \name -> (u, name)

        returnAliasing (Tuple ets1) (Tuple ets2) =
          concat $ zipWith returnAliasing ets1 ets2
        returnAliasing expected got = [(uniqueness expected, aliases got)]

-- | Type-check a single expression without any calls to non-builtin
-- functions.  Free variables are permitted, as long as they are
-- present in the passed-in vtable.
checkOpenExp :: (TypeBox ty, VarName vn) =>
                HM.HashMap vn (CompTypeBase vn) -> ExpBase ty vn ->
                Either (TypeError vn) (ExpBase CompTypeBase vn)
checkOpenExp bnds e = untagExp <$> runTypeM env namesrc (checkExp e')
  where env = TypeEnv { envFtable = initialFtable
                      , envCheckOccurences = True
                      , envVtable = vtable
                      }
        (e', src) = tagExp' blankNameSource e

        (vtable, namesrc) = foldl tagBnd (HM.empty, src) $
                            HS.toList $ freeNamesInExp e'
        tagBnd (m, src') k =
          case HM.lookup (baseName k) bnds of
            Nothing -> (m, src')
            Just t  -> let (t', src'') = tagType' src' t
                       in (HM.insert k (Bound t') m, src'')

-- | Type-check a single expression without any free variables or
-- calls to non-builtin functions.
checkClosedExp :: (TypeBox ty, VarName vn) => ExpBase ty vn ->
                  Either (TypeError vn) (ExpBase CompTypeBase vn)
checkClosedExp e = untagExp <$> runTypeM env src (checkExp e')
  where env = TypeEnv { envFtable = initialFtable
                      , envCheckOccurences = True
                      , envVtable = HM.empty
                      }
        e' = tagExp e
        src = newNameSource $ freeNamesInExp e'

checkExp :: (TypeBox ty, VarName vn) =>
             TaggedExp ty vn -> TypeM vn (TaggedExp CompTypeBase vn)

checkExp (Literal val pos) =
  Literal <$> checkLiteral pos val <*> pure pos

checkExp (TupLit es pos) = do
  es' <- mapM checkExp es
  let res = TupLit es' pos
  return $ fromMaybe res (Literal <$> expToValue res <*> pure pos)

checkExp (ArrayLit es t loc) = do
  es' <- mapM checkExp es
  -- Find the universal type of the array arguments.
  et <- case es' of
          [] -> bad $ TypeError loc "Empty array literal"
          e:es'' ->
            let check elemt eleme
                  | Just elemt' <- elemt `unifyTypes` typeOf eleme =
                    return elemt'
                  | otherwise =
                    bad $ TypeError loc $ ppExp eleme ++ " is not of expected type " ++ ppType elemt ++ "."
            in foldM check (typeOf e) es''

  -- Unify that type with the one given for the array literal.
  t' <- checkAnnotation loc "array-element" t et

  let lit = ArrayLit es' t' loc
  return $ fromMaybe lit (Literal <$> expToValue lit <*> pure loc)

checkExp (BinOp op e1 e2 t pos) = checkBinOp op e1 e2 t pos

checkExp (Not e pos) = do
  e' <- require [Basic Bool] =<< checkExp e
  return $ Not e' pos

checkExp (Negate e loc) = do
  e' <- require [Basic Int, Basic Real] =<< checkExp e
  return $ Negate e' loc

checkExp (If e1 e2 e3 t pos) = do
  e1' <- require [Basic Bool] =<< checkExp e1
  ((e2', e3'), dflow) <- collectDataflow $ checkExp e2 `alternative` checkExp e3
  tell dflow
  t' <- checkAnnotation pos "branch result" t $
        addAliases (typeOf e2' `unifyUniqueness` typeOf e3')
        (`HS.difference` allConsumed (usageOccurences dflow))
  return $ If e1' e2' e3' t' pos

checkExp (Var ident) = do
  ident' <- checkIdent ident
  observe ident'
  return $ Var ident'

checkExp (Apply fname args t pos)
  | "trace" <- nameToString fname =
  case args of
    [(e, _)] -> do
      e'  <- checkExp e
      t'  <- checkAnnotation pos "return" t $ typeOf e'
      return $ Apply fname [(e', Observe)] t' pos
    _ -> bad $ TypeError pos "Trace function takes a single parameter"

checkExp (Apply fname args rettype loc) = do
  bnd <- asks $ HM.lookup fname . envFtable
  case bnd of
    Nothing -> bad $ UnknownFunctionError fname loc
    Just (ftype, paramtypes) -> do
      (args', argflows) <- unzip <$> mapM (checkArg . fst) args

      rettype' <- checkAnnotation loc "return" rettype $
                  returnType ftype (map diet paramtypes) (map typeOf args')

      checkFuncall (Just fname) loc paramtypes (toDecl rettype') argflows

      return $ Apply fname (zip args' $ map diet paramtypes) rettype' loc

checkExp (LetPat pat e body pos) = do
  (e', dataflow) <- collectDataflow $ checkExp e
  (scope, pat') <- checkBinding pat (typeOf e') dataflow
  scope $ do
    body' <- checkExp body
    return $ LetPat pat' e' body' pos

checkExp (LetWith cs (Ident dest destt destpos) src idxcs idxes ve body pos) = do
  cs' <- mapM (requireI [Basic Cert] <=< checkIdent) cs
  src' <- checkIdent src
  idxcs' <-
    case idxcs of
      Nothing       -> return Nothing
      Just idxcs' -> Just <$> mapM (requireI [Basic Cert] <=< checkIdent) idxcs'
  idxes' <- mapM (require [Basic Int] <=< checkExp) idxes
  destt' <- checkAnnotation pos "source" destt $ identType src' `setAliases` HS.empty
  let dest' = Ident dest destt' destpos

  unless (unique $ identType src') $
    bad $ TypeError pos $ "Source '" ++ textual (baseName $ identName src) ++
    "' has type " ++ ppType (identType src') ++ ", which is not unique"

  case peelArray (length idxes) (identType src') of
    Nothing -> bad $ IndexingError (baseName $ identName src)
                     (arrayRank $ identType src') (length idxes) (srclocOf src)
    Just elemt ->
      sequentially (require [elemt] =<< checkExp ve) $ \ve' _ -> do
        when (identName src `HS.member` aliases (typeOf ve')) $
          bad $ BadLetWithValue pos
        (scope, _) <- checkBinding (Id dest') destt' mempty
        body' <- consuming src' $ scope $ checkExp body
        return $ LetWith cs' dest' src' idxcs' idxes' ve' body' pos

checkExp (Index cs ident csidxes idxes pos) = do
  cs' <- mapM (requireI [Basic Cert] <=< checkIdent) cs
  csidxes' <-
    case csidxes of
      Nothing       -> return Nothing
      Just csidxes' ->
        Just <$> mapM (requireI [Basic Cert] <=< checkIdent) csidxes'
  ident' <- checkIdent ident
  observe ident'
  vt <- lookupVar (identName ident') pos
  when (arrayRank vt < length idxes) $
    bad $ IndexingError (baseName $ identName ident)
          (arrayRank vt) (length idxes) pos
  idxes' <- mapM (require [Basic Int] <=< checkExp) idxes
  return $ Index cs' ident' csidxes' idxes' pos

checkExp (Iota e pos) = do
  e' <- require [Basic Int] =<< checkExp e
  return $ Iota e' pos

checkExp (Size cs i e pos) = do
  e' <- checkExp e
  cs' <- mapM (requireI [Basic Cert] <=< checkIdent) cs
  case typeOf e' of
    Array {}
      | i >= 0 && i < arrayRank (typeOf e') ->
        return $ Size cs' i e' pos
      | otherwise ->
        bad $ TypeError pos $ "Type " ++ ppType (typeOf e') ++ " has no dimension " ++ show i ++ "."
    _        -> bad $ TypeError pos "Argument to size must be array."

checkExp (Replicate countexp valexp pos) = do
  countexp' <- require [Basic Int] =<< checkExp countexp
  valexp' <- checkExp valexp
  return $ Replicate countexp' valexp' pos

checkExp (Reshape cs shapeexps arrexp pos) = do
  cs' <- mapM (requireI [Basic Cert] <=< checkIdent) cs
  shapeexps' <- mapM (require [Basic Int] <=< checkExp) shapeexps
  arrexp' <- checkExp arrexp
  return (Reshape cs' shapeexps' arrexp' pos)

checkExp (Rearrange cs perm arrexp pos) = do
  cs' <- mapM (requireI [Basic Cert] <=< checkIdent) cs
  arrexp' <- checkExp arrexp
  let rank = arrayRank $ typeOf arrexp'
  when (length perm /= rank || sort perm /= [0..rank-1]) $
    bad $ PermutationError pos perm rank name
  return $ Rearrange cs' perm arrexp' pos
  where name = case arrexp of Var v -> Just $ baseName $ identName v
                              _     -> Nothing

checkExp (Rotate cs n arrexp pos) = do
  cs' <- mapM (requireI [Basic Cert] <=< checkIdent) cs
  arrexp' <- checkExp arrexp
  return $ Rotate cs' n arrexp' pos

checkExp (Transpose cs k n arrexp pos) = do
  cs' <- mapM (requireI [Basic Cert] <=< checkIdent) cs
  arrexp' <- checkExp arrexp
  when (arrayRank (typeOf arrexp') < reach + 1) $
    bad $ TypeError pos $ "Argument to transpose does not have " ++
          show (reach+1) ++ " dimensions."
  return $ Transpose cs' k n arrexp' pos
  where reach = max k $ n + k

checkExp (Zip arrexps pos) = do
  arrexps' <- mapM (checkExp . fst) arrexps
  inelemts <- mapM rowTypeM arrexps'
  inelemts' <- zipWithM (checkAnnotation pos "operand element") (map snd arrexps) inelemts
  return $ Zip (zip arrexps' inelemts') pos

checkExp (Unzip e _ pos) = do
  e' <- checkExp e
  case peelArray 1 $ typeOf e' of
    Just (Tuple ts) -> return $ Unzip e' ts pos
    _ -> bad $ TypeError pos $ "Argument to unzip is not an array of tuples, but " ++ ppType (typeOf e') ++ "."

checkExp (Map fun arrexp pos) = do
  (arrexp', arg) <- checkSOACArrayArg arrexp
  fun' <- checkLambda fun [arg]
  return (Map fun' arrexp' pos)

checkExp (ConcatMap fun arrexp arrexps pos) = do
  (arrexp', arg) <- checkArg arrexp
  (arrexps', _) <- unzip <$> mapM checkArg arrexps
  fun' <- checkLambda fun [arg]
  return $ ConcatMap fun' arrexp' arrexps' pos

checkExp (Reduce fun startexp arrexp pos) = do
  (startexp', startarg) <- checkArg startexp
  (arrexp', arrarg@(inrowt, _, _)) <- checkSOACArrayArg arrexp
  fun' <- checkLambda fun [startarg, arrarg]
  let redtype = lambdaType fun' [typeOf startexp', typeOf arrexp']
  unless (typeOf startexp' `subtypeOf` redtype) $
    bad $ TypeError pos $ "Initial value is of type " ++ ppType (typeOf startexp') ++ ", but reduce function returns type " ++ ppType redtype ++ "."
  unless (inrowt `subtypeOf` redtype) $
    bad $ TypeError pos $ "Array element value is of type " ++ ppType inrowt ++ ", but reduce function returns type " ++ ppType redtype ++ "."
  return $ Reduce fun' startexp' arrexp' pos

checkExp (Scan fun startexp arrexp pos) = do
  (startexp', startarg) <- checkArg startexp
  (arrexp', arrarg@(inrowt, _, _)) <- checkSOACArrayArg arrexp
  fun' <- checkLambda fun [startarg, arrarg]
  let scantype = lambdaType fun' [typeOf startexp', typeOf arrexp']
  unless (typeOf startexp' `subtypeOf` scantype) $
    bad $ TypeError pos $ "Initial value is of type " ++ ppType (typeOf startexp') ++ ", but scan function returns type " ++ ppType scantype ++ "."
  unless (inrowt `subtypeOf` scantype) $
    bad $ TypeError pos $ "Array element value is of type " ++ ppType inrowt ++ ", but scan function returns type " ++ ppType scantype ++ "."
  return $ Scan fun' startexp' arrexp' pos

checkExp (Filter fun arrexp pos) = do
  (arrexp', (rowelemt, argflow, argloc)) <- checkSOACArrayArg arrexp
  let nonunique_arg = (rowelemt `setUniqueness` Nonunique,
                       argflow, argloc)
  fun' <- checkLambda fun [nonunique_arg]
  when (lambdaType fun' [rowelemt] /= Basic Bool) $
    bad $ TypeError pos "Filter function does not return bool."

  return $ Filter fun' arrexp' pos

checkExp (Redomap outerfun innerfun accexp arrexp pos) = do
  (accexp', accarg) <- checkArg accexp
  (arrexp', arrarg@(rt, _, _)) <- checkSOACArrayArg arrexp
  (outerfun', _) <- checkLambdaArg outerfun [accarg, accarg]
  innerfun' <- checkLambda innerfun [accarg, arrarg]
  let redtype = lambdaType innerfun' [typeOf accexp', rt]
  _ <- require [redtype] accexp'
  return $ Redomap outerfun' innerfun' accexp' arrexp' pos

checkExp (Split cs splitexps arrexp pos) = do
  cs' <- mapM (requireI [Basic Cert] <=< checkIdent) cs
  splitexps' <- mapM (require [Basic Int] <=< checkExp) splitexps
  arrexp' <- checkExp arrexp
  _ <- rowTypeM arrexp' -- Just check that it's an array.
  return $ Split cs' splitexps' arrexp' pos

<<<<<<< HEAD
checkExp (Concat cs arr1exp arr2exps pos) = do
  cs' <- mapM (requireI [Elem $ Basic Cert] <=< checkIdent) cs
  arr1exp'  <- checkExp arr1exp
  arr2exps' <- mapM (require [typeOf arr1exp'] <=< checkExp) arr2exps
  mapM_ rowTypeM arr2exps' -- Just check that it's an array.
  return $ Concat cs' arr1exp' arr2exps' pos
=======
checkExp (Concat cs arr1exp arr2exp pos) = do
  cs' <- mapM (requireI [Basic Cert] <=< checkIdent) cs
  arr1exp' <- checkExp arr1exp
  arr2exp' <- require [typeOf arr1exp'] =<< checkExp arr2exp
  _ <- rowTypeM arr2exp' -- Just check that it's an array.
  return $ Concat cs' arr1exp' arr2exp' pos
>>>>>>> 5f1e31a4

checkExp (Copy e pos) = do
  e' <- checkExp e
  return $ Copy e' pos

checkExp (Assert e pos) = do
  e' <- require [Basic Bool] =<< checkExp e
  return $ Assert e' pos

checkExp (Conjoin es pos) = do
  es' <- mapM (require [Basic Cert] <=< checkExp) es
  return $ Conjoin es' pos

-- Checking of loops is done by synthesing the (almost) equivalent
-- function and type-checking a call to it.  The difficult part is
-- assigning uniqueness attributes to the parameters of the function -
-- we'll do this by inspecting the loop body, and look at which of the
-- variables in mergepat are actually consumed.  Also, any variables
-- that are free in the loop body must be passed along as (non-unique)
-- parameters to the function.
checkExp (DoLoop mergepat mergeexp (Ident loopvar _ _)
          boundexp loopbody letbody loc) = do
  -- First, check the bound and initial merge expression and throw
  -- away the dataflow.  The dataflow will be reconstructed later, but
  -- we need the result of this to synthesize the function.
  ((boundexp', mergeexp'), _) <-
    collectDataflow $ do boundexp' <- require [Basic Int] =<< checkExp boundexp
                         mergeexp' <- checkExp mergeexp
                         return (boundexp', mergeexp')
  let iparam = Ident loopvar (Basic Int) loc

  -- Check the loop body.  We tap the dataflow before leaving scope,
  -- so we'll be able to see occurences of variables bound by
  -- mergepat.
  (firstscope, mergepat') <- checkBinding mergepat (typeOf mergeexp') mempty
  (loopbody', loopflow) <- firstscope $
                           collectDataflow $ binding [iparam] $ checkExp loopbody

  -- We can use the name generator in a slightly hacky way to generate
  -- a unique Name for the function.
  bound <- newIdent "loop_bound" (Basic Int) loc
  fname <- newFname "loop_fun"

  let -- | Change the uniqueness attribute of a type to reflect how it
      -- was used.
      param (Array (BasicArray et sz _ _)) con =
        Array $ BasicArray et sz u NoInfo
        where u = case con of Consume     -> Unique
                              TupleDiet _ -> Unique
                              Observe     -> Nonunique
      param (Tuple ts) (TupleDiet cons) =
        Tuple $ zipWith param ts cons
      param t _ = t `setAliases` NoInfo

      -- We use the type of the merge expression, but with uniqueness
      -- attributes reflected to show how the parts of the merge
      -- pattern are used - if something was consumed, it has to be a
      -- unique parameter to the function.
      rettype = param (typeOf mergeexp') $
                patDiet mergepat' $ usageOccurences loopflow

  merge <- newIdent "merge_val" (fromDecl rettype) $ srclocOf mergeexp'

  let boundnames = HS.insert iparam $ patIdentSet mergepat'
      ununique ident =
        ident { identType = param (identType ident) Observe }
      -- Find the free variables of the loop body.
      free = map ununique $ HS.toList $
             freeInExp loopbody' `HS.difference` boundnames

      -- These are the parameters expected by the function: All of the
      -- free variables, followed by the index, followed by the upper
      -- bound (currently not used), followed by the merge value.
      params = map toParam free ++
               [iparam, toParam bound, toParam merge]
      bindfun env = env { envFtable = HM.insert fname
                                      (rettype, map identType params) $
                                      envFtable env }

      -- The body of the function will be the loop body, but with all
      -- tails replaced with recursive calls.
      recurse e = Apply fname
                    ([(Var (fromParam k), diet (identType k)) | k <- free ] ++
                     [(Var iparam, Observe),
                      (Var bound, Observe),
                      (e, diet $ typeOf e)])
                    (fromDecl rettype) (srclocOf e)
      funbody' = LetPat mergepat' (Var merge) (mapTails recurse id loopbody')
                 (srclocOf loopbody')

  (funcall, callflow) <- collectDataflow $ local bindfun $ do
    -- Check that the function is internally consistent.
    _ <- unbinding $ checkFun (fname, rettype, params, funbody', loc)
    -- Check the actual function call - we start by computing the
    -- bound and initial merge value, in case they use something
    -- consumed in the call.  This reintroduces the dataflow for
    -- boundexp and mergeexp that we previously threw away.
    checkExp $ LetPat (Id bound) boundexp'
                (LetPat (Id merge) mergeexp'
                 (Apply fname
                    ([(Var (fromParam k), diet (identType k)) | k <- free ] ++
                     [(Literal (BasicVal $ IntVal 0) loc, Observe),
                      (Var bound, Observe),
                      (Var merge, diet rettype)])
                    (fromDecl rettype) $ srclocOf mergeexp)
                 (srclocOf mergeexp))
                (srclocOf mergeexp)

  -- Now we just need to bind the result of the function call to the
  -- original merge pattern...
  (secondscope, _) <- checkBinding mergepat (typeOf funcall) callflow

  -- And then check the let-body.
  secondscope $ do
    letbody' <- checkExp letbody
    return $ DoLoop mergepat' mergeexp'
                    (Ident loopvar (Basic Int) loc) boundexp'
                    loopbody' letbody' loc

checkSOACArrayArg :: (TypeBox ty, VarName vn) =>
                     TaggedExp ty vn -> TypeM vn (TaggedExp CompTypeBase vn, Arg vn)
checkSOACArrayArg e = do
  (e', (t, dflow, argloc)) <- checkArg e
  case peelArray 1 t of
    Nothing -> bad $ TypeError argloc "SOAC argument is not an array"
    Just rt -> return (e', (rt, dflow, argloc))

checkLiteral :: VarName vn => SrcLoc -> Value -> TypeM vn Value
checkLiteral _ (BasicVal bv) = return $ BasicVal bv
checkLiteral loc (TupVal vals) = do
  vals' <- mapM (checkLiteral loc) vals
  return $ TupVal vals'
checkLiteral loc (ArrayVal arr rt) = do
  vals <- mapM (checkLiteral loc) (elems arr)
  case find ((/=rt) . removeNames . valueType) vals of
    Just wrong -> bad $ TypeError loc $ ppValue wrong ++ " is not of expected type " ++ ppType rt ++ "."
    _          -> return ()
  return $ ArrayVal (listArray (bounds arr) vals) rt

checkIdent :: (TypeBox ty, VarName vn) =>
              TaggedIdent ty vn -> TypeM vn (TaggedIdent CompTypeBase vn)
checkIdent (Ident name t pos) = do
  vt <- lookupVar name pos
  t' <- checkAnnotation pos ("variable " ++ textual (baseName name)) t vt
  return $ Ident name t' pos

checkBinOp :: (TypeBox ty, VarName vn) =>
              BinOp -> TaggedExp ty vn -> TaggedExp ty vn -> ty (ID vn) -> SrcLoc
           -> TypeM vn (TaggedExp CompTypeBase vn)
checkBinOp Plus e1 e2 t pos = checkPolyBinOp Plus [Real, Int] e1 e2 t pos
checkBinOp Minus e1 e2 t pos = checkPolyBinOp Minus [Real, Int] e1 e2 t pos
checkBinOp Pow e1 e2 t pos = checkPolyBinOp Pow [Real, Int] e1 e2 t pos
checkBinOp Times e1 e2 t pos = checkPolyBinOp Times [Real, Int] e1 e2 t pos
checkBinOp Divide e1 e2 t pos = checkPolyBinOp Divide [Real, Int] e1 e2 t pos
checkBinOp Mod e1 e2 t pos = checkPolyBinOp Mod [Int] e1 e2 t pos
checkBinOp ShiftR e1 e2 t pos = checkPolyBinOp ShiftR [Int] e1 e2 t pos
checkBinOp ShiftL e1 e2 t pos = checkPolyBinOp ShiftL [Int] e1 e2 t pos
checkBinOp Band e1 e2 t pos = checkPolyBinOp Band [Int] e1 e2 t pos
checkBinOp Xor e1 e2 t pos = checkPolyBinOp Xor [Int] e1 e2 t pos
checkBinOp Bor e1 e2 t pos = checkPolyBinOp Bor [Int] e1 e2 t pos
checkBinOp LogAnd e1 e2 t pos = checkPolyBinOp LogAnd [Bool] e1 e2 t pos
checkBinOp LogOr e1 e2 t pos = checkPolyBinOp LogOr [Bool] e1 e2 t pos
checkBinOp Equal e1 e2 t pos = checkRelOp Equal [Int, Real] e1 e2 t pos
checkBinOp Less e1 e2 t pos = checkRelOp Less [Int, Real] e1 e2 t pos
checkBinOp Leq e1 e2 t pos = checkRelOp Leq [Int, Real] e1 e2 t pos

checkRelOp :: (TypeBox ty, VarName vn) =>
              BinOp -> [BasicType]
           -> TaggedExp ty vn -> TaggedExp ty vn
           -> ty (ID vn) -> SrcLoc
           -> TypeM vn (TaggedExp CompTypeBase vn)
checkRelOp op tl e1 e2 t pos = do
  e1' <- require (map Basic tl) =<< checkExp e1
  e2' <- require (map Basic tl) =<< checkExp e2
  _ <- unifyExpTypes e1' e2'
  t' <- checkAnnotation pos (opStr op ++ " result") t $ Basic Bool
  return $ BinOp op e1' e2' t' pos

checkPolyBinOp :: (TypeBox ty, VarName vn) =>
                  BinOp -> [BasicType]
               -> TaggedExp ty vn -> TaggedExp ty vn -> ty (ID vn) -> SrcLoc
               -> TypeM vn (TaggedExp CompTypeBase vn)
checkPolyBinOp op tl e1 e2 t pos = do
  e1' <- require (map Basic tl) =<< checkExp e1
  e2' <- require (map Basic tl) =<< checkExp e2
  t' <- unifyExpTypes e1' e2'
  t'' <- checkAnnotation pos (opStr op ++ " result") t t'
  return $ BinOp op e1' e2' t'' pos

sequentially :: VarName vn =>
                TypeM vn a -> (a -> Dataflow vn -> TypeM vn b) -> TypeM vn b
sequentially m1 m2 = do
  (a, m1flow) <- collectDataflow m1
  (b, m2flow) <- collectDataflow $ m2 a m1flow
  occur $ usageOccurences m1flow `seqOccurences`
          usageOccurences m2flow
  return b

checkBinding :: (VarName vn, TypeBox ty) =>
                TaggedTupIdent ty vn -> TaggedType vn -> Dataflow vn
             -> TypeM vn (TypeM vn a -> TypeM vn a, TaggedTupIdent CompTypeBase vn)
checkBinding pat et dflow = do
  (pat', idds) <-
    runStateT (checkBinding' pat et) []
  return (\m -> sequentially (tell dflow) (const . const $ binding idds m), pat')
  where checkBinding' (Id (Ident name namet pos)) t = do
          t' <- lift $
                checkAnnotation (srclocOf pat)
                ("binding of variable " ++ textual (baseName name)) namet t
          let t'' = typeOf $ Var $ Ident name t' pos
          add $ Ident name t'' pos
          return $ Id $ Ident name t'' pos
        checkBinding' (TupId pats pos) (Tuple ts)
          | length pats == length ts = do
          pats' <- zipWithM checkBinding' pats ts
          return $ TupId pats' pos
        checkBinding' (Wildcard wt loc) t = do
          t' <- lift $ checkAnnotation (srclocOf pat) "wildcard" wt t
          return $ Wildcard t' loc
        checkBinding' _ _ =
          lift $ bad $ InvalidPatternError
                       (untagPattern errpat) (toDecl $ untagType et)
                       Nothing $ srclocOf pat

        add ident = do
          bnd <- gets $ find (==ident)
          case bnd of
            Nothing -> modify (ident:)
            Just (Ident name _ pos2) ->
              lift $ bad $ DupPatternError (baseName name) (srclocOf ident) pos2
        -- A pattern with known type box (NoInfo) for error messages.
        errpat = rmTypes pat
        rmTypes (Id (Ident name _ pos)) = Id $ Ident name NoInfo pos
        rmTypes (TupId pats pos) = TupId (map rmTypes pats) pos
        rmTypes (Wildcard _ loc) = Wildcard NoInfo loc

validApply :: [DeclTypeBase (ID vn)] -> [TaggedType vn] -> Bool
validApply expected got =
  length got == length expected &&
  and (zipWith subtypeOf (map toDecl got) expected)

type Arg vn = (TaggedType vn, Dataflow vn, SrcLoc)

argType :: Arg vn -> TaggedType vn
argType (t, _, _) = t

checkArg :: (TypeBox ty, VarName vn) =>
            TaggedExp ty vn -> TypeM vn (TaggedExp CompTypeBase vn, Arg vn)
checkArg arg = do (arg', dflow) <- collectDataflow $ checkExp arg
                  return (arg', (typeOf arg', dflow, srclocOf arg'))

checkLambdaArg :: (TypeBox ty, VarName vn) =>
                  TaggedLambda ty vn -> [Arg vn]
               -> TypeM vn (TaggedLambda CompTypeBase vn, Arg vn)
checkLambdaArg lam args = do
  (lam', dflow) <- collectDataflow $ checkLambda lam args
  let lamt = lambdaType lam' $ map argType args
  return (lam', (lamt, dflow, srclocOf lam'))

checkFuncall :: VarName vn =>
                Maybe Name -> SrcLoc
             -> [DeclTypeBase (ID vn)] -> DeclTypeBase (ID vn) -> [Arg vn]
             -> TypeM vn ()
checkFuncall fname loc paramtypes _ args = do
  let argts = map argType args

  unless (validApply paramtypes argts) $
    bad $ ParameterMismatch fname loc
          (Right $ map untagType paramtypes) (map (toDecl . untagType) argts)

  forM_ (zip (map diet paramtypes) args) $ \(d, (t, dflow, argloc)) -> do
    maybeCheckOccurences $ usageOccurences  dflow
    let occurs = consumeArg argloc t d
    occur $ usageOccurences dflow `seqOccurences` occurs

consumeArg :: SrcLoc -> TaggedType vn -> Diet -> [Occurence vn]
consumeArg loc (Tuple ets) (TupleDiet ds) =
  concat $ zipWith (consumeArg loc) ets ds
consumeArg loc at Consume = [consumption (aliases at) loc]
consumeArg loc at _       = [observation (aliases at) loc]

checkLambda :: (TypeBox ty, VarName vn) =>
               TaggedLambda ty vn -> [Arg vn] -> TypeM vn (TaggedLambda CompTypeBase vn)
checkLambda (AnonymFun params body ret pos) args =
  case () of
    _ | length params == length args -> do
          checkFuncall Nothing pos (map identType params) ret args
          (_, ret', params', body', _) <-
            noUnique $ checkFun (nameFromString "<anonymous>", ret, params, body, pos)
          return $ AnonymFun params' body' ret' pos
      | [(Tuple ets, _, _)] <- args,
        validApply (map identType params) ets -> do
          -- The function expects N parameters, but the argument is a
          -- single N-tuple whose types match the parameters.
          -- Generate a shim to make it fit.
          (_, ret', _, body', _) <-
            noUnique $ checkFun (nameFromString "<anonymous>", ret, params, body, pos)
          tupparam <- newIdent "tup_shim" (Tuple $ map (fromDecl . identType) params) pos
          let tupfun = AnonymFun [toParam tupparam] tuplet ret pos
              tuplet = LetPat (TupId (map (Id . fromParam) params) pos)
                              (Var tupparam) body' pos
          _ <- checkLambda tupfun args
          return $ AnonymFun params body' ret' pos
      | otherwise -> bad $ TypeError pos $ "Anonymous function defined with " ++ show (length params) ++ " parameters, but expected to take " ++ show (length args) ++ " arguments."

checkLambda (CurryFun fname [] rettype pos) [arg]
  | "op ~" <- nameToString fname = do
  rettype' <- checkAnnotation pos "return" rettype $ argType arg
  var <- newIdent "x" (argType arg) pos
  let lam = AnonymFun [toParam var]
            (Negate (Var var) pos) (toDecl rettype') pos
  checkLambda lam [arg]

checkLambda (CurryFun opfun curryargexps rettype pos) args
  | Just op <- lookup (nameToString opfun) ops =
  checkPolyLambdaOp op curryargexps rettype args pos
  where ops = map (\op -> ("op " ++ opStr op, op)) [minBound..maxBound]

checkLambda (CurryFun fname curryargexps rettype pos) args = do
  (curryargexps', curryargs) <- unzip <$> mapM checkArg curryargexps
  bnd <- asks $ HM.lookup fname . envFtable
  case bnd of
    Nothing -> bad $ UnknownFunctionError fname pos
    Just (rt, paramtypes) -> do
      rettype' <- checkAnnotation pos "return" rettype $ fromDecl rt
      case () of
        _ | [(tupt@(Tuple ets), _, _)] <- args,
            validApply paramtypes ets -> do
              -- Same shimming as in the case for anonymous functions.
              let mkparam i t = newIdent ("param_" ++ show i) t pos
              params <- zipWithM mkparam [(0::Int)..] $ map fromDecl paramtypes
              tupparam <- newIdent "x" tupt pos
              let tuplet = LetPat (TupId (map Id params) pos) (Var tupparam) body pos
                  tupfun = AnonymFun [toParam tupparam] tuplet (toDecl rettype') pos
                  body = Apply fname [(Var param, diet paramt) |
                                      (param, paramt) <- zip params paramtypes]
                         rettype' pos
              checkLambda tupfun args
          | otherwise -> do
              case find (unique . snd) $ zip curryargexps paramtypes of
                Just (e, _) -> bad $ CurriedConsumption fname $ srclocOf e
                _           -> return ()
              let mkparam i t = newIdent ("param_" ++ show i) t pos
              params <- zipWithM mkparam [(0::Int)..] $ drop (length curryargs) $ map fromDecl paramtypes
              let fun = AnonymFun (map toParam params) body (toDecl rettype') pos
                  body = Apply fname (zip (curryargexps'++map Var params) $ map diet paramtypes)
                         rettype' pos
              _ <- checkLambda fun args
              return $ CurryFun fname curryargexps' rettype' pos

checkPolyLambdaOp :: (TypeBox ty, VarName vn) =>
                     BinOp -> [TaggedExp ty vn] -> ty (ID vn) -> [Arg vn] -> SrcLoc
                  -> TypeM vn (TaggedLambda CompTypeBase vn)
checkPolyLambdaOp op curryargexps rettype args pos = do
  curryargexpts <- map typeOf <$> mapM checkExp curryargexps
  let argts = [ argt | (argt, _, _) <- args ]
  tp <- case curryargexpts ++ argts of
          [t1, t2] | t1 == t2 -> return t1
          [Tuple [t1,t2]] | t1 == t2 -> return t1 -- For autoshimming.
          l -> bad $ ParameterMismatch (Just fname) pos (Left 2) $ map (toDecl . untagType) l
  xname <- newIDFromString "x"
  yname <- newIDFromString "y"
  let xident t = Ident xname t pos
      yident t = Ident yname t pos
  (x,y,params) <- case curryargexps of
                    [] -> return (Var $ xident (boxType tp),
                                  Var $ yident (boxType tp),
                                  [xident tp, yident tp])
                    [e] -> return (e,
                                   Var $ yident $ boxType tp,
                                   [yident tp])
                    (e1:e2:_) -> return (e1, e2, [])
  body <- binding params $ checkBinOp op x y rettype pos
  checkLambda (AnonymFun (map toParam params) body (toDecl $ typeOf body) pos) args
  where fname = nameFromString $ "op " ++ opStr op<|MERGE_RESOLUTION|>--- conflicted
+++ resolved
@@ -787,21 +787,12 @@
   _ <- rowTypeM arrexp' -- Just check that it's an array.
   return $ Split cs' splitexps' arrexp' pos
 
-<<<<<<< HEAD
 checkExp (Concat cs arr1exp arr2exps pos) = do
-  cs' <- mapM (requireI [Elem $ Basic Cert] <=< checkIdent) cs
+  cs' <- mapM (requireI [Basic Cert] <=< checkIdent) cs
   arr1exp'  <- checkExp arr1exp
   arr2exps' <- mapM (require [typeOf arr1exp'] <=< checkExp) arr2exps
   mapM_ rowTypeM arr2exps' -- Just check that it's an array.
   return $ Concat cs' arr1exp' arr2exps' pos
-=======
-checkExp (Concat cs arr1exp arr2exp pos) = do
-  cs' <- mapM (requireI [Basic Cert] <=< checkIdent) cs
-  arr1exp' <- checkExp arr1exp
-  arr2exp' <- require [typeOf arr1exp'] =<< checkExp arr2exp
-  _ <- rowTypeM arr2exp' -- Just check that it's an array.
-  return $ Concat cs' arr1exp' arr2exp' pos
->>>>>>> 5f1e31a4
 
 checkExp (Copy e pos) = do
   e' <- checkExp e
