{-# OPTIONS_GHC -fno-warn-orphans #-}
{-# LANGUAGE TypeFamilies #-}
{-# LANGUAGE FlexibleInstances #-}
{-# LANGUAGE FlexibleContexts #-}
{-# LANGUAGE MultiParamTypeClasses #-}
{-# LANGUAGE ConstraintKinds #-}
module Futhark.Representation.Kernels.Simplify
       ( simplifyKernels
       , simplifyLambda

       -- * Building blocks
       , simplifyKernelOp
       )
where

import Futhark.Representation.Kernels
import qualified Futhark.Optimise.Simplify.Engine as Engine
import Futhark.Optimise.Simplify.Rules
import Futhark.Optimise.Simplify.Lore
import Futhark.MonadFreshNames
import Futhark.Tools
import Futhark.Pass
import Futhark.Representation.SOACS.Simplify (simplifySOAC)
import qualified Futhark.Optimise.Simplify as Simplify
import Futhark.Optimise.Simplify.Rule
import qualified Futhark.Analysis.SymbolTable as ST
import qualified Futhark.Transform.FirstOrderTransform as FOT

simpleKernels :: Simplify.SimpleOps Kernels
simpleKernels = Simplify.bindableSimpleOps $ simplifyKernelOp simplifySOAC

simplifyKernels :: Prog Kernels -> PassM (Prog Kernels)
simplifyKernels =
  Simplify.simplifyProg simpleKernels kernelRules Simplify.noExtraHoistBlockers

simplifyLambda :: (HasScope Kernels m, MonadFreshNames m) =>
                  Lambda Kernels -> [Maybe VName] -> m (Lambda Kernels)
simplifyLambda =
  Simplify.simplifyLambda simpleKernels kernelRules Engine.noExtraHoistBlockers

simplifyKernelOp :: (Engine.SimplifiableLore lore,
                     BodyAttr lore ~ ()) =>
                    Simplify.SimplifyOp lore op
                 -> HostOp lore op
                 -> Engine.SimpleM lore (HostOp (Wise lore) (OpWithWisdom op), Stms (Wise lore))

simplifyKernelOp f (OtherOp op) = do
  (op', stms) <- f op
  return (OtherOp op', stms)

simplifyKernelOp _ (SegOp op) = do
  (op', hoisted) <- simplifySegOp op
  return (SegOp op', hoisted)

simplifyKernelOp _ (SizeOp (SplitSpace o w i elems_per_thread)) =
  (,) <$> (SizeOp <$>
           (SplitSpace <$> Engine.simplify o <*> Engine.simplify w
            <*> Engine.simplify i <*> Engine.simplify elems_per_thread))
      <*> pure mempty
simplifyKernelOp _ (SizeOp (GetSize key size_class)) =
  return (SizeOp $ GetSize key size_class, mempty)
simplifyKernelOp _ (SizeOp (GetSizeMax size_class)) =
  return (SizeOp $ GetSizeMax size_class, mempty)
simplifyKernelOp _ (SizeOp (CmpSizeLe key size_class x)) = do
  x' <- Engine.simplify x
  return (SizeOp $ CmpSizeLe key size_class x', mempty)
simplifyKernelOp _ (SizeOp (CalcNumGroups w max_num_groups group_size)) = do
  w' <- Engine.simplify w
  return (SizeOp $ CalcNumGroups w' max_num_groups group_size, mempty)

<<<<<<< HEAD
simplifyRedOrScan :: (Engine.SimplifiableLore lore, BodyAttr lore ~ ()) =>
                     SegSpace
                  -> Lambda lore -> [SubExp] -> [Type]
                  -> KernelBody lore
                  -> Simplify.SimpleM lore
                  (SegSpace, Lambda (Wise lore), [SubExp], [Type], KernelBody (Wise lore),
                   Stms (Wise lore))
simplifyRedOrScan space scan_op nes ts kbody = do
  space' <- Engine.simplify space
  nes' <- mapM Engine.simplify nes
  ts' <- mapM Engine.simplify ts

  (scan_op', scan_op_hoisted) <-
    Engine.localVtable (<>scope_vtable) $
    Engine.localVtable (\vtable -> vtable { ST.simplifyMemory = True }) $
    Engine.simplifyLambda scan_op $ replicate (length nes * 2) Nothing

  (kbody', body_hoisted) <- simplifyKernelBody space kbody

  return (space', scan_op', nes', ts', kbody',
          scan_op_hoisted <> body_hoisted)

  where scope = scopeOfSegSpace space
        scope_vtable = ST.fromScope scope

simplifyKernelBody :: (Engine.SimplifiableLore lore, BodyAttr lore ~ ()) =>
                      SegSpace -> KernelBody lore
                   -> Engine.SimpleM lore (KernelBody (Wise lore), Stms (Wise lore))
simplifyKernelBody space (KernelBody _ stms res) = do
  par_blocker <- Engine.asksEngineEnv $ Engine.blockHoistPar . Engine.envHoistBlockers

  ((body_stms, body_res), hoisted) <-
    Engine.localVtable (<>scope_vtable) $
    Engine.localVtable (\vtable -> vtable { ST.simplifyMemory = True }) $
    Engine.blockIf (Engine.hasFree bound_here
                    `Engine.orIf` Engine.isOp
                    `Engine.orIf` par_blocker
                    `Engine.orIf` Engine.isConsumed) $
    Engine.simplifyStms stms $ do
    res' <- Engine.localVtable (ST.hideCertified $ namesFromList $ M.keys $ scopeOf stms) $
            mapM Engine.simplify res
    return ((res', UT.usages $ freeIn res'), mempty)

  return (mkWiseKernelBody () body_stms body_res,
          hoisted)

  where scope_vtable = ST.fromScope $ scopeOfSegSpace space
        bound_here = namesFromList $ M.keys $ scopeOfSegSpace space

mkWiseKernelBody :: (Attributes lore, CanBeWise (Op lore)) =>
                    BodyAttr lore -> Stms (Wise lore) -> [KernelResult] -> KernelBody (Wise lore)
mkWiseKernelBody attr bnds res =
  let Body attr' _ _ = mkWiseBody attr bnds res_vs
  in KernelBody attr' bnds res
  where res_vs = map kernelResultSubExp res

instance Engine.Simplifiable SplitOrdering where
  simplify SplitContiguous =
    return SplitContiguous
  simplify (SplitStrided stride) =
    SplitStrided <$> Engine.simplify stride

instance Engine.Simplifiable SegLevel where
  simplify (SegThread num_groups group_size virt) =
    SegThread <$> traverse Engine.simplify num_groups <*>
    traverse Engine.simplify group_size <*> pure virt
  simplify (SegGroup num_groups group_size virt) =
    SegGroup <$> traverse Engine.simplify num_groups <*>
    traverse Engine.simplify group_size <*> pure virt

instance Engine.Simplifiable SegSpace where
  simplify (SegSpace phys dims) =
    SegSpace phys <$> mapM (traverse Engine.simplify) dims

instance Engine.Simplifiable KernelResult where
  simplify (Returns manifest what) =
    Returns manifest <$> Engine.simplify what
  simplify (WriteReturns ws a res) =
    WriteReturns <$> Engine.simplify ws <*> Engine.simplify a <*> Engine.simplify res
  simplify (ConcatReturns o w pte what) =
    ConcatReturns
    <$> Engine.simplify o
    <*> Engine.simplify w
    <*> Engine.simplify pte
    <*> Engine.simplify what
  simplify (TileReturns dims what) =
    TileReturns <$> Engine.simplify dims <*> Engine.simplify what
  simplify (RegTileReturns dims_n_tiles what) =
    RegTileReturns
    <$> Engine.simplify dims_n_tiles
    <*> Engine.simplify what
              
=======
>>>>>>> dd8dd4fd
instance BinderOps (Wise Kernels) where
  mkExpAttrB = bindableMkExpAttrB
  mkBodyB = bindableMkBodyB
  mkLetNamesB = bindableMkLetNamesB

instance HasSegOp (Wise Kernels) where
  type SegOpLevel (Wise Kernels) = SegLevel
  asSegOp (SegOp op) = Just op
  asSegOp _ = Nothing
  segOp = SegOp

kernelRules :: RuleBook (Wise Kernels)
kernelRules = standardRules <> segOpRules <>
              ruleBook
              [ RuleOp redomapIotaToLoop ]
              [ RuleBasicOp removeUnnecessaryCopy ]

-- We turn reductions over (solely) iotas into do-loops, because there
-- is no useful structure here anyway.  This is mostly a hack to work
-- around the fact that loop tiling would otherwise pointlessly tile
-- them.
redomapIotaToLoop :: TopDownRuleOp (Wise Kernels)
redomapIotaToLoop vtable pat aux (OtherOp soac@(Screma _ form [arr]))
  | Just _ <- isRedomapSOAC form,
    Just (Iota{}, _) <- ST.lookupBasicOp arr vtable =
      Simplify $ certifying (stmAuxCerts aux) $ FOT.transformSOAC pat soac
redomapIotaToLoop _ _ _ _ =
  Skip<|MERGE_RESOLUTION|>--- conflicted
+++ resolved
@@ -68,101 +68,6 @@
   w' <- Engine.simplify w
   return (SizeOp $ CalcNumGroups w' max_num_groups group_size, mempty)
 
-<<<<<<< HEAD
-simplifyRedOrScan :: (Engine.SimplifiableLore lore, BodyAttr lore ~ ()) =>
-                     SegSpace
-                  -> Lambda lore -> [SubExp] -> [Type]
-                  -> KernelBody lore
-                  -> Simplify.SimpleM lore
-                  (SegSpace, Lambda (Wise lore), [SubExp], [Type], KernelBody (Wise lore),
-                   Stms (Wise lore))
-simplifyRedOrScan space scan_op nes ts kbody = do
-  space' <- Engine.simplify space
-  nes' <- mapM Engine.simplify nes
-  ts' <- mapM Engine.simplify ts
-
-  (scan_op', scan_op_hoisted) <-
-    Engine.localVtable (<>scope_vtable) $
-    Engine.localVtable (\vtable -> vtable { ST.simplifyMemory = True }) $
-    Engine.simplifyLambda scan_op $ replicate (length nes * 2) Nothing
-
-  (kbody', body_hoisted) <- simplifyKernelBody space kbody
-
-  return (space', scan_op', nes', ts', kbody',
-          scan_op_hoisted <> body_hoisted)
-
-  where scope = scopeOfSegSpace space
-        scope_vtable = ST.fromScope scope
-
-simplifyKernelBody :: (Engine.SimplifiableLore lore, BodyAttr lore ~ ()) =>
-                      SegSpace -> KernelBody lore
-                   -> Engine.SimpleM lore (KernelBody (Wise lore), Stms (Wise lore))
-simplifyKernelBody space (KernelBody _ stms res) = do
-  par_blocker <- Engine.asksEngineEnv $ Engine.blockHoistPar . Engine.envHoistBlockers
-
-  ((body_stms, body_res), hoisted) <-
-    Engine.localVtable (<>scope_vtable) $
-    Engine.localVtable (\vtable -> vtable { ST.simplifyMemory = True }) $
-    Engine.blockIf (Engine.hasFree bound_here
-                    `Engine.orIf` Engine.isOp
-                    `Engine.orIf` par_blocker
-                    `Engine.orIf` Engine.isConsumed) $
-    Engine.simplifyStms stms $ do
-    res' <- Engine.localVtable (ST.hideCertified $ namesFromList $ M.keys $ scopeOf stms) $
-            mapM Engine.simplify res
-    return ((res', UT.usages $ freeIn res'), mempty)
-
-  return (mkWiseKernelBody () body_stms body_res,
-          hoisted)
-
-  where scope_vtable = ST.fromScope $ scopeOfSegSpace space
-        bound_here = namesFromList $ M.keys $ scopeOfSegSpace space
-
-mkWiseKernelBody :: (Attributes lore, CanBeWise (Op lore)) =>
-                    BodyAttr lore -> Stms (Wise lore) -> [KernelResult] -> KernelBody (Wise lore)
-mkWiseKernelBody attr bnds res =
-  let Body attr' _ _ = mkWiseBody attr bnds res_vs
-  in KernelBody attr' bnds res
-  where res_vs = map kernelResultSubExp res
-
-instance Engine.Simplifiable SplitOrdering where
-  simplify SplitContiguous =
-    return SplitContiguous
-  simplify (SplitStrided stride) =
-    SplitStrided <$> Engine.simplify stride
-
-instance Engine.Simplifiable SegLevel where
-  simplify (SegThread num_groups group_size virt) =
-    SegThread <$> traverse Engine.simplify num_groups <*>
-    traverse Engine.simplify group_size <*> pure virt
-  simplify (SegGroup num_groups group_size virt) =
-    SegGroup <$> traverse Engine.simplify num_groups <*>
-    traverse Engine.simplify group_size <*> pure virt
-
-instance Engine.Simplifiable SegSpace where
-  simplify (SegSpace phys dims) =
-    SegSpace phys <$> mapM (traverse Engine.simplify) dims
-
-instance Engine.Simplifiable KernelResult where
-  simplify (Returns manifest what) =
-    Returns manifest <$> Engine.simplify what
-  simplify (WriteReturns ws a res) =
-    WriteReturns <$> Engine.simplify ws <*> Engine.simplify a <*> Engine.simplify res
-  simplify (ConcatReturns o w pte what) =
-    ConcatReturns
-    <$> Engine.simplify o
-    <*> Engine.simplify w
-    <*> Engine.simplify pte
-    <*> Engine.simplify what
-  simplify (TileReturns dims what) =
-    TileReturns <$> Engine.simplify dims <*> Engine.simplify what
-  simplify (RegTileReturns dims_n_tiles what) =
-    RegTileReturns
-    <$> Engine.simplify dims_n_tiles
-    <*> Engine.simplify what
-              
-=======
->>>>>>> dd8dd4fd
 instance BinderOps (Wise Kernels) where
   mkExpAttrB = bindableMkExpAttrB
   mkBodyB = bindableMkBodyB
