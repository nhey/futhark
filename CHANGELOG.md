# Changelog

All notable changes to this project will be documented in this file.

The format is based on [Keep a Changelog](http://keepachangelog.com/en/1.0.0/)
and this project adheres to [Semantic Versioning](http://semver.org/spec/v2.0.0.html).

## [0.20.0]

### Added

### Removed

### Changed

### Fixed

  * Mismatch between how thresholds were printed and what the
    autotuner was looking for (#1269).

## [0.19.2]

### Added

  * New subcommand: `futhark hash`.

  * `futhark literate` is now smart about when to regenerate image and
    animation files.

  * `futhark literate` now produces better error messages passing
    expressions of the wrong type to directives.
<<<<<<< HEAD

### Removed

### Changed
=======
>>>>>>> cd7f68f6

### Fixed

  * Type-checking of higher-order functions that take consuming
    funtional arguments.

  * Missing cases in causality checking (#1263).

  * `f32.sgn` was mistakenly defined with double precision arithmetic.

  * Only include double-precision atomics if actually needed by
    program (this avoids problems on devices that only support single
    precision).

  * A lambda lifting bug due to not handling existential sizes
    produced by loops correctly (#1267).

  * Incorrect uniqueness attributes inserted by lambda lifting
    (#1268).

<<<<<<< HEAD
=======
  * FutharkScript record expressions were a bit too sensitive to
    whitespace.

>>>>>>> cd7f68f6
## [0.19.1]

### Added

  * `futhark literate` now supports a `$loadimg` builtin function for
    passing images to Futhark programs.

  * The `futhark literate` directive for generating videos is now
    `:video`.

  * Support for 64-bit atomics on CUDA and OpenCL for higher
    performance with `reduce_by_index` in particular.
    Double-precision float atomics are used on CUDA.

  * New functions: `f32.recip` and `f64.recip` for multiplicative inverses.

  * Executables produced with the `c` and `multicore` backends now
    also accept `--tuning` and `--size` options (although there are
    not yet any tunable sizes).

  * New functions: `scatter_2d` and `scatter_3d` for scattering to
    multi-dimensional arrays (#1258).

### Removed

  * The math modules no longer define the name `negate` (use `neg`
    instead).

### Fixed

  * Exotic core language alias tracking bug (#1239).

  * Issue with entry points returning constant arrays (#1240).

  * Overzealous CSE collided with uniqueness types (#1241).

  * Defunctionalisation issue (#1242).

  * Tiling inside multiply nested loops (#1243).

  * Substitution bug in interpreter (#1250).

  * `f32.sgn`/`f64.sgn` now correct for NaN arguments.

  * CPU backends (`c`/`multicore`) are now more careful about staying
    in single precision for `f32` functions (#1253).

  * `futhark test` and `futhark bench` now detect program
    initialisation errors in a saner way (#1246).

  * Partial application of operators with parameters used in a
    size-dependent way now works (#1256).

  * An issue regarding abstract size-lifted sum types (#1260).

## [0.18.6]

### Added

  * The C API now exposes serialisation functions for opaque values.

  * The C API now lets you pick which stream (if any) is used for
    logging prints (#1214).

  * New compilation mode: `--server`.  For now used to support faster
    benchmarking and testing tools, but can be used to build even
    fancier things in the future (#1179).

  * Significantly faster reading/writing of large values.  This mainly
    means that validation of test and benchmark results is much faster
    (close to an order of magnitude).

  * The experimental `futhark literate` command allows vaguely a
    notebook-like programming experience.

  * All compilers now accept an `--entry` option for treating more
    functions as entry points.

  * The `negate` function is now `neg`, but `negate` is kept around
    for a short while for backwards compatibility.

  * Generated header-files are now declared `extern "C"` when
    processed with a C++ compiler.

  * Parser errors in test blocks used by `futhark bench` and `futhark
    test` are now reported with much better error messages.

### Fixed

  * Interaction between slice simplification and in-place updates
    (#1222).

  * Problem with user-defined functions with the same name as intrinsics.

  * Names from transitive imports no longer leak into scope (#1231).

  * Pattern-matching unit values now works (#1232).

## [0.18.5]

### Fixed

  * Fix tiling crash (#1203).

  * `futhark run` now does slightly more type-checking of its inputs
    (#1208).

  * Sum type deduplication issue (#1209).

  * Missing parentheses when printing sum values in interpreter.

## [0.18.4]

### Added

  * When compiling to binaries in the C-based backends, the compiler
    now respects the ``CFLAGS`` and ``CC`` environment variables.

  * GPU backends: avoid some bounds-checks for parallel sections
    inside intra-kernel loops.

  * The `cuda` backend now uses a much faster single-pass `scan`
    implementation, although only for nonsegmented scans where the
    operator operates on scalars.

### Fixed

  * `futhark dataset` now correctly detects trailing commas in textual
    input (#1189).

  * Fixed local memory capacity check for intra-group-parallel GPU kernels.

  * Fixed compiler bug on segmented rotates where the rotation amount
    is variant to the nest (#1192).

  * `futhark repl` no longer crashes on type errors in given file (#1193).

  * Fixed a simplification error for certain arithmetic expressions
    (#1194).

  * Fixed a small uniqueness-related bug in the compilation of
    operator section.

  * Sizes of opaque entry point arguments are now properly checked
    (related to #1198).

## [0.18.3]

### Fixed

  * Python backend now disables spurious NumPy overflow warnings for
    both library and binary code (#1180).

  * Undid deadlocking over-synchronisation for freeing opaque objects.

  * `futhark datacmp` now handles bad input files better (#1181).

## [0.18.2]

### Added

  * The GPU loop tiler can now handle loops where only a subset of the
    input arrays are tiled.  Matrix-vector multiplication is one
    important program where this helps (#1145).

  * The number of threads used by the `multicore` backend is now
    configurable (`--num-threads` and
    `futhark_context_config_set_num_threads()`). (#1162)

### Fixed

  * PyOpenCL backend would mistakenly still streat entry point
    argument sizes as 32 bit.

  * Warnings are now reported even for programs with type errors.

  * Multicore backend now works properly for very large iteration
    spaces.

  * A few internal generated functions (`init_constants()`,
    `free_constants()`) were mistakenly declared non-static.

  * Process exit code is now nonzero when compiler bugs and
    limitations are encountered.

  * Multicore backend crashed on `reduce_by_index` with nonempty target
    and empty input.

  * Fixed a flattening issue for certain complex `map` nestings
    (#1168).

  * Made API function `futhark_context_clear_caches()` thread safe
    (#1169).

  * API functions for freeing opaque objects are now thread-safe
    (#1169).

  * Tools such as `futhark dataset` no longer crash with an internal
    error if writing to a broken pipe (but they will return a nonzero
    exit code).

  * Defunctionalisation had a name shadowing issue that would crop up
    for programs making very advanced use of functional
    representations (#1174).

  * Type checker erroneously permitted pattern-matching on string
    literals (this would fail later in the compiler).

  * New coverage checker for pattern matching, which is more correct.
    However, it may not provide quite as nice counter-examples
    (#1134).

  * Fix rare internalisation error (#1177).

## [0.18.1]

### Added

  * Experimental multi-threaded CPU backend, `multicore`.

### Changed

  * All sizes are now of type `i64`.  This has wide-ranging
    implications and most programs will need to be updated (#134).

## [0.17.3]

### Added

  * Improved parallelisation of `futhark bench` compilation.

### Fixed

  * Dataset generation for test programs now use the right `futhark`
    executable (#1133).

  * Really fix NaN comparisons in interpreter (#1070, again).

  * Fix entry points with a parameter that is a sum type where
    multiple constructors contain arrays of the same statically known
    size.

  * Fix in monomorphisation of types with constant sizes.

  * Fix in in-place lowering (#1142).

  * Fix tiling inside multiple nested loops (#1143).

## [0.17.2]

### Added

  * Obscure loop optimisation (#1110).

  * Faster matrix transposition in C backend.

  * Library code generated with CUDA backend can now be called from
    multiple threads.

  * Better optimisation of concatenations of array literals and
    replicates.

  * Array creation C API functions now accept `const` pointers.

  * Arrays can now be indexed (but not sliced) with any signed integer
    type (#1122).

  * Added --list-devices command to OpenCL binaries (#1131)

  * Added --help command to C, CUDA and OpenCL binaries (#1131)

### Removed

  * The integer modules no longer contain `iota` and `replicate`
    functions.  The top-level ones still exist.

  * The `size` module type has been removed from the prelude.

### Changed

  * Range literals may no longer be produced from unsigned integers.

### Fixed

  * Entry points with names that are not valid C (or Python)
    identifiers are now pointed out as problematic, rather than
    generating invalid C code.

  * Exotic tiling bug (#1112).

  * Missing synchronisation for in-place updates at group level.

  * Fixed (in a hacky way) an issue where `reduce_by_index` would use
    too much local memory on AMD GPUs when using the OpenCL backend.

## [0.16.4]

### Added

  * `#[unroll]` attribute.

  * Better error message when writing `a[i][j]` (#1095).

  * Better error message when missing "in" (#1091).

### Fixed

  * Fixed compiler crash on certain patterns of nested parallelism
    (#1068, #1069).

  * NaN comparisons are now done properly in interpreter (#1070).

  * Fix incorrect movement of array indexing into branches `if`s
    (#1073).

  * Fix defunctorisation bug (#1088).

  * Fix issue where loop tiling might generate out-of-bounds reads
    (#1094).

  * Scans of empty arrays no longer result in out-of-bounds memory
    reads.

  * Fix yet another defunctionalisation bug due to missing
    eta-expansion (#1100).

## [0.16.3]

### Added

  * `random` input blocks for `futhark test` and `futhark bench` now
    support floating-point literals, which must always have either an
    `f32` or `f64` suffix.

  * The `cuda` backend now supports the `-d` option for executables.

  * The integer modules now contain a `ctz` function for counting
    trailing zeroes.

### Fixed

  * The `pyopencl` backend now works with OpenCL devices that have
    multiple types (most importantly, oclgrind).

  * Fix barrier divergence when generating code for group-level
    colletive copies in GPU backend.

  * Intra-group flattening now looks properly inside of branches.

  * Intra-group flattened code versions are no longer used when the
    resulting workgroups would have less than 32 threads (with default
    thresholds anyway) (#1064).

## [0.16.2]

### Added

  * `futhark autotune`: added `--pass-option`.

### Fixed

  * `futhark bench`: progress bar now correct when number of runs is
    less than 10 (#1050).

  * Aliases of arguments passed for consuming parameters are now
    properly checked (#1053).

  * When using a GPU backend, errors are now properly cleared.
    Previously, once e.g. an out-of-bounds error had occurred, all
    future operations would fail with the same error.

  * Size-coercing a transposed array no longer leads to invalid code
    generation (#1054).

## [0.16.1]

### Added

  * Incremental flattening is now performed by default.  Use
    attributes to constrain and direct the flattening if you have
    exotic needs.  This will likely need further iteration and
    refinement.

  * Better code generation for `reverse` (and the equivalent explicit
    slice).

  * `futhark bench` now prints progress bars.

  * The `cuda` backend now supports similar profiling as the `opencl`
    option, although it is likely slightly less accurate in the
    presence of concurrent operations.

  * A preprocessor macro `FUTHARK_BACKEND_foo` is now defined in
    generated header files, where *foo* is the name of the backend
    used.

  * Non-inlined functions (via `#[noinline]`) are now supported in GPU
    code, but only for functions that *exclusively* operate on
    scalars.

  * `futhark repl` now accepts a command line argument to load a
    program initially.

  * Attributes are now also permitted on declarations and specs.

  * `futhark repl` now has a `:nanbreak` command (#839).

### Removed

  * The C# backend has been removed (#984).

  * The `unsafe` keyword has been removed.  Use `#[unsafe]` instead.

### Changed

  * Out-of-bounds literals are now an error rather than a warning.

  * Type ascriptions on entry points now always result in opaque types
    when the underlying concrete type is a tuple (#1048).

### Fixed

  * Fix bug in slice simplification (#992).

  * Fixed a typer checker bug for tracking the aliases of closures
    (#995).

  * Fixed handling of dumb terminals in futhark test (#1000).

  * Fixed exotic monomorphisation case involving lifted type
    parameters instantiated with functions that take named parameters
    (#1026).

  * Further tightening of the causality restriction (#1042).

  * Fixed alias tracking for right-operand operator sections (#1043).

## [0.15.8]

### Added


  * Warnings for overflowing literals, such as `1000 : u8`.

  * Futhark now supports an attribute system, whereby expressions can
    be tagged with attributes that provide hints or directions to the
    compiler.  This is an expert-level feature, but it is sometimes
    useful.

## [0.15.7]

### Added

  * Faster index calculations for very tight GPU kernels (such as the
    ones corresponding to 2D tiling).

  * `scan` with vectorised operators (e.g. `map2 (+)`) is now faster
    in some cases.

  * The C API has now been documented and stabilized, including
    obtaining profiling information (although this is still
    unstructured).

### Fixed

  * Fixed some cases of missing fusion (#953).

  * Context deinitialisation is now more complete, and should not leak
    memory (or at least not nearly as much, if any).  This makes it
    viable to repeatedly create and free Futhark contexts in the same
    process (although this can still be quite slow).

## [0.15.6]

### Added

  * Binary operators now act as left-to-right sequence points with
    respect to size types.

  * `futhark bench` now has more colourful and hopefully readable
    output.

  * The compiler is now about 30% faster for most nontrivial programs.
    This is due to parallelising the inlining stage, and tweaking the
    default configuration of the Haskell RTS.

  * `futhark dataset` is now about 8-10x faster.

### Fixed

  * Fixed some errors regarding constants (#941).

  * Fixed a few missing type checker cases for sum types (#938).

  * Fix OOB write in CUDA backend runtime code (#950).

## [0.15.5]

### Added

  * `reduce_by_index` with `f32`-addition is now approximately 2x
    faster in the CUDA backend.

### Fixed

  * Fixed kernel extractor bug in `if`-interchange (#921).

  * Fixed some cases of malformed kernel code generation (#922).

  * Fixed rare memory corruption bug involving branches returning
    arrays (#923).

  * Fixed spurious warning about entry points involving opaque return
    types, where the type annotations are put on a higher-order return
    type.

  * Fixed incorrect size type checking for sum types in negative
    position with unknown constructors (#927).

  * Fixed loop interchange for permuted sequential loops with more
    than one outer parallel loop (#928).

  * Fixed a type checking bug for branches returning incomplete sum
    types (#931).

## [0.15.4]

### Added

  * `futhark pkg` now shells out to `curl` for HTTP requests.

  * `futhark doc` now supports proper GitHub-flavored Markdown, as it
    uses the `cmark-gfm` library internally.

  * Top-level constants are now executed only once per program
    instance.  This matters when Futhark is used to generate library
    code.

  * `futhark autotune` is better at handling degrees of parallelism
    that assume multiple magnitudes during a single run.

  * `futhark pkg` now uses `curl` to retrieve packages.

  * Type errors are now printed in red for better legibility (thanks
    to @mxxo!).

### Fixed

  * Fixed incorrect handling of opaques in entry point return types.

  * `futhark pkg` now works properly with GitLab (#899).

## [0.15.3]

### Added

  * `scan` now supports operators whose operands are arrays.  They are
    significantly slower than primitive-typed scans, so avoid them if
    at all possible.

  * Precomputed constants are now handled much more efficiently.

  * Certain large programs that rely heavily on inlining now compile
    orders of magnitude faster.

### Fixed

  * Some fixes to complicated module expressions.

  * `futhark pkg` should no longer crash uncontrollably on network
    errors (#894).

  * Fixed local open in interpreter (#887).

  * Fix error regarding entry points that called other entry points
    which contained local functions (#895).

  * Fix loading OpenCL kernels from a binary.

## [0.15.2]

### Fixed

  * Fix a REPL regression that made it unable to handle overloaded
    types (such as numeric literals, oops).

  * The uniqueness of a record is now the minimum of the uniqueness of
    any of its elements (#870).

  * Bug in causality checking has been fixed (#872).

  * Invariant memory allocations in scan/reduce operators are now supported.

  * `futhark run` now performs more type checking on entry point input (#876).

  * Compiled Futhark programs now check for EOF after the last input
    argument has been read (#877).

  * Fixed a bug in `loop` type checking that prevented the result from
    ever aliasing the initial parameter values (#879).

## [0.15.1]

### Added

  * Futhark now type-checks size annotations using a size-dependent
    type system.

  * The parallel code generators can now handle bounds checking and
    other safety checks.

  * Integer division by zero is now properly safety-checked and
    produces an error message.

  * Integer exponentiation with negative exponent is now properly
    safety-checked and produces an error message.

  * Serious effort has been put into improving type errors.

  * `reduce_by_index` may be somewhat faster for complex operators on
    histograms that barely fit in local memory.

  * Improved handling of in-place updates of multidimensional arrays
    nested in `map`.  These are now properly parallelised.

  * Added `concat_to` and `flatten_to` functions to prelude.

  * Added `indices` function to the prelude.

  * `futhark check` and all compilers now take a `-w` option for
    disabling warnings.

  * `futhark bench` now accepts `--pass-compiler-option`.

  * The integer modules now have `mad_hi` and `mul_hi` functions for
    getting the upper part of multiplications.  Thanks to @porcuquine
    for the contribution!

  * The `f32` and `f64` modules now also define `sinh`, `cosh`,
    `tanh`, `asinh`, `acosh`, and `atanh` functions.

  * The `f32` and `f64` modules now also define `fma` and `mad`
    functions.

### Removed

  * Removed `update`, `split2`, `intersperse`, `intercalate`, `pick`,
    `steps`, and `range` from the prelude.

### Changed

  * `"futlib"` is now called `"prelude"`, and it is now an error to
    import it explicitly.

### Fixed

  * Corrected address calculations in `csharp` backend.

  * The C backends are now more careful about generating overflowing
    integer operations (since this is undefined behaviour in C, but
    defined in Futhark).

  * `futhark dataset` no longer crashes uncontrollably when used
    incorrectly (#849).

## [0.14.1]

### Added

  * The optimiser is now somewhat better at removing unnecessary
    copies of array slices.

  * `futhark bench` and `futhark test` now take a `--concurrency`
    option for limiting how many threads are used for housekeeping
    tasks.  Set this to a low value if you run out of memory.

  * `random` test blocks are now allowed to contain integer literals
    with type suffixes.

  * `:frame <n>` command for `futhark repl` for inspecting the stack.

  * `e :> t` notation, which means the same as `e : t` for now, but
    will have looser constraints in the future.

  * Size-lifted type abbreviations can be declared with `type~` and
    size-lifted type parameters with `'~`.  These currently have no
    significant difference from fully lifted types.

### Changed

  * Tuples are now 0-indexed (#821, which also includes a conversion
    script).

  * Invalid ranges like `1..<0` now produce a run-time error instead
    of an empty array.

  * Record updates (`r with f = e`) now require `r` to have a
    completely known type up to `f`.  This is a restriction that will
    hopefully be lifted in the future.

  * The backtrace format has changed to be innermost-first, like
    pretty much all other languages.

  * Value specs must now explicitly quantify all sizes of function
    parameters.  Instead of

        val sum: []t -> t

    you must write

        val sum [n]: [n]t -> t

  * `futhark test` now once again numbers un-named data sets from 0
    rather than from 1.  This fits a new general principle of always
    numbering from 0 in Futhark.

  * Type abbreviations declared with `type` may no longer contain
    functions or anonymous sizes in their definition.  Use `type^` for
    these cases.  Just a warning for now, but will be an error in the
    future.

### Fixed

  * Work around (probable) AMD OpenCL compiler bug for
    `reduce_by_index` operations with complex operators that require
    locking.

  * Properly handle another ICE on parse errors in test stanzas (#819).

  * `futhark_context_new_with_command_queue()` now actually works.  Oops.

  * Different scopes are now properly addressed during type inference
    (#838).  Realistically, there will still be some missing cases.

## [0.13.2]

### Added

  * New subcommand, `futhark query`, for looking up information about
    the name at some position in a file.  Intended for editor
    integration.

  * (Finally) automatic support for compute model 7.5 in the CUDA backend.

  * Somewhat better performance for very large target arrays for
    `reduce_by_index.`.

### Fixed

  * Fixed a slice-iota simplification bug (#813).

  * Fixed defunctionalisation crash involving intrinsics (#814).

## [0.13.1]

### Added

  * Stack traces are now multiline for better legibility.

### Changed

  * The `empty(t)` notation now specifies the type of the *entire
    value* (not just the element type), and requires dimension sizes
    when `t` is an array (e.g. `empty(i32)` is no longer allowed, you
    need for example `empty([0]i32)`).

  * All input files are now assumed to be in UTF-8.

### Fixed

  * Fixed exponential-time behaviour for certain kernels with large
    arithmetic expressions (#805).

  * `futhark test` and friends no longer crash when reporting some
    errors (#808).

  * Fix uniqueness of loop results (#810).

## [0.12.3]

### Added

  * Character literals can now be any integer type.

  * The integer modules now have `popc` and `clz` functions.

  * Tweaked inlining so that larger programs may now compile faster
    (observed about 20%).

  * Pattern-matching on large sum typed-values taken from arrays may
    be a bit faster.

### Fixed

  * Various small fixes to type errors.

  * All internal functions used in generated C code are now properly
    declared `static`.

  * Fixed bugs when handling dimensions and aliases in type ascriptions.

## [0.12.2]

### Added

  * New tool: `futhark autotune`, for tuning the threshold parameters
    used by incremental flattening.  Based on work by Svend Lund
    Breddam, Simon Rotendahl, and Carl Mathias Graae Larsen.

  * New tool: `futhark dataget`, for extracting test input data.  Most
    will probably never use this.

  * Programs compiled with the `cuda` backend now take options
    `--default-group-size`, `--default-num-groups`, and
    `--default-tile-size`.

  * Segmented `reduce_by_index` are now substantially fasted for small
    histograms.

  * New functions: `f32.lerp` and `f64.lerp`, for linear interpolation.

### Fixed

  * Fixes to aliasing of record updates.

  * Fixed unnecessary array duplicates after coalescing optimisations.

  * `reduce_by_index` nested in `map`s will no longer sometimes
    require huge amounts of memory.

  * Source location now correct for unknown infix operators.

  * Function parameters are no longer in scope of themselves (#798).

  * Fixed a nasty out-of-bounds error in handling of irregular allocations.

  * The `floor`/`ceil` functions in `f32`/`f64` now handle infinities
    correctly (and are also faster).

  * Using `%` on floats now computes fmod instead of crashing the compiler.

## [0.12.1]

### Added

  * The internal representation of parallel constructs has been
    overhauled and many optimisations rewritten.  The overall
    performance impact should be neutral on aggregate, but there may
    be changes for some programs (please report if so).

  * Futhark now supports structurally typed sum types and pattern
    matching!  This work was done by Robert Schenck.  There remain
    some problems with arrays of sum types that themselves contain
    arrays.

  * Significant reduction in compile time for some large programs.

  * Manually specified type parameters need no longer be exhaustive.

  * Mapped `rotate` is now simplified better.  This can be
    particularly helpful for stencils with wraparound.

### Removed

  * The `~` prefix operator has been removed.  `!` has been extended
    to perform bitwise negation when applied to integers.

### Changed

  * The `--futhark` option for `futhark bench` and `futhark test` now
    defaults to the binary being used for the subcommands themselves.

  * The legacy `futhark -t` option (which did the same as `futhark
    check`) has been removed.

  * Lambdas now bind less tightly than type ascription.

  * `stream_map` is now `map_stream` and `stream_red` is now
    `reduce_stream`.

### Fixed

  * `futhark test` now understands `--no-tuning` as it was always
    supposed to.

  * `futhark bench` and `futhark test` now interpret `--exclude` in
    the same way.

  * The Python and C# backends can now properly read binary boolean
    input.

## [0.11.2]

### Fixed

  * Entry points whose types are opaque due to module ascription, yet
    whose representation is simple (scalars or arrays of scalars) were
    mistakely made non-opaque when compiled with ``--library``.  This
    has been fixed.

  * The CUDA backend now supports default sizes in `.tuning` files.

  * Loop interchange across multiple dimensions was broken in some cases (#767).

  * The sequential C# backend now generates code that compiles (#772).

  * The sequential Python backend now generates code that runs (#765).

## [0.11.1]

### Added

  * Segmented scans are a good bit faster.

  * `reduce_by_index` has received a new implementation that uses
    local memory, and is now often a good bit faster when the target
    array is not too large.

  * The `f32` and `f64` modules now contain `gamma` and `lgamma`
    functions.  At present these do not work in the C# backend.

  * Some instances of `reduce` with vectorised operators (e.g. `map2
    (+)`) are orders of magnitude faster than before.

  * Memory usage is now lower on some programs (specifically the ones
    that have large `map`s with internal intermediate arrays).

### Removed

  * Size *parameters* (not *annotations*) are no longer permitted
    directly in `let` and `loop` bindings, nor in lambdas.  You are
    likely not affected (except for the `stream` constructs; see
    below).  Few people used this.

### Changed

  * The array creation functions exported by generated C code now take
    `int64_t` arguments for the shape, rather than `int`.  This is in
    line with what the shape functions return.

  * The types for `stream_map`, `stream_map_per`, `stream_red`, and
    `stream_red_per` have been changed, such that the chunk function
    now takes the chunk size as the first argument.

### Fixed

  * Fixes to reading values under Python 3.

  * The type of a variable can now be deduced from its use as a size
    annotation.

  * The code generated by the C-based backends is now also compilable
    as C++.

  * Fix memory corruption bug that would occur on very large segmented
    reductions (large segments, and many of them).

## [0.10.2]

### Added

  * `reduce_by_index` is now a good bit faster on operators whose
    arguments are two 32-bit values.

  * The type checker warns on size annotations for function parameters
    and return types that will not be visible from the outside,
    because they refer to names nested inside tuples or records.  For
    example, the function

        let f (n: i32, m: i32): [n][m]i32 = ...

    will cause such a warning.  It should instead be written

        let f (n: i32) (m: i32): [n][m]i32 = ...

  * A new library function
    `futhark_context_config_select_device_interactively()` has been
    added.

### Fixed

  * Fix reading and writing of binary files for C-compiled executables
    on Windows.

  * Fixed a couple of overly strict internal sanity checks related to
    in-place updates (#735, #736).

  * Fixed a couple of convoluted defunctorisation bugs (#739).

## [0.10.1]

### Added

  * Using definitions from the `intrinsic` module outside the prelude
    now results in a warning.

  * `reduce_by_index` with vectorised operators (e.g. `map2 (+)`) is
    orders of magnitude faster than before.

  * Executables generated with the `pyopencl` backend now support the
    options `--default-tile-size`, `--default-group-size`,
    `--default-num-groups`, `--default-threshold`, and `--size`.

  * Executables generated with `c` and `opencl` now print a help text
    if run with invalid options.  The `py` and `pyopencl` backends
    already did this.

  * Generated executables now support a `--tuning` flag for passing
    many tuned sizes in a file.

  * Executables generated with the `cuda` backend now take an
    `--nvrtc-option` option.

  * Executables generated with the `opencl` backend now take a
    `--build-option` option.

### Removed

  * The old `futhark-*` executables have been removed.

### Changed

  * If an array is passed for a function parameter of a polymorphic
    type, all arrays passed for parameters of that type must have the
    same shape.  For example, given a function

        let pair 't (x: t) (y: t) = (x, y)

    The application `pair [1] [2,3]` will now fail at run-time.

  * `futhark test` now numbers un-named data sets from 1 rather than
    0.  This only affects the text output and the generated JSON
    files, and fits the tuple element ordering in Futhark.

  * String literals are now of type `[]u8` and contain UTF-8 encoded
    bytes.

### Fixed

  * An significant problematic interaction between empty arrays and
    inner size declarations has been closed (#714).  This follows a
    range of lesser empty-array fixes from 0.9.1.

  * `futhark datacmp` now prints to stdout, not stderr.

  * Fixed a major potential out-of-bounds access when sequentialising
    `reduce_by_index` (in most cases the bug was hidden by subsequent
    C compiler optimisations).

  * The result of an anonymous function is now also forbidden from
    aliasing a global variable, just as with named functions.

  * Parallel scans now work correctly when using a CPU OpenCL
    implementation.

  * `reduce_by_index` was broken on newer NVIDIA GPUs when using fancy
    operators.  This has been fixed.

## [0.9.1]

### Added

  * `futhark cuda`: a new CUDA backend by Jakob Stokholm Bertelsen.

  * New command for comparing data files: `futhark datacmp`.

  * An `:mtype` command for `futhark repl` that shows the type of a
    module expression.

  * `futhark run` takes a `-w` option for disabling warnings.

### Changed

  * Major command reorganisation: all Futhark programs have been
    combined into a single all-powerful `futhark` program.  Instead of
    e.g. `futhark-foo`, use `futhark foo`.  Wrappers will be kept
    around under the old names for a little while.  `futharki` has
    been split into two commands: `futhark repl` and `futhark run`.
    Also, `py` has become `python` and `cs` has become `csharp`, but
    `pyopencl` and `csopencl` have remained as they were.

  * The result of a function is now forbidden from aliasing a global
    variable.  Surprisingly little code is affected by this.

  * A global definition may not be ascribed a unique type.  This never
    had any effect in the first place, but now the compiler will
    explicitly complain.

  * Source spans are now printed in a slightly different format, with
    ending the line number omitted when it is the same as the start
    line number.

### Fixed

  * `futharki` now reports source locations of `trace` expressions
    properly.

  * The type checker now properly complains if you try to define a
    type abbreviation that has unused size parameters.

## [0.8.1]

### Added

  * Now warns when `/futlib/...` files are redundantly imported.

  * `futharki` now prints warnings for files that are ":load"ed.

  * The compiler now warns when entry points are declared with types
    that will become unnamed and opaque, and thus impossible to
    provide from the outside.

  * Type variables invented by the type checker will now have a
    unicode subscript to distinguish them from type parameters
    originating in the source code.

  * `futhark-test` and `futhark-bench` now support generating random
    test data.

  * The library backends now generate proper names for arrays of
    opaque values.

  * The parser now permits empty programs.

  * Most transpositions are now a good bit faster, especially on
    NVIDIA GPUs.

### Removed

  * The `<-` symbol can no longer be used for in-place updates and
    record updates (deprecated in 0.7.3).

### Changed

  * Entry points that accept a single tuple-typed parameter are no
    longer silently rewritten to accept multiple parameters.

### Fixed

  * The `:type` command in `futharki` can now handle polymorphic
    expressions (#669).

  * Fixed serious bug related to chaining record updates.

  * Fixed type inference of record fields (#677).

  * `futharki` no longer goes in an infinite loop if a ``for`` loop
    contains a negative upper bound.

  * Overloaded number types can no longer carry aliases (#682).

## [0.7.4]

### Added

  * Support type parameters for operator specs defined with `val`.

### Fixed

  * Fixed nasty defunctionalisation bug (#661).

  * `cabal sdist` and `stack sdist` works now.

## [0.7.3]

### Added

  * Significant performance changes: there is now a constant extra
    compilation overhead (less than 200ms on most machines).  However,
    the rest of the compiler is 30-40% faster (or more in some cases).

  * A warning when ambiguously typed expressions are assigned a
    default (`i32` or `f64`).

  * In-place updates and record updates are now written with `=`
    instead of `<-`.  The latter is deprecated and will be removed in
    the next major version (#650).

### Fixed

  * Polymorphic value bindings now work properly with module type
    ascription.

  * The type checker no longer requires types used inside local
    functions to be unambiguous at the point where the local function
    is defined.  They must still be unambiguous by the time the
    top-level function ends.  This is similar to what other ML
    languages do.

  * `futhark-bench` now writes "μs" instead of "us".

  * Type inference for infix operators now works properly.

## [0.7.2]

### Added

  * `futhark-pkg` now supports GitLab.

  * `futhark-test`s `--notty` option now has a `--no-terminal` alias.
    `--notty` is deprecated, but still works.

  * `futhark-test` now supports multiple entry points per test block.

  * Functional record updates: `r with f <- x`.

### Fixed

  * Fix the `-C` option for `futhark-test`.

  * Fixed incorrect type of `reduce_by_index`.

  * Segmented `reduce_by_index` now uses much less memory.

## [0.7.1]

### Added

  * C# backend by Mikkel Storgaard Knudsen (`futhark-cs`/`futhark-csopencl`).

  * `futhark-test` and `futhark-bench` now take a `--runner` option.

  * `futharki` now uses a new interpreter that directly interprets the
    source language, rather than operating on the desugared core
    language.  In practice, this means that the interactive mode is
    better, but that interpretation is also much slower.

  * A `trace` function that is semantically `id`, but makes `futharki`
    print out the value.

  * A `break` function that is semantically `id`, but makes `futharki`
    stop and provide the opportunity to inspect variables in scope.

  * A new SOAC, `reduce_by_index`, for expressing generalised
    reductions (sometimes called histograms).  Designed and
    implemented by Sune Hellfritzsch.

### Removed

  * Most of futlib has been removed.  Use external packages instead:

    * `futlib/colour` => https://github.com/athas/matte

    * `futlib/complex` => https://github.com/diku-dk/complex

    * `futlib/date` => https://github.com/diku-dk/date

    * `futlib/fft` => https://github.com/diku-dk/fft

    * `futlib/linalg` => https://github.com/diku-dk/fft

    * `futlib/merge_sort`, `futlib/radix_sort` => https://github.com/diku-dk/sorts

    * `futlib/random` => https://github.com/diku-dk/cpprandom

    * `futlib/segmented` => https://github.com/diku-dk/segmented

    * `futlib/sobol` => https://github.com/diku-dk/sobol

    * `futlib/vector` => https://github.com/athas/vector

    No replacement: `futlib/mss`, `futlib/lss`.

  * `zip6`/`zip7`/`zip8` and their `unzip` variants have been removed.
    If you build gigantic tuples, you're on your own.

  * The `>>>` operator has been removed.  Use an unsigned integer type
    if you want zero-extended right shifts.

### Changed

  * The `largest`/`smallest` values for numeric modules have been
    renamed `highest`/`lowest`.

### Fixed

  * Many small things.

## [0.6.3]

### Added

  * Added a package manager: `futhark-pkg`.  See also [the
    documentation](http://futhark.readthedocs.io/en/latest/package-management.html).

  * Added `log2` and `log10` functions to `f32` and `f64`.

  * Module type refinement (`with`) now permits refining parametric
    types.

  * Better error message when invalid values are passed to generated
    Python entry points.

  * `futhark-doc` now ignores files whose doc comment is the word
    "ignore".

  * `copy` now works on values of any type, not just arrays.

  * Better type inference for array indexing.

### Fixed

  * Floating-point numbers are now correctly rounded to nearest even
    integer, even in exotic cases (#377).

  * Fixed a nasty bug in the type checking of calls to consuming
    functions (#596).

## [0.6.2]

### Added

  * Bounds checking errors now show the erroneous index and the size
    of the indexed array.  Some other size-related errors also show
    more information, but it will be a while before they are all
    converted (and say something useful - it's not entirely
    straightforward).

  * Opaque types now have significantly more readable names,
    especially if you add manual size annotations to the entry point
    definitions.

  * Backticked infix operators can now be used in operator sections.

### Fixed

  * `f64.e` is no longer pi.

  * Generated C library code will no longer `abort()` on application
    errors (#584).

  * Fix file imports on Windows.

  * `futhark-c` and `futhark-opencl` now generates thread-safe code (#586).

  * Significantly better behaviour in OOM situations.

  * Fixed an unsound interaction between in-place updates and
    parametric polymorphism (#589).

## [0.6.1]

### Added

  * The `real` module type now specifies `tan`.

  * `futharki` now supports entering declarations.

  * `futharki` now supports a `:type` command (or `:t` for short).

  * `futhark-test` and `futhark-benchmark` now support gzipped data
    files.  They must have a `.gz` extension.

  * Generated code now frees memory much earlier, which can help
    reduce the footprint.

  * Compilers now accept a `--safe` flag to make them ignore `unsafe`.

  * Module types may now define *lifted* abstract types, using the
    notation `type ^t`.  These may be instantiated with functional
    types.  A lifted abstract type has all the same restrictions as a
    lifted type parameter.

### Removed

  * The `rearrange` construct has been removed.  Use `transpose` instead.

  * `futhark-mode.el` has been moved to a [separate
    repository](https://github.com/diku-dk/futhark-mode).

  * Removed `|>>` and `<<|`.  Use `>->` and `<-<` instead.

  * The `empty` construct is no longer supported.  Just use empty
    array literals.

### Changed

  * Imports of the basis library must now use an absolute path
    (e.g. `/futlib/fft`, not simply `futlib/fft`).

  * `/futlib/vec2` and `/futlib/vec3` have been replaced by a new
    `/futlib/vector` file.

  * Entry points generated by the C code backend are now prefixed with
    `futhark_entry_` rather than just `futhark_`.

  * `zip` and `unzip` are no longer language constructs, but library
    functions, and work only on two arrays and pairs, respectively.
    Use functions `zipN/unzipN` (for `2<=n<=8`).

### Fixed

  * Better error message on EOF.

  * Fixed handling of `..` in `import` paths.

  * Type errors (and other compiler feedback) will no longer contain
    internal names.

  * `futhark-test` and friends can now cope with infinities and NaNs.
    Such values are printed and read as `f32.nan`, `f32.inf`,
    `-f32.inf`, and similarly for `f32`.  In `futhark-test`, NaNs
    compare equal.

## [0.5.2]

### Added

  * Array index section: `(.[i])` is shorthand for `(\x -> x[i])`.
    Full slice syntax supported. (#559)

  * New `assert` construct. (#464)

  * `futhark-mode.el` now contains a definition for flycheck.

### Fixed

  * The index produced by `futhark-doc` now contains correct links.

  * Windows linebreaks are now fully supported for test files (#558).

## [0.5.1]

### Added

  * Entry points need no longer be syntactically first-order.

  * Added overloaded numeric literals (#532).  This means type
    suffixes are rarely required.

  * Binary and unary operators may now be bound in patterns by
    enclosing them in parenthesis.

  * `futhark-doc` now produces much nicer documentation.  Markdown is
    now supported in documentation comments.

  * `/futlib/functional` now has operators `>->` and `<-<` for
    function composition.  `<<|` are `|>>` are deprecated.

  * `/futlib/segmented` now has a `segmented_reduce`.

  * Scans and reductions can now be horizontally fused.

  * `futhark-bench` now supports multiple entry points, just like
    `futhark-test`.

  * ".." is now supported in `include` paths.

### Removed

  * The `reshape` construct has been removed.  Use the
    `flatten`/`unflatten` functions instead.

  * `concat` and `rotate` no longer support the `@` notation.  Use
    `map` nests instead.

  * Removed `-I`/`--library`.  These never worked with
    `futhark-test`/`futhark-bench` anyway.

### Changed

  * When defining a module type, a module of the same name is no
    longer defined (#538).

  * The `default` keyword is no longer supported.

  * `/futlib/merge_sort` and `/futlib/radix_sort` now define
    functions instead of modules.

### Fixed

  * Better type inference for `rearrange` and `rotate`.

  * `import` path resolution is now much more robust.

## [0.4.1]

### Added

  * Unused-result elimination for reductions; particularly useful when
    computing with dual numbers for automatic differentiation.

  * Record field projection is now possible for variables of (then)
    unknown types.  A function parameter must still have an
    unambiguous (complete) type by the time it finishes checking.

### Fixed

  * Fixed interaction between type ascription and type inference (#529).

  * Fixed duplication when an entry point was also called as a function.

  * Futhark now compiles cleanly with GHC 8.4.1 (this is also the new default).

## [0.4.0]

### Added

   * The constructor for generated PyOpenCL classes now accepts a
     `command_queue` parameter (#480).

   * Transposing small arrays is now much faster when using OpenCL
     backend (#478).

   * Infix operators can now be defined in prefix notation, e.g.:

         let (+) (x: i32) (y: i32) = x - y

     This permits them to have type- and shape parameters.

   * Comparison operators (<=, <, >, >=) are now valid for boolean
     operands.

   * Ordinary functions can be used as infix by enclosing them in
     backticks, as in Haskell.  They are left-associative and have
     lowest priority.

   * Numeric modules now have `largest`/`smallest` values.

   * Numeric modules now have `sum`, `product`, `maximum`, and
     `minimum` functions.

   * Added ``--Werror`` command line option to compilers.

   * Higher-order functions are now supported (#323).

   * Type inference is now supported, although with some limitations
     around records, in-place updates, and `unzip`. (#503)

   * Added a range of higher-order utility functions to the prelude,
     including (among others):

         val (|>) '^a '^b: a ->  (a -> b) -> b

         val (<|) '^a '^b: (a -> b) -> a -> b

         val (|>>) '^a 'b '^c: (a -> b) -> (b -> c) -> a -> c

         val (<<|) '^a 'b '^c: (b -> c) -> (a -> b) a -> c

### Changed

   * `FUTHARK_VERSIONED_CODE` is now `FUTHARK_INCREMENTAL_FLATTENING`.

   * The SOACs `map`, `reduce`, `filter`, `partition`, `scan`,
     `stream_red,` and `stream_map` have been replaced with library
     functions.

   * The futlib/mss and futlib/lss modules have been rewritten to use
     higher-order functions instead of modules.

### Fixed

   * Transpositions in generated OpenCL code no longer crashes on
     large but empty arrays (#483).

   * Booleans can now be compared with relational operators without
     crashing the compiler (#499).

## [0.3.1]

### Added

   * `futhark-bench` now tries to align benchmark results for better
     legibility.

### Fixed

   * `futhark-test`: now handles CRLF linebreaks correctly (#471).

   * A record field can be projected from an array index expression (#473).

   * Futhark will now never automatically pick Apple's CPU device for
     OpenCL, as it is rather broken.  You can still select it
     manually (#475).

   * Fixes to `set_bit` functions in the math module (#476).

## [0.3.0]

### Added

   * A comprehensible error message is now issued when attempting to
     run a Futhark program on an OpenCL that does not support the
     types used by the program.  A common case was trying to use
     double-precision floats on an Intel GPU.

   * Parallelism inside of a branch can now be exploited if the branch
     condition and the size of its results is invariant to all
     enclosing parallel loops.

   * A new OpenCL memory manager can in some cases dramatically
     improve performance for repeated invocations of the same entry
     point.

   * Experimental support for incremental flattening.  Set the
     environment variable `FUTHARK_VERSIONED_CODE` to any value to try
     it out.

   * `futhark-dataset`: Add `-t`/`-type` option.  Useful for
     inspecting data files.

   * Better error message when ranges written with two dots
     (`x..y`).

   * Type errors involving abstract types from modules now use
     qualified names (less "expected 't', got 't'", more "expected
     'foo.t', got 'bar.t'").

   * Shorter compile times for most programs.

   * `futhark-bench`: Add ``--skip-compilation`` flag.

   * `scatter` expressions nested in `map`s are now parallelised.

   * futlib: an `fft` module has been added, thanks to David
     P.H. Jørgensen and Kasper Abildtrup Hansen.

### Removed

   * `futhark-dataset`: Removed `--binary-no-header` and
     `--binary-only-header` options.

   * The `split` language construct has been removed.  There is a
     library function `split` that does approximately the same.

### Changed

  * futlib: the `complex` module now produces a non-abstract `complex`
    type.

  * futlib: the `random` module has been overhauled, with several new
    engines and adaptors changed, and some of the module types
    changed.  In particular, `rng_distribution` now contains a numeric
    module instead of an abstract type.

  * futlib: The `vec2` and `vec3` modules now represent vectors as
    records rather than tuples.

  * futlib: The `linalg` module now has distinct convenience functions
    for multiplying matrices with row and column vectors.

  * Only entry points defined directly in the file given to the
    compiler will be visible.

  * Range literals are now written without brackets: `x...y`.

  * The syntax `(-x)` can no longer be used for a partial application
    of subtraction.

  * `futhark-test` and `futhark-bench` will no longer append `.bin` to
    executables.

  * `futhark-test` and `futhark-bench` now replaces actual/expected
    files from previous runs, rather than increasing the litter.

### Fixed

  * Fusion would sometimes remove safety checks on e.g. `reshape`
    (#436).

  * Variables used as implicit fields in a record construction are now
    properly recognised as being used.

  * futlib: the `num_bits` field for the integer modules in `math` now
    have correct values.

## [0.2.0]

### Added

  * Run-time errors due to failed assertions now include a stack
    trace.

  * Generated OpenCL code now picks more sensible group size and count
    when running on a CPU.

  * `scatter` expressions nested in `map`s may now be parallelised
    ("segmented scatter").

  * Add `num_bits`/`get_bit`/`set_bit` functions to numeric module
    types, including a new `float` module type.

  * Size annotations may now refer to preceding parameters, e.g:

        let f (n: i32) (xs: [n]i32) = ...

  * `futhark-doc`: retain parameter names in generated docs.

  * `futhark-doc`: now takes `-v`/`--verbose` options.

  * `futhark-doc`: now generates valid HTML.

  * `futhark-doc`: now permits files to contain a leading documentation
    comment.

  * `futhark-py`/`futhark-pyopencl`: Better dynamic type checking in
    entry points.

  * Primitive functions (sqrt etc) can now be constant-folded.

  * Futlib: /futlib/vec2 added.

### Removed

  * The built-in `shape` function has been removed.  Use `length` or
    size parameters.

### Changed

  * The `from_i32`/`from_i64` functions of the `numeric` module type
    have been replaced with functions named `i32`/`i64`.  Similarly
    functions have been added for all the other primitive types
    (factored into a new `from_prim` module type).

  * The overloaded type conversion functions (`i32`, `f32`, `bool`,
    etc) have been removed.  Four functions have been introduced for
    the special cases of converting between `f32`/`f64` and `i32`:
    `r32`, `r64`, `t32`, `t64`.

  * Modules and variables now inhabit the same name space.  As a
    consequence, we now use `x.y` to access field `y` of record `x`.

  * Record expression syntax has been simplified.  Record
    concatenation and update is no longer directly supported.
    However, fields can now be implicitly defined: `{x,y}` now creates
    a record with field `x` and `y`, with values taken from the
    variables `x` and `y` in scope.

### Fixed

  * The `!=` operator now works properly on arrays (#426).

  * Allocations were sometimes hoisted incorrectly (#419).

  * `f32.e` is no longer pi.

  * Various other fixes.

## [0.1.0]

  (This is just a list of highlights of what was included in the first
   release.)

  * Code generators: Python and C, both with OpenCL.

  * Higher-order ML-style module system.

  * In-place updates.

  * Tooling: futhark-test, futhark-bench, futhark-dataset, futhark-doc.

  * Beginnings of a basis library, "futlib".<|MERGE_RESOLUTION|>--- conflicted
+++ resolved
@@ -29,13 +29,6 @@
 
   * `futhark literate` now produces better error messages passing
     expressions of the wrong type to directives.
-<<<<<<< HEAD
-
-### Removed
-
-### Changed
-=======
->>>>>>> cd7f68f6
 
 ### Fixed
 
@@ -56,12 +49,9 @@
   * Incorrect uniqueness attributes inserted by lambda lifting
     (#1268).
 
-<<<<<<< HEAD
-=======
   * FutharkScript record expressions were a bit too sensitive to
     whitespace.
 
->>>>>>> cd7f68f6
 ## [0.19.1]
 
 ### Added
