--- conflicted
+++ resolved
@@ -33,13 +33,10 @@
 
   * `futhark repl` now accepts a command line argument to load a
     program initially.
-<<<<<<< HEAD
-=======
 
   * Attributes are now also permitted on declarations and specs.
 
   * `futhark repl` now has a `:nanbreak` command (#839).
->>>>>>> b4e7a14f
 
 ### Removed
 
